#!/bin/bash
############################################################################
#                                                                          #
# This file is part of the IPFire Firewall.                                #
#                                                                          #
# IPFire is free software; you can redistribute it and/or modify           #
# it under the terms of the GNU General Public License as published by     #
# the Free Software Foundation; either version 2 of the License, or        #
# (at your option) any later version.                                      #
#                                                                          #
# IPFire is distributed in the hope that it will be useful,                #
# but WITHOUT ANY WARRANTY; without even the implied warranty of           #
# MERCHANTABILITY or FITNESS FOR A PARTICULAR PURPOSE.  See the            #
# GNU General Public License for more details.                             #
#                                                                          #
# You should have received a copy of the GNU General Public License        #
# along with IPFire; if not, write to the Free Software                    #
# Foundation, Inc., 59 Temple Place, Suite 330, Boston, MA  02111-1307 USA #
#                                                                          #
# Copyright (C) 2007-2012 IPFire Team <info@ipfire.org>.                   #
#                                                                          #
############################################################################
#

NAME="IPFire"							# Software name
SNAME="ipfire"							# Short name
VERSION="2.11"							# Version number
CORE="62"							# Core Level (Filename)
PAKFIRE_CORE="61"						# Core Level (PAKFIRE)
GIT_BRANCH=`git status | head -n1 | cut -d" " -f4`		# Git Branch
SLOGAN="www.ipfire.org"						# Software slogan
CONFIG_ROOT=/var/ipfire						# Configuration rootdir
NICE=10								# Nice level
MAX_RETRIES=1							# prefetch/check loop
BUILD_IMAGES=1							# Build USB, Flash and Xen Images
KVER=`grep --max-count=1 VER lfs/linux | awk '{ print $3 }'`
MACHINE=`uname -m`
GIT_TAG=$(git tag | tail -1)					# Git Tag
GIT_LASTCOMMIT=$(git log | head -n1 | cut -d" " -f2 |head -c8)	# Last commit
TOOLCHAINVER=3

BUILDMACHINE=$MACHINE
    if [ "$MACHINE" = "x86_64" ]; then
        BUILDMACHINE="i686";
        linux32="linux32";
    fi


# Debian specific settings
if [ ! -e /etc/debian_version ]; then
	FULLPATH=`which $0`
else
	if [ -x /usr/bin/realpath ]; then
		FULLPATH=`/usr/bin/realpath $0`
	else
		echo "ERROR: Need to do apt-get install realpath"
		exit 1
	fi
fi

PWD=`pwd`
BASENAME=`basename $0`
BASEDIR=`echo $FULLPATH | sed "s/\/$BASENAME//g"`
LOGFILE=$BASEDIR/log/_build.preparation.log
export BASEDIR LOGFILE
DIR_CHK=$BASEDIR/cache/check
mkdir $BASEDIR/log/ 2>/dev/null

# Include funtions
. tools/make-functions

if [ -f .config ]; then
	. .config
fi

if [ -z $EDITOR ]; then
	for i in nano emacs vi; do
		EDITOR=$(which $i 2>/dev/null)
		if ! [ -z $EDITOR ]; then
			export EDITOR=$EDITOR
			break
		fi
	done
	[ -z $EDITOR ] && exiterror "You should have installed an editor."
fi

prepareenv() {
    ############################################################################
    #                                                                          #
    # Are we running the right shell?                                          #
    #                                                                          #
    ############################################################################
    if [ ! "$BASH" ]; then
			exiterror "BASH environment variable is not set.  You're probably running the wrong shell."
    fi

    if [ -z "${BASH_VERSION}" ]; then
			exiterror "Not running BASH shell."
    fi


    ############################################################################
    #                                                                          #
    # Trap on emergency exit                                                   #
    #                                                                          #
    ############################################################################
    trap "exiterror 'Build process interrupted'" SIGINT SIGTERM SIGKILL SIGSTOP SIGQUIT


    ############################################################################
    #                                                                          #
    # Resetting our nice level                                                 #
    #                                                                          #
    ############################################################################
    echo -ne "Resetting our nice level to $NICE" | tee -a $LOGFILE
    renice $NICE $$ > /dev/null
    if [ `nice` != "$NICE" ]; then
			beautify message FAIL
			exiterror "Failed to set correct nice level"
    else
			beautify message DONE
    fi


    ############################################################################
    #                                                                          #
    # Checking if running as root user                                         #
    #                                                                          #
    ############################################################################
    echo -ne "Checking if we're running as root user" | tee -a $LOGFILE
    if [ `id -u` != 0 ]; then
			beautify message FAIL
			exiterror "Not building as root"
    else
			beautify message DONE
    fi


    ############################################################################
    #                                                                          #
    # Checking for necessary temporary space                                   #
    #                                                                          #
    ############################################################################
    echo -ne "Checking for necessary space on disk $BASE_DEV" | tee -a $LOGFILE
    BASE_DEV=`df -P -k $BASEDIR | tail -n 1 | awk '{ print $1 }'`
    BASE_ASPACE=`df -P -k $BASEDIR | tail -n 1 | awk '{ print $4 }'`
    if (( 2048000 > $BASE_ASPACE )); then
			BASE_USPACE=`du -skx $BASEDIR | awk '{print $1}'`
			if (( 2048000 - $BASE_USPACE > $BASE_ASPACE )); then
				beautify message FAIL
				exiterror "Not enough temporary space available, need at least 2GB on $BASE_DEV"
			fi
    else
			beautify message DONE
    fi

    ############################################################################
    #                                                                          #
    # Building Linux From Scratch system                                       #
    #                                                                          #
    ############################################################################
    # Set umask
    umask 022

    # Set LFS Directory
    LFS=$BASEDIR/build

    # Check /tools symlink
    if [ -h /tools ]; then
        rm -f /tools
    fi
    if [ ! -a /tools ]; then
			ln -s $BASEDIR/build/tools /
    fi
    if [ ! -h /tools ]; then
			exiterror "Could not create /tools symbolic link."
    fi

    # Setup environment
    set +h
    LC_ALL=POSIX
    if [ -z $MAKETUNING ]; then
        if [ "${MACHINE:0:3}" = "arm" ]; then
            MAKETUNING="-j2"
        else
            MAKETUNING="-j6"
        fi
    fi
    export LFS LC_ALL CFLAGS CXXFLAGS MAKETUNING
    unset CC CXX CPP LD_LIBRARY_PATH LD_PRELOAD

    # Make some extra directories
    mkdir -p $BASEDIR/build/{tools,etc,usr/src} 2>/dev/null
    mkdir -p $BASEDIR/build/{dev/{shm,pts},proc,sys}
    mkdir -p $BASEDIR/{cache,ccache} 2>/dev/null
    mkdir -p $BASEDIR/build/usr/src/{cache,config,doc,html,langs,lfs,log,src,ccache}

    mknod -m 600 $BASEDIR/build/dev/console c 5 1 2>/dev/null
    mknod -m 666 $BASEDIR/build/dev/null c 1 3 2>/dev/null

    # Make all sources and proc available under lfs build
    mount --bind /dev            $BASEDIR/build/dev
    mount --bind /dev/pts        $BASEDIR/build/dev/pts
    mount --bind /dev/shm        $BASEDIR/build/dev/shm
    mount --bind /proc           $BASEDIR/build/proc
    mount --bind /sys            $BASEDIR/build/sys
    mount --bind $BASEDIR/cache  $BASEDIR/build/usr/src/cache
    mount --bind $BASEDIR/ccache $BASEDIR/build/usr/src/ccache
    mount --bind $BASEDIR/config $BASEDIR/build/usr/src/config
    mount --bind $BASEDIR/doc    $BASEDIR/build/usr/src/doc
    mount --bind $BASEDIR/html   $BASEDIR/build/usr/src/html
    mount --bind $BASEDIR/langs  $BASEDIR/build/usr/src/langs
    mount --bind $BASEDIR/lfs    $BASEDIR/build/usr/src/lfs
    mount --bind $BASEDIR/log    $BASEDIR/build/usr/src/log
    mount --bind $BASEDIR/src    $BASEDIR/build/usr/src/src

    # This is a temporary hack!!!
    if [ ! -f /tools/bin/hostname ]; then
      cp -f /bin/hostname /tools/bin/hostname 2>/dev/null
    fi

    # Run LFS static binary creation scripts one by one
    export CCACHE_DIR=$BASEDIR/ccache
    export CCACHE_COMPRESS=1
    export CCACHE_COMPILERCHECK="none"

    # Remove pre-install list of installed files in case user erase some files before rebuild
    rm -f $BASEDIR/build/usr/src/lsalr 2>/dev/null
}

buildtoolchain() {
    local error=false
    case "${MACHINE}:$(uname -m)" in
        # x86
        i586:i586|i586:i686)
            # These are working.
            ;;
        i586:*)
            error=true
            ;;

        # ARM
        armv5tel:armv5tel|armv5tel:armv5tejl|armv5tel:armv7l)
            # These are working.
            ;;
        armv5tel:*)
            error=true
            ;;
    esac

    ${error} && \
        exiterror "Cannot build ${MACHINE} toolchain on $(uname -m). Please use the download if any."

    if [ "$(uname -r | grep ipfire)" ]; then
        exiterror "Cannot build toolchain on ipfire. Please use the download."
    fi

    LOGFILE="$BASEDIR/log/_build.toolchain.log"
    export LOGFILE
    NATIVEGCC=`gcc --version | grep GCC | awk {'print $3'}`
    export NATIVEGCC GCCmajor=${NATIVEGCC:0:1} GCCminor=${NATIVEGCC:2:1} GCCrelease=${NATIVEGCC:4:1}
    ORG_PATH=$PATH
    lfsmake1 ccache	PASS=1
    lfsmake1 make	PASS=1
    lfsmake1 binutils	PASS=1
    lfsmake1 gcc		PASS=1
    export PATH=$BASEDIR/build/usr/local/bin:$BASEDIR/build/tools/bin:$PATH
<<<<<<< HEAD
    lfsmake1 linux TOOLS=1 HEADERS=1
=======
    lfsmake1 linux2 TOOLS=1 HEADERS=1
>>>>>>> cc7e3a98
    lfsmake1 glibc
    lfsmake1 cleanup-toolchain PASS=1
    lfsmake1 fake-environ
    lfsmake1 tcl
    lfsmake1 expect
    lfsmake1 dejagnu
    lfsmake1 gcc		PASS=2
    lfsmake1 binutils	PASS=2
    lfsmake1 ccache	PASS=2
    lfsmake1 ncurses
    lfsmake1 bash
    lfsmake1 bzip2
    lfsmake1 coreutils
    lfsmake1 diffutils
    lfsmake1 findutils
    lfsmake1 gawk
    lfsmake1 gettext
    lfsmake1 grep
    lfsmake1 gzip
    lfsmake1 m4
    lfsmake1 make	PASS=2
    lfsmake1 patch
    lfsmake1 perl
    lfsmake1 sed
    lfsmake1 tar
    lfsmake1 texinfo
    lfsmake1 util-linux
    lfsmake1 strip
    lfsmake1 cleanup-toolchain	PASS=2
    export PATH=$ORG_PATH
}

buildbase() {
    LOGFILE="$BASEDIR/log/_build.base.log"
    export LOGFILE
    lfsmake2 stage2
<<<<<<< HEAD
    lfsmake2 linux HEADERS=1
=======
    lfsmake2 linux2 HEADERS=1
>>>>>>> cc7e3a98
    lfsmake2 man-pages
    lfsmake2 glibc
    lfsmake2 tzdata
    lfsmake2 cleanup-toolchain	PASS=3
    lfsmake2 binutils
    lfsmake2 gcc
    lfsmake2 berkeley
    lfsmake2 coreutils
    lfsmake2 iana-etc
    lfsmake2 m4
    lfsmake2 bison
    lfsmake2 ncurses
    lfsmake2 procps
    lfsmake2 sed
    lfsmake2 libtool
    lfsmake2 perl
    lfsmake2 readline
    lfsmake2 zlib
    lfsmake2 autoconf
    lfsmake2 automake
    lfsmake2 bash
    lfsmake2 bzip2
    lfsmake2 diffutils
    lfsmake2 e2fsprogs
    lfsmake2 ed
    lfsmake2 file
    lfsmake2 findutils
    lfsmake2 flex
    lfsmake2 gawk
    lfsmake2 gettext
    lfsmake2 grep
    lfsmake2 groff
    lfsmake2 gzip
    lfsmake2 inetutils
    lfsmake2 iproute2
    lfsmake2 kbd
    lfsmake2 less
    lfsmake2 libaal
    lfsmake2 make
    lfsmake2 man
    lfsmake2 mktemp
    lfsmake2 module-init-tools
    lfsmake2 net-tools
    lfsmake2 patch
    lfsmake2 psmisc
    lfsmake2 reiser4progs
    lfsmake2 shadow
    lfsmake2 sysklogd
    lfsmake2 sysvinit
    lfsmake2 tar
    lfsmake2 texinfo
    lfsmake2 udev
    lfsmake2 util-linux
    lfsmake2 vim
    lfsmake2 grub
}

buildipfire() {
  LOGFILE="$BASEDIR/log/_build.ipfire.log"
  export LOGFILE
  ipfiremake configroot
  ipfiremake backup
  ipfiremake dhcp
  ipfiremake dhcpcd
  ipfiremake libusb
  ipfiremake libpcap
  ipfiremake ppp
  ipfiremake pptp
  ipfiremake unzip
  ipfiremake which
  ipfiremake xz
  ipfiremake linux-firmware
  ipfiremake zd1211-firmware
  ipfiremake rpi-firmware
  ipfiremake fw_ath9k_htc
  ipfiremake u-boot

  # The xen and PAE kernels are only available for x86
  if [ "${MACHINE_TYPE}" != "arm" ]; then
    ipfiremake linux2			KCFG="-xen"
#    ipfiremake v4l-dvb			KCFG="-xen"
#    ipfiremake mISDN			KCFG="-xen"
#    ipfiremake dahdi			KCFG="-xen" KMOD=1
    ipfiremake cryptodev		KCFG="-xen"
    ipfiremake compat-wireless		KCFG="-xen"
#    ipfiremake r8169			KCFG="-xen"
#    ipfiremake r8168			KCFG="-xen"
#    ipfiremake r8101			KCFG="-xen"
#    ipfiremake e1000			KCFG="-xen"
#    ipfiremake e1000e			KCFG="-xen"
#    ipfiremake igb			KCFG="-xen"

    ipfiremake linux			KCFG="-pae"
#    ipfiremake kvm-kmod			KCFG="-pae"
#    ipfiremake v4l-dvb			KCFG="-pae"
    ipfiremake alsa			KCFG="-pae" KMOD=1
#    ipfiremake mISDN			KCFG="-pae"
#    ipfiremake dahdi			KCFG="-pae" KMOD=1
    ipfiremake cryptodev		KCFG="-pae"
    ipfiremake compat-wireless		KCFG="-pae"
#    ipfiremake r8169			KCFG="-pae"
#    ipfiremake r8168			KCFG="-pae"
#    ipfiremake r8101			KCFG="-pae"
#    ipfiremake e1000			KCFG="-pae"
#    ipfiremake e1000e			KCFG="-pae"
#    ipfiremake igb			KCFG="-pae"

    ipfiremake linux			KCFG=""
#    ipfiremake kvm-kmod			KCFG=""
#    ipfiremake v4l-dvb			KCFG=""
    ipfiremake alsa			KCFG="" KMOD=1
#    ipfiremake mISDN			KCFG=""
#    ipfiremake dahdi			KCFG="" KMOD=1
    ipfiremake cryptodev		KCFG=""
    ipfiremake compat-wireless		KCFG=""
#    ipfiremake r8169			KCFG=""
#    ipfiremake r8168			KCFG=""
#    ipfiremake r8101			KCFG=""
#    ipfiremake e1000			KCFG=""
#    ipfiremake e1000e			KCFG=""
#    ipfiremake igb			KCFG=""

  else
    # arm-omap kernel build
<<<<<<< HEAD
    ipfiremake linux3			KCFG="-rpi"

    ipfiremake linux3			KCFG="-omap"
=======
    ipfiremake linux			KCFG="-rpi"
#    ipfiremake v4l-dvb			KCFG="-rpi"
#    ipfiremake kvm-kmod			KCFG="-rpi"
#    ipfiremake mISDN			KCFG="-rpi"
#    ipfiremake dahdi			KCFG="-rpi" KMOD=1
    ipfiremake cryptodev		KCFG="-rpi"
#    ipfiremake compat-wireless		KCFG="-rpi"
#    ipfiremake r8169			KCFG="-rpi"
#    ipfiremake r8168			KCFG="-rpi"
#    ipfiremake r8101			KCFG="-rpi"
#    ipfiremake e1000			KCFG="-rpi"
#    ipfiremake e1000e			KCFG="-rpi"
#    ipfiremake igb			KCFG="-rpi"

    ipfiremake linux			KCFG="-omap"
#    ipfiremake v4l-dvb			KCFG="-omap"
#    ipfiremake kvm-kmod			KCFG="-omap"
#    ipfiremake mISDN			KCFG="-omap"
#    ipfiremake dahdi			KCFG="-omap" KMOD=1
    ipfiremake cryptodev		KCFG="-omap"
#    ipfiremake compat-wireless		KCFG="-omap"
#    ipfiremake r8169			KCFG="-omap"
#    ipfiremake r8168			KCFG="-omap"
#    ipfiremake r8101			KCFG="-omap"
#    ipfiremake e1000			KCFG="-omap"
#    ipfiremake e1000e			KCFG="-omap"
#    ipfiremake igb			KCFG="-omap"
>>>>>>> cc7e3a98

    # arm-versatile kernel build
    ipfiremake linux			KCFG="-versatile"
#    ipfiremake v4l-dvb			KCFG="-versatile"
#    ipfiremake kvm-kmod			KCFG="-versatile"
#    ipfiremake mISDN			KCFG="-versatile"
#    ipfiremake dahdi			KCFG="-versatile" KMOD=1
    ipfiremake cryptodev		KCFG="-versatile"
    ipfiremake compat-wireless		KCFG="-versatile"
#    ipfiremake r8169			KCFG="-versatile"
#    ipfiremake r8168			KCFG="-versatile"
#    ipfiremake r8101			KCFG="-versatile"
#    ipfiremake e1000			KCFG="-versatile"
#    ipfiremake e1000e			KCFG="-versatile"
#    ipfiremake igb			KCFG="-versatile"
    # arm-kirkwood kernel build
    ipfiremake linux			KCFG="-kirkwood"
#    ipfiremake v4l-dvb			KCFG="-kirkwood"
#    ipfiremake kvm-kmod			KCFG="-kirkwood"
#    ipfiremake mISDN			KCFG="-kirkwood"
#    ipfiremake dahdi			KCFG="-kirkwood" KMOD=1
    ipfiremake cryptodev		KCFG="-kirkwood"
    ipfiremake compat-wireless		KCFG="-kirkwood"
#    ipfiremake r8169			KCFG="-kirkwood"
#    ipfiremake r8168			KCFG="-kirkwood"
#    ipfiremake r8101			KCFG="-kirkwood"
#    ipfiremake e1000			KCFG="-kirkwood"
#    ipfiremake e1000e			KCFG="-kirkwood"
#    ipfiremake igb			KCFG="-kirkwood"
  fi
  ipfiremake pkg-config
  ipfiremake linux-atm
  ipfiremake cpio
  ipfiremake dracut
  ipfiremake expat
  ipfiremake gdbm
  ipfiremake gmp
  ipfiremake pam
  ipfiremake openssl
  ipfiremake curl
  ipfiremake tcl
  ipfiremake sqlite
  ipfiremake python
  ipfiremake fireinfo
  ipfiremake libnet
  ipfiremake libnl
  ipfiremake libidn
  ipfiremake libjpeg
  ipfiremake libpng
  ipfiremake libtiff
  ipfiremake libart
  ipfiremake freetype
  ipfiremake gd
  ipfiremake popt
  ipfiremake pcre
  ipfiremake slang
  ipfiremake newt
  ipfiremake attr
  ipfiremake acl
  ipfiremake libcap
  ipfiremake pciutils
  ipfiremake usbutils
  ipfiremake libxml2
  ipfiremake libxslt
  ipfiremake BerkeleyDB
  ipfiremake mysql
  ipfiremake cyrus-sasl
  ipfiremake openldap
  ipfiremake apache2
  ipfiremake php
  ipfiremake apache2			PASS=C
  ipfiremake arping
  ipfiremake beep
  ipfiremake bind
  ipfiremake dvdrtools
  ipfiremake dnsmasq
  ipfiremake dosfstools
  ipfiremake reiserfsprogs
  ipfiremake xfsprogs
  ipfiremake sysfsutils
  ipfiremake fuse
  ipfiremake ntfs-3g
  ipfiremake ethtool
  ipfiremake ez-ipupdate
  ipfiremake fcron
  ipfiremake perl-GD
  ipfiremake GD-Graph
  ipfiremake GD-TextUtil
  ipfiremake gnupg
  ipfiremake hdparm
  ipfiremake sdparm
  ipfiremake mtools
  ipfiremake initscripts
  ipfiremake whatmask
  ipfiremake iptables
  ipfiremake libupnp
  ipfiremake ipaddr
  ipfiremake iptstate
  ipfiremake iputils
  ipfiremake l7-protocols
  ipfiremake mISDNuser
  ipfiremake capi4k-utils
  ipfiremake hwdata
  ipfiremake kudzu
  ipfiremake logrotate
  ipfiremake logwatch
  ipfiremake misc-progs
  ipfiremake nano
  ipfiremake nasm
  ipfiremake URI
  ipfiremake HTML-Tagset
  ipfiremake HTML-Parser
  ipfiremake Compress-Zlib
  ipfiremake Digest
  ipfiremake Digest-SHA1
  ipfiremake Digest-HMAC
  ipfiremake libwww-perl
  ipfiremake Net-DNS
  ipfiremake Net-IPv4Addr
  ipfiremake Net_SSLeay
  ipfiremake IO-Stringy
  ipfiremake Unix-Syslog
  ipfiremake Mail-Tools
  ipfiremake MIME-Tools
  ipfiremake Net-Server
  ipfiremake Convert-TNEF
  ipfiremake Convert-UUlib
  ipfiremake Archive-Tar
  ipfiremake Archive-Zip
  ipfiremake Text-Tabs+Wrap
  ipfiremake Locale-Country
  ipfiremake XML-Parser
  ipfiremake Crypt-PasswdMD5
  ipfiremake Net-Telnet
  ipfiremake python-setuptools
  ipfiremake python-clientform
  ipfiremake python-mechanize
  ipfiremake python-feedparser
  ipfiremake python-rssdler
  ipfiremake glib
  ipfiremake GeoIP
  ipfiremake fwhits
  ipfiremake noip_updater
  ipfiremake ntp
  ipfiremake openssh
  ipfiremake rrdtool
  ipfiremake setserial
  ipfiremake setup
  ipfiremake libdnet
  ipfiremake daq
  ipfiremake snort
  ipfiremake oinkmaster
  ipfiremake squid
  ipfiremake squidguard
  ipfiremake calamaris
  ipfiremake tcpdump
  ipfiremake traceroute
  ipfiremake vlan
  ipfiremake wireless
  ipfiremake libsafe
  ipfiremake pakfire
  ipfiremake spandsp
  ipfiremake lzo
  ipfiremake openvpn
  ipfiremake pammysql
  ipfiremake cups
  ipfiremake ghostscript
  ipfiremake foomatic
  ipfiremake hplip
  ipfiremake samba
  ipfiremake sudo
  ipfiremake mc
  ipfiremake wget
  ipfiremake bridge-utils
  ipfiremake screen
  ipfiremake hddtemp
  ipfiremake smartmontools
  ipfiremake htop
#  ipfiremake postfix               # unknown system type linux 3.2.x
  ipfiremake fetchmail
  ipfiremake cyrus-imapd
  ipfiremake openmailadmin
  ipfiremake clamav
  ipfiremake spamassassin
  ipfiremake amavisd
  ipfiremake alsa
  ipfiremake mpfire
  ipfiremake guardian
  ipfiremake libid3tag
  ipfiremake libmad
  ipfiremake libogg
  ipfiremake libvorbis
  ipfiremake libdvbpsi
  ipfiremake lame
  ipfiremake sox
  ipfiremake libshout
  ipfiremake xvid
  ipfiremake libmpeg2
  ipfiremake cmake
  ipfiremake gnump3d
  ipfiremake libsigc++
  ipfiremake applejuice
  ipfiremake libtorrent
  ipfiremake rtorrent
  ipfiremake ipfireseeder
  ipfiremake rsync
  ipfiremake tcpwrapper
  ipfiremake libevent
  ipfiremake libevent2
  ipfiremake portmap
  ipfiremake nfs
  ipfiremake nmap
  ipfiremake ncftp
  ipfiremake etherwake
  ipfiremake bwm-ng
  ipfiremake tripwire
  ipfiremake sysstat
  ipfiremake vsftpd
  ipfiremake strongswan
  ipfiremake lsof
  ipfiremake centerim
  ipfiremake br2684ctl
  ipfiremake pcmciautils
  ipfiremake lm_sensors
  ipfiremake liboping
  ipfiremake collectd
  ipfiremake teamspeak
  ipfiremake elinks
  ipfiremake igmpproxy
  ipfiremake fbset
  ipfiremake sdl
  ipfiremake qemu
  ipfiremake sane
  ipfiremake netpbm
  ipfiremake phpSANE
  ipfiremake tunctl
  ipfiremake nagios
  ipfiremake nagios_nrpe
  ipfiremake ebtables
  ipfiremake fontconfig
  ipfiremake freefont
  ipfiremake directfb
  ipfiremake dfb++
  ipfiremake faad2
  ipfiremake ffmpeg
  ipfiremake videolan
  ipfiremake vdr
  ipfiremake w_scan
  ipfiremake icecast
  ipfiremake icegenerator
  ipfiremake mpd
  ipfiremake libmpdclient
  ipfiremake mpc
  ipfiremake git
  ipfiremake squidclamav
  ipfiremake bc
  ipfiremake vnstat
  ipfiremake vnstati
  ipfiremake iw
  ipfiremake wpa_supplicant
  ipfiremake hostapd
  ipfiremake urlgrabber
  ipfiremake syslinux
  ipfiremake tftpd
  ipfiremake cpufrequtils
  ipfiremake dbus
  ipfiremake bluetooth
  ipfiremake gutenprint
  ipfiremake apcupsd
  ipfiremake iperf
  ipfiremake netcat
  ipfiremake 7zip
  ipfiremake lynis
  ipfiremake splix
  ipfiremake streamripper
  ipfiremake sshfs
  ipfiremake taglib
  ipfiremake mediatomb
  ipfiremake sslh
  ipfiremake perl-gettext
  ipfiremake vdradmin
  ipfiremake miau
  ipfiremake netsnmpd
  ipfiremake perl-DBI
  ipfiremake perl-DBD-mysql
  ipfiremake cacti
  ipfiremake icecc
  ipfiremake openvmtools
  ipfiremake nagiosql
  ipfiremake iftop
  ipfiremake motion
  ipfiremake joe
  ipfiremake nut
  ipfiremake watchdog
  ipfiremake libpri
#  ipfiremake dahdi               # update needed for 3.2.x
#  ipfiremake asterisk
#  ipfiremake lcr
  ipfiremake usb_modeswitch
  ipfiremake usb_modeswitch_data
  ipfiremake zerofree
  ipfiremake mdadm
  ipfiremake eject
  ipfiremake pound
  ipfiremake minicom
  ipfiremake ddrescue
  ipfiremake imspector
#  ipfiremake miniupnpd              # will not build
  ipfiremake client175
  ipfiremake powertop
  ipfiremake parted
  ipfiremake swig
  ipfiremake python-m2crypto
  ipfiremake wireless-regdb
  ipfiremake crda
  ipfiremake libsolv
  ipfiremake python-distutils-extra
  ipfiremake python-lzma
  ipfiremake python-progressbar
  ipfiremake python-xattr
  ipfiremake intltool
  ipfiremake pakfire3-deps
  ipfiremake transmission
  ipfiremake dpfhack
  ipfiremake lcd4linux
  ipfiremake mtr
  ipfiremake tcpick
  echo Build on $HOSTNAME > $BASEDIR/build/var/ipfire/firebuild
  cat /proc/version >> $BASEDIR/build/var/ipfire/firebuild
  echo >> $BASEDIR/build/var/ipfire/firebuild
  git log -1 >> $BASEDIR/build/var/ipfire/firebuild
  echo >> $BASEDIR/build/var/ipfire/firebuild
  git status >> $BASEDIR/build/var/ipfire/firebuild
  echo >> $BASEDIR/build/var/ipfire/firebuild
  cat /proc/cpuinfo >> $BASEDIR/build/var/ipfire/firebuild
  echo $PAKFIRE_CORE > $BASEDIR/build/opt/pakfire/db/core/mine
  if [ "$GIT_BRANCH" = "master" -o "$GIT_BRANCH" = "next" ]; then
	echo "$NAME $VERSION ($MACHINE) - Development Build: $GIT_LASTCOMMIT" > $BASEDIR/build/etc/system-release
  else
	echo "$NAME $VERSION ($MACHINE) - $GIT_BRANCH" > $BASEDIR/build/etc/system-release
  fi
}

buildinstaller() {
  # Run installer scripts one by one
  LOGFILE="$BASEDIR/log/_build.installer.log"
  export LOGFILE
  ipfiremake as86
  ipfiremake mbr
  ipfiremake memtest
  ipfiremake installer
  cp -f $BASEDIR/doc/COPYING $BASEDIR/build/install/initrd/
  installmake strip
  ipfiremake initrd
}

buildpackages() {
  LOGFILE="$BASEDIR/log/_build.packages.log"
  export LOGFILE
  echo "... see detailed log in _build.*.log files" >> $LOGFILE

  
  # Generating list of packages used
  echo -n "Generating packages list from logs" | tee -a $LOGFILE
  rm -f $BASEDIR/doc/packages-list
  for i in `ls -1tr $BASEDIR/log/[^_]*`; do
	if [ "$i" != "$BASEDIR/log/FILES" -a -n $i ]; then
		echo "* `basename $i`" >>$BASEDIR/doc/packages-list
	fi
  done
  echo "== List of softwares used to build $NAME Version: $VERSION ==" > $BASEDIR/doc/packages-list.txt
  grep -v 'configroot$\|img$\|initrd$\|initscripts$\|installer$\|install$\|setup$\|pakfire$\|stage2$\|smp$\|tools$\|tools1$\|tools2$\|.tgz$\|-config$\|_missing_rootfile$\|install1$\|install2$\|pass1$\|pass2$\|pass3$' \
	$BASEDIR/doc/packages-list | sort >> $BASEDIR/doc/packages-list.txt
  rm -f $BASEDIR/doc/packages-list
  # packages-list.txt is ready to be displayed for wiki page
  beautify message DONE
  
  # Update changelog
  cd $BASEDIR
  [ -z $GIT_TAG ]  || LAST_TAG=$GIT_TAG
  [ -z $LAST_TAG ] || EXT="$LAST_TAG..HEAD"
  git log -n 500 --no-merges --pretty=medium --shortstat $EXT > $BASEDIR/doc/ChangeLog

  # Create images for install
  ipfiremake cdrom

  # Check if there is a loop device for building in virtual environments
  if [ $BUILD_IMAGES == 1 ] && ([ -e /dev/loop/0 ] || [ -e /dev/loop0 ]); then
	if [ "${MACHINE_TYPE}" != "arm" ]; then
		ipfiremake usb-stick
	fi
	ipfiremake flash-images
  fi

  mv $LFS/install/images/{*.iso,*.tgz,*.img.gz,*.bz2} $BASEDIR >> $LOGFILE 2>&1

  ipfirepackages

  # Check if there is a loop device for building in virtual environments
  if [ $BUILD_IMAGES == 1 ] && ([ -e /dev/loop/0 ] || [ -e /dev/loop0 ]) && [ "${MACHINE_TYPE}" != "arm" ]; then
        cp -f $BASEDIR/packages/linux-xen-*.ipfire $LFS/install/packages/
        cp -f $BASEDIR/packages/meta-linux-xen $LFS/install/packages/
	ipfiremake xen-image
	rm -rf $LFS/install/packages/linux-xen-*.ipfire
	rm -rf $LFS/install/packages/meta-linux-xen
  fi
  mv $LFS/install/images/*.bz2 $BASEDIR >> $LOGFILE 2>&1

  cd $BASEDIR
  for i in `ls *.bz2 *.img.gz *.iso`; do
	md5sum $i > $i.md5
  done
  cd $PWD

  # Cleanup
  stdumount
  rm -rf $BASEDIR/build/tmp/*

  # Generating total list of files
  echo -n "Generating files list from logs" | tee -a $LOGFILE
  rm -f $BASEDIR/log/FILES
  for i in `ls -1tr $BASEDIR/log/[^_]*`; do
	if [ "$i" != "$BASEDIR/log/FILES" -a -n $i ]; then
		echo "##" >>$BASEDIR/log/FILES
		echo "## `basename $i`" >>$BASEDIR/log/FILES
		echo "##" >>$BASEDIR/log/FILES
		cat $i | sed "s%^\./%#%" | sort >> $BASEDIR/log/FILES
	fi
  done
  beautify message DONE

  cd $PWD
}

ipfirepackages() {
	ipfiremake core-updates

	local i
	for i in $(find $BASEDIR/config/rootfiles/packages{${machine},} -maxdepth 1 -type f); do
		i=$(basename ${i})
		if [ -e $BASEDIR/lfs/$i ]; then
			ipfiredist $i
		else
			echo -n $i
			beautify message SKIP
		fi
	done
  test -d $BASEDIR/packages || mkdir $BASEDIR/packages
  mv -f $LFS/install/packages/* $BASEDIR/packages >> $LOGFILE 2>&1
  rm -rf  $BASEDIR/build/install/packages/*
}

# See what we're supposed to do
case "$1" in 
build)
	clear
	PACKAGE=`ls -v -r $BASEDIR/cache/toolchains/$SNAME-$VERSION-toolchain-$TOOLCHAINVER-$MACHINE.tar.gz 2> /dev/null | head -n 1`
	#only restore on a clean disk
	if [ ! -f log/cleanup-toolchain-2-tools ]; then
		if [ ! -n "$PACKAGE" ]; then
			beautify build_stage "Full toolchain compilation - Native GCC: `gcc --version | grep GCC | awk {'print $3'}`"
			prepareenv
			buildtoolchain
		else
			PACKAGENAME=${PACKAGE%.tar.gz}
			beautify build_stage "Packaged toolchain compilation"
			if [ `md5sum $PACKAGE | awk '{print $1}'` == `cat $PACKAGENAME.md5 | awk '{print $1}'` ]; then
				tar zxf $PACKAGE
				prepareenv
			else
				exiterror "$PACKAGENAME md5 did not match, check downloaded package"
			fi
		fi
	else
		echo -n "Using installed toolchain" | tee -a $LOGFILE
		beautify message SKIP
		prepareenv
	fi

	beautify build_start
	beautify build_stage "Building LFS"
	buildbase

	beautify build_stage "Building IPFire"
	buildipfire

	beautify build_stage "Building installer"
	buildinstaller

	beautify build_stage "Building packages"
	buildpackages
	
	beautify build_stage "Checking Logfiles for new Files"

	cd $BASEDIR
	tools/checknewlog.pl
	cd $PWD

	beautify build_end
	;;
shell)
	# enter a shell inside LFS chroot
	# may be used to changed kernel settings
	prepareenv
	entershell
	;;
clean)
	echo -en "${BOLD}Cleaning build directory...${NORMAL}"
	for i in `mount | grep $BASEDIR | sed 's/^.*loop=\(.*\))/\1/'`; do
		$LOSETUP -d $i 2>/dev/null
	done
	for i in `mount | grep $BASEDIR | cut -d " " -f 1`; do
		umount $i
	done
	stdumount
	for i in `seq 0 7`; do
	    if ( losetup /dev/loop${i} 2>/dev/null | grep -q "/install/images" ); then
		umount /dev/loop${i}     2>/dev/null;
		losetup -d /dev/loop${i} 2>/dev/null;
	    fi;
	done
	rm -rf $BASEDIR/build
	rm -rf $BASEDIR/cdrom
	rm -rf $BASEDIR/packages
	rm -rf $BASEDIR/log
	if [ -h /tools ]; then
		rm -f /tools
	fi
	rm -f $BASEDIR/ipfire-*
	beautify message DONE
	;;
downloadsrc)
	if [ ! -d $BASEDIR/cache ]; then
		mkdir $BASEDIR/cache
	fi
	mkdir -p $BASEDIR/log
	echo -e "${BOLD}Preload all source files${NORMAL}" | tee -a $LOGFILE
	FINISHED=0
	cd $BASEDIR/lfs
	for c in `seq $MAX_RETRIES`; do
		if (( FINISHED==1 )); then 
			break
		fi
		FINISHED=1
		cd $BASEDIR/lfs
		for i in *; do
			if [ -f "$i" -a "$i" != "Config" ]; then
				lfsmakecommoncheck ${i} || continue

				make -s -f $i LFS_BASEDIR=$BASEDIR MACHINE=$MACHINE \
					MESSAGE="$i\t ($c/$MAX_RETRIES)" download >> $LOGFILE 2>&1
				if [ $? -ne 0 ]; then
					beautify message FAIL
					FINISHED=0
				else
					if [ $c -eq 1 ]; then
					beautify message DONE
					fi
				fi
			fi
		done
	done
	echo -e "${BOLD}***Verifying md5sums${NORMAL}"
	ERROR=0
	for i in *; do
		if [ -f "$i" -a "$i" != "Config" ]; then
			lfsmakecommoncheck ${i} > /dev/null || continue
			make -s -f $i LFS_BASEDIR=$BASEDIR MACHINE=$MACHINE \
				MESSAGE="$i\t " md5 >> $LOGFILE 2>&1
			if [ $? -ne 0 ]; then
				echo -ne "MD5 difference in lfs/$i"
				beautify message FAIL
				ERROR=1
			fi
		fi
	done
	if [ $ERROR -eq 0 ]; then
		echo -ne "${BOLD}all files md5sum match${NORMAL}"
		beautify message DONE
	else
		echo -ne "${BOLD}not all files were correctly download${NORMAL}"
		beautify message FAIL
	fi
	cd - >/dev/null 2>&1
	;;
toolchain)
	clear
	prepareenv
	beautify build_stage "Toolchain compilation - Native GCC: `gcc --version | grep GCC | awk {'print $3'}`"
	buildtoolchain
	echo "`date -u '+%b %e %T'`: Create toolchain tar.gz for $MACHINE" | tee -a $LOGFILE
	test -d $BASEDIR/cache/toolchains || mkdir -p $BASEDIR/cache/toolchains
	cd $BASEDIR && tar -zc --exclude='log/_build.*.log' -f cache/toolchains/$SNAME-$VERSION-toolchain-$TOOLCHAINVER-$MACHINE.tar.gz \
		build/{bin,etc,usr/bin,usr/local} \
		build/tools/{bin,etc,*-linux-gnu*,include,lib,libexec,sbin,share,var} \
		log >> $LOGFILE
	md5sum cache/toolchains/$SNAME-$VERSION-toolchain-$TOOLCHAINVER-$MACHINE.tar.gz \
		> cache/toolchains/$SNAME-$VERSION-toolchain-$TOOLCHAINVER-$MACHINE.md5
	stdumount
	;;
gettoolchain)
	# arbitrary name to be updated in case of new toolchain package upload
	PACKAGE=$SNAME-$VERSION-toolchain-$TOOLCHAINVER-$MACHINE
	if [ ! -f $BASEDIR/cache/toolchains/$PACKAGE.tar.gz ]; then
		URL_TOOLCHAIN=`grep URL_TOOLCHAIN lfs/Config | awk '{ print $3 }'`
		test -d $BASEDIR/cache/toolchains || mkdir -p $BASEDIR/cache/toolchains
		echo "`date -u '+%b %e %T'`: Load toolchain tar.gz for $MACHINE" | tee -a $LOGFILE
		cd $BASEDIR/cache/toolchains
		wget -U "IPFireSourceGrabber/2.x" $URL_TOOLCHAIN/$PACKAGE.tar.gz $URL_TOOLCHAIN/$PACKAGE.md5 >& /dev/null
		if [ $? -ne 0 ]; then
			echo "`date -u '+%b %e %T'`: error downloading $PACKAGE toolchain for $MACHINE machine" | tee -a $LOGFILE
		else
			if [ "`md5sum $PACKAGE.tar.gz | awk '{print $1}'`" = "`cat $PACKAGE.md5 | awk '{print $1}'`" ]; then
				echo "`date -u '+%b %e %T'`: toolchain md5 ok" | tee -a $LOGFILE
			else
				exiterror "$PACKAGE.md5 did not match, check downloaded package"
			fi
		fi
	else
		echo "Toolchain is already downloaded. Exiting..."
	fi
	;;
othersrc)
	prepareenv
	echo -ne "`date -u '+%b %e %T'`: Build sources iso for $MACHINE" | tee -a $LOGFILE
	chroot $LFS /tools/bin/env -i   HOME=/root \
	TERM=$TERM PS1='\u:\w\$ ' \
	PATH=/usr/local/bin:/bin:/usr/bin:/sbin:/usr/sbin \
	VERSION=$VERSION NAME="$NAME" SNAME="$SNAME" MACHINE=$MACHINE \
	/bin/bash -x -c "cd /usr/src/lfs && make -f sources-iso LFS_BASEDIR=/usr/src install" >>$LOGFILE 2>&1
	mv $LFS/install/images/ipfire-* $BASEDIR >> $LOGFILE 2>&1
	if [ $? -eq "0" ]; then
		beautify message DONE
	else
		beautify message FAIL
	fi
	stdumount
	;;
uploadsrc)
	PWD=`pwd`
	if [ -z $IPFIRE_USER ]; then
		echo -n "You have to setup IPFIRE_USER first. See .config for details."
		beautify message FAIL
		exit 1
	fi

	URL_SOURCE=$(grep URL_SOURCE lfs/Config | awk '{ print $3 }')
	REMOTE_FILES=$(echo "ls -1 --ignore=toolchains" | sftp -C ${IPFIRE_USER}@${URL_SOURCE})

	cd $BASEDIR/cache/
	for file in $(ls -1 --ignore=toolchains); do
		grep -q "$file" <<<$REMOTE_FILES && continue
		NEW_FILES="$NEW_FILES $file"
	done
	[ -n "$NEW_FILES" ] && scp -2 $NEW_FILES ${IPFIRE_USER}@${URL_SOURCE}
	cd $BASEDIR
	cd $PWD
	exit 0
	;;
lang)
	update_langs
	;;
*)
	echo "Usage: $0 {build|changelog|clean|gettoolchain|downloadsrc|shell|sync|toolchain}"
	cat doc/make.sh-usage
	;;
esac<|MERGE_RESOLUTION|>--- conflicted
+++ resolved
@@ -265,11 +265,7 @@
     lfsmake1 binutils	PASS=1
     lfsmake1 gcc		PASS=1
     export PATH=$BASEDIR/build/usr/local/bin:$BASEDIR/build/tools/bin:$PATH
-<<<<<<< HEAD
-    lfsmake1 linux TOOLS=1 HEADERS=1
-=======
     lfsmake1 linux2 TOOLS=1 HEADERS=1
->>>>>>> cc7e3a98
     lfsmake1 glibc
     lfsmake1 cleanup-toolchain PASS=1
     lfsmake1 fake-environ
@@ -306,11 +302,7 @@
     LOGFILE="$BASEDIR/log/_build.base.log"
     export LOGFILE
     lfsmake2 stage2
-<<<<<<< HEAD
-    lfsmake2 linux HEADERS=1
-=======
     lfsmake2 linux2 HEADERS=1
->>>>>>> cc7e3a98
     lfsmake2 man-pages
     lfsmake2 glibc
     lfsmake2 tzdata
@@ -435,11 +427,6 @@
 
   else
     # arm-omap kernel build
-<<<<<<< HEAD
-    ipfiremake linux3			KCFG="-rpi"
-
-    ipfiremake linux3			KCFG="-omap"
-=======
     ipfiremake linux			KCFG="-rpi"
 #    ipfiremake v4l-dvb			KCFG="-rpi"
 #    ipfiremake kvm-kmod			KCFG="-rpi"
@@ -467,7 +454,6 @@
 #    ipfiremake e1000			KCFG="-omap"
 #    ipfiremake e1000e			KCFG="-omap"
 #    ipfiremake igb			KCFG="-omap"
->>>>>>> cc7e3a98
 
     # arm-versatile kernel build
     ipfiremake linux			KCFG="-versatile"
