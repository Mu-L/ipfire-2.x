--- conflicted
+++ resolved
@@ -768,19 +768,16 @@
   ipfiremake strace
   ipfiremake ipfire-netboot
   ipfiremake lcdproc
-<<<<<<< HEAD
   ipfiremake bitstream
   ipfiremake multicat
   ipfiremake keepalived
   ipfiremake ipvsadm
-=======
   ipfiremake perl-Carp-Clan
   ipfiremake perl-Date-Calc
   ipfiremake perl-Date-Manip
   ipfiremake perl-File-Tail
   ipfiremake perl-TimeDate
   ipfiremake swatch
->>>>>>> 85981472
   echo Build on $HOSTNAME > $BASEDIR/build/var/ipfire/firebuild
   cat /proc/version >> $BASEDIR/build/var/ipfire/firebuild
   echo >> $BASEDIR/build/var/ipfire/firebuild
