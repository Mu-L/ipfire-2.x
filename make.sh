--- conflicted
+++ resolved
@@ -1355,11 +1355,6 @@
   lfsmake2 python-daemon
   lfsmake2 python-ipaddress
   lfsmake2 glib
-<<<<<<< HEAD
-  lfsmake2 GeoIP
-  lfsmake2 geoip-database
-=======
->>>>>>> 4e033257
   lfsmake2 ntp
   lfsmake2 openssh
   lfsmake2 fontconfig
@@ -1647,12 +1642,9 @@
   lfsmake2 firmware-update
   lfsmake2 tshark
   lfsmake2 speedtest-cli
-<<<<<<< HEAD
   lfsmake2 rfkill
   lfsmake2 amazon-ssm-agent
-=======
   lfsmake2 libloc
->>>>>>> 4e033257
 }
 
 buildinstaller() {
