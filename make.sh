#!/bin/bash
############################################################################
#                                                                          #
# This file is part of the IPFire Firewall.                                #
#                                                                          #
# IPFire is free software; you can redistribute it and/or modify           #
# it under the terms of the GNU General Public License as published by     #
# the Free Software Foundation; either version 2 of the License, or        #
# (at your option) any later version.                                      #
#                                                                          #
# IPFire is distributed in the hope that it will be useful,                #
# but WITHOUT ANY WARRANTY; without even the implied warranty of           #
# MERCHANTABILITY or FITNESS FOR A PARTICULAR PURPOSE.  See the            #
# GNU General Public License for more details.                             #
#                                                                          #
# You should have received a copy of the GNU General Public License        #
# along with IPFire; if not, write to the Free Software                    #
# Foundation, Inc., 59 Temple Place, Suite 330, Boston, MA  02111-1307 USA #
#                                                                          #
# Copyright (C) 2007-2012 IPFire Team <info@ipfire.org>.                   #
#                                                                          #
############################################################################
#

NAME="IPFire"							# Software name
SNAME="ipfire"							# Short name
VERSION="2.11"							# Version number
CORE="58"							# Core Level (Filename)
<<<<<<< HEAD
PAKFIRE_CORE="57"						# Core Level (PAKFIRE)
=======
PAKFIRE_CORE="58"						# Core Level (PAKFIRE)
>>>>>>> 5cbbd5f1
GIT_BRANCH=`git status | head -n1 | cut -d" " -f4`		# Git Branch
SLOGAN="www.ipfire.org"						# Software slogan
CONFIG_ROOT=/var/ipfire						# Configuration rootdir
NICE=10								# Nice level
MAX_RETRIES=1							# prefetch/check loop
BUILD_IMAGES=1							# Build USB, Flash and Xen Images
KVER=`grep --max-count=1 VER lfs/linux | awk '{ print $3 }'`
MACHINE=`uname -m`
GIT_TAG=$(git tag | tail -1)					# Git Tag
GIT_LASTCOMMIT=$(git log | head -n1 | cut -d" " -f2 |head -c8)	# Last commit
TOOLCHAINVER=3

BUILDMACHINE=$MACHINE
    if [ "$MACHINE" = "x86_64" ]; then
        BUILDMACHINE="i686";
        linux32="linux32";
    fi


# Debian specific settings
if [ ! -e /etc/debian_version ]; then
	FULLPATH=`which $0`
else
	if [ -x /usr/bin/realpath ]; then
		FULLPATH=`/usr/bin/realpath $0`
	else
		echo "ERROR: Need to do apt-get install realpath"
		exit 1
	fi
fi

PWD=`pwd`
BASENAME=`basename $0`
BASEDIR=`echo $FULLPATH | sed "s/\/$BASENAME//g"`
LOGFILE=$BASEDIR/log/_build.preparation.log
export BASEDIR LOGFILE
DIR_CHK=$BASEDIR/cache/check
mkdir $BASEDIR/log/ 2>/dev/null

# Include funtions
. tools/make-functions

if [ -f .config ]; then
	. .config
fi

if [ -z $EDITOR ]; then
	for i in nano emacs vi; do
		EDITOR=$(which $i 2>/dev/null)
		if ! [ -z $EDITOR ]; then
			export EDITOR=$EDITOR
			break
		fi
	done
	[ -z $EDITOR ] && exiterror "You should have installed an editor."
fi

prepareenv() {
    ############################################################################
    #                                                                          #
    # Are we running the right shell?                                          #
    #                                                                          #
    ############################################################################
    if [ ! "$BASH" ]; then
			exiterror "BASH environment variable is not set.  You're probably running the wrong shell."
    fi

    if [ -z "${BASH_VERSION}" ]; then
			exiterror "Not running BASH shell."
    fi


    ############################################################################
    #                                                                          #
    # Trap on emergency exit                                                   #
    #                                                                          #
    ############################################################################
    trap "exiterror 'Build process interrupted'" SIGINT SIGTERM SIGKILL SIGSTOP SIGQUIT


    ############################################################################
    #                                                                          #
    # Resetting our nice level                                                 #
    #                                                                          #
    ############################################################################
    echo -ne "Resetting our nice level to $NICE" | tee -a $LOGFILE
    renice $NICE $$ > /dev/null
    if [ `nice` != "$NICE" ]; then
			beautify message FAIL
			exiterror "Failed to set correct nice level"
    else
			beautify message DONE
    fi


    ############################################################################
    #                                                                          #
    # Checking if running as root user                                         #
    #                                                                          #
    ############################################################################
    echo -ne "Checking if we're running as root user" | tee -a $LOGFILE
    if [ `id -u` != 0 ]; then
			beautify message FAIL
			exiterror "Not building as root"
    else
			beautify message DONE
    fi


    ############################################################################
    #                                                                          #
    # Checking for necessary temporary space                                   #
    #                                                                          #
    ############################################################################
    echo -ne "Checking for necessary space on disk $BASE_DEV" | tee -a $LOGFILE
    BASE_DEV=`df -P -k $BASEDIR | tail -n 1 | awk '{ print $1 }'`
    BASE_ASPACE=`df -P -k $BASEDIR | tail -n 1 | awk '{ print $4 }'`
    if (( 2048000 > $BASE_ASPACE )); then
			BASE_USPACE=`du -skx $BASEDIR | awk '{print $1}'`
			if (( 2048000 - $BASE_USPACE > $BASE_ASPACE )); then
				beautify message FAIL
				exiterror "Not enough temporary space available, need at least 2GB on $BASE_DEV"
			fi
    else
			beautify message DONE
    fi

    ############################################################################
    #                                                                          #
    # Building Linux From Scratch system                                       #
    #                                                                          #
    ############################################################################
    # Set umask
    umask 022

    # Set LFS Directory
    LFS=$BASEDIR/build

    # Check /tools symlink
    if [ -h /tools ]; then
        rm -f /tools
    fi
    if [ ! -a /tools ]; then
			ln -s $BASEDIR/build/tools /
    fi
    if [ ! -h /tools ]; then
			exiterror "Could not create /tools symbolic link."
    fi

    # Setup environment
    set +h
    LC_ALL=POSIX
    if [ -z $MAKETUNING ]; then
        if [ "${MACHINE:0:3}" = "arm" ]; then
            MAKETUNING="-j2"
        else
            MAKETUNING="-j6"
        fi
    fi
    export LFS LC_ALL CFLAGS CXXFLAGS MAKETUNING
    unset CC CXX CPP LD_LIBRARY_PATH LD_PRELOAD

    # Make some extra directories
    mkdir -p $BASEDIR/build/{tools,etc,usr/src} 2>/dev/null
    mkdir -p $BASEDIR/build/{dev/{shm,pts},proc,sys}
    mkdir -p $BASEDIR/{cache,ccache} 2>/dev/null
    mkdir -p $BASEDIR/build/usr/src/{cache,config,doc,html,langs,lfs,log,src,ccache}

    mknod -m 600 $BASEDIR/build/dev/console c 5 1 2>/dev/null
    mknod -m 666 $BASEDIR/build/dev/null c 1 3 2>/dev/null

    # Make all sources and proc available under lfs build
    mount --bind /dev            $BASEDIR/build/dev
    mount --bind /dev/pts        $BASEDIR/build/dev/pts
    mount --bind /dev/shm        $BASEDIR/build/dev/shm
    mount --bind /proc           $BASEDIR/build/proc
    mount --bind /sys            $BASEDIR/build/sys
    mount --bind $BASEDIR/cache  $BASEDIR/build/usr/src/cache
    mount --bind $BASEDIR/ccache $BASEDIR/build/usr/src/ccache
    mount --bind $BASEDIR/config $BASEDIR/build/usr/src/config
    mount --bind $BASEDIR/doc    $BASEDIR/build/usr/src/doc
    mount --bind $BASEDIR/html   $BASEDIR/build/usr/src/html
    mount --bind $BASEDIR/langs  $BASEDIR/build/usr/src/langs
    mount --bind $BASEDIR/lfs    $BASEDIR/build/usr/src/lfs
    mount --bind $BASEDIR/log    $BASEDIR/build/usr/src/log
    mount --bind $BASEDIR/src    $BASEDIR/build/usr/src/src

    # This is a temporary hack!!!
    if [ ! -f /tools/bin/hostname ]; then
      cp -f /bin/hostname /tools/bin/hostname 2>/dev/null
    fi

    # Run LFS static binary creation scripts one by one
    export CCACHE_DIR=$BASEDIR/ccache
    export CCACHE_COMPRESS=1
    export CCACHE_HASHDIR=1

    # Remove pre-install list of installed files in case user erase some files before rebuild
    rm -f $BASEDIR/build/usr/src/lsalr 2>/dev/null
}

buildtoolchain() {
    local error=false
    case "${MACHINE}:$(uname -m)" in
        # x86
        i586:i586|i586:i686)
            # These are working.
            ;;
        i586:*)
            error=true
            ;;

        # ARM
        armv5tel:armv5tel|armv5tel:armv5tejl|armv5tel:armv7l)
            # These are working.
            ;;
        armv5tel:*)
            error=true
            ;;
    esac

    ${error} && \
        exiterror "Cannot build ${MACHINE} toolchain on $(uname -m). Please use the download if any."

    if [ "$(uname -r | grep ipfire)" ]; then
        exiterror "Cannot build toolchain on ipfire. Please use the download."
    fi

    LOGFILE="$BASEDIR/log/_build.toolchain.log"
    export LOGFILE
    NATIVEGCC=`gcc --version | grep GCC | awk {'print $3'}`
    export NATIVEGCC GCCmajor=${NATIVEGCC:0:1} GCCminor=${NATIVEGCC:2:1} GCCrelease=${NATIVEGCC:4:1}
    ORG_PATH=$PATH
    lfsmake1 ccache	PASS=1
    lfsmake1 make	PASS=1
    lfsmake1 binutils	PASS=1
    lfsmake1 gcc		PASS=1
    export PATH=$BASEDIR/build/usr/local/bin:$BASEDIR/build/tools/bin:$PATH
    if [ "${MACHINE_TYPE}" = "arm" ]; then
        lfsmake1 linux TOOLS=1 HEADERS=1
    else
        lfsmake1 linux-libc-header
    fi
    lfsmake1 glibc
    lfsmake1 cleanup-toolchain PASS=1
    lfsmake1 fake-environ
    lfsmake1 tcl
    lfsmake1 expect
    lfsmake1 dejagnu
    lfsmake1 gcc		PASS=2
    lfsmake1 binutils	PASS=2
    lfsmake1 ccache	PASS=2
    lfsmake1 ncurses
    lfsmake1 bash
    lfsmake1 bzip2
    lfsmake1 coreutils
    lfsmake1 diffutils
    lfsmake1 findutils
    lfsmake1 gawk
    lfsmake1 gettext
    lfsmake1 grep
    lfsmake1 gzip
    lfsmake1 m4
    lfsmake1 make	PASS=2
    lfsmake1 patch
    lfsmake1 perl
    lfsmake1 sed
    lfsmake1 tar
    lfsmake1 texinfo
    lfsmake1 util-linux
    lfsmake1 strip
    lfsmake1 cleanup-toolchain	PASS=2
    export PATH=$ORG_PATH
}

buildbase() {
    LOGFILE="$BASEDIR/log/_build.base.log"
    export LOGFILE
    lfsmake2 stage2
    if [ "${MACHINE_TYPE}" = "arm" ]; then
        lfsmake2 linux HEADERS=1
    else
        lfsmake2 linux-libc-header
    fi
    lfsmake2 man-pages
    lfsmake2 glibc
    lfsmake2 tzdata
    lfsmake2 cleanup-toolchain	PASS=3
    lfsmake2 binutils
    lfsmake2 gcc
    lfsmake2 berkeley
    lfsmake2 coreutils
    lfsmake2 iana-etc
    lfsmake2 m4
    lfsmake2 bison
    lfsmake2 ncurses
    lfsmake2 procps
    lfsmake2 sed
    lfsmake2 libtool
    lfsmake2 perl
    lfsmake2 readline
    lfsmake2 zlib
    lfsmake2 autoconf
    lfsmake2 automake
    lfsmake2 bash
    lfsmake2 bzip2
    lfsmake2 diffutils
    lfsmake2 e2fsprogs
    lfsmake2 ed
    lfsmake2 file
    lfsmake2 findutils
    lfsmake2 flex
    lfsmake2 gawk
    lfsmake2 gettext
    lfsmake2 grep
    lfsmake2 groff
    lfsmake2 gzip
    lfsmake2 inetutils
    lfsmake2 iproute2
    lfsmake2 kbd
    lfsmake2 less
    lfsmake2 libaal
    lfsmake2 make
    lfsmake2 man
    lfsmake2 mktemp
    lfsmake2 module-init-tools
    lfsmake2 net-tools
    lfsmake2 patch
    lfsmake2 psmisc
    lfsmake2 reiser4progs
    lfsmake2 shadow
    lfsmake2 sysklogd
    lfsmake2 sysvinit
    lfsmake2 tar
    lfsmake2 texinfo
    lfsmake2 udev
    lfsmake2 util-linux
    lfsmake2 vim
    lfsmake2 grub
}

buildipfire() {
  LOGFILE="$BASEDIR/log/_build.ipfire.log"
  export LOGFILE
  ipfiremake configroot
  ipfiremake backup
  ipfiremake dhcp
  ipfiremake dhcpcd
  ipfiremake libusb
  ipfiremake libpcap
  ipfiremake ppp
  ipfiremake pptp
  ipfiremake unzip
  ipfiremake which
  ipfiremake xz
  ipfiremake linux-firmware
  ipfiremake zd1211-firmware
  ipfiremake fw_ath9k_htc
  ipfiremake u-boot

  # The xen and PAE kernels are only available for x86
  if [ "${MACHINE_TYPE}" != "arm" ]; then
    ipfiremake linux			KCFG="-xen"
    ipfiremake kqemu			KCFG="-xen"
    ipfiremake v4l-dvb			KCFG="-xen"
    ipfiremake madwifi			KCFG="-xen"
    ipfiremake mISDN			KCFG="-xen"
    ipfiremake dahdi			KCFG="-xen" KMOD=1
    ipfiremake cryptodev		KCFG="-xen"
    ipfiremake compat-wireless		KCFG="-xen"
    ipfiremake r8169			KCFG="-xen"
    ipfiremake r8168			KCFG="-xen"
    ipfiremake r8101			KCFG="-xen"
    ipfiremake e1000			KCFG="-xen"
    ipfiremake e1000e			KCFG="-xen"
    ipfiremake igb			KCFG="-xen"
    ipfiremake linux			KCFG="-pae"
    ipfiremake kqemu			KCFG="-pae"
    ipfiremake kvm-kmod			KCFG="-pae"
    ipfiremake v4l-dvb			KCFG="-pae"
    ipfiremake madwifi			KCFG="-pae"
    ipfiremake alsa			KCFG="-pae" KMOD=1
    ipfiremake mISDN			KCFG="-pae"
    ipfiremake dahdi			KCFG="-pae" KMOD=1
    ipfiremake cryptodev		KCFG="-pae"
    ipfiremake compat-wireless		KCFG="-pae"
#    ipfiremake r8169			KCFG="-pae"
#    ipfiremake r8168			KCFG="-pae"
#    ipfiremake r8101			KCFG="-pae"
    ipfiremake e1000			KCFG="-pae"
    ipfiremake e1000e			KCFG="-pae"
    ipfiremake igb			KCFG="-pae"
    ipfiremake linux			KCFG=""
    ipfiremake v4l-dvb			KCFG=""
    ipfiremake kqemu			KCFG=""
    ipfiremake kvm-kmod			KCFG=""
    ipfiremake madwifi			KCFG=""
    ipfiremake alsa			KCFG="" KMOD=1
    ipfiremake mISDN			KCFG=""
    ipfiremake dahdi			KCFG="" KMOD=1
    ipfiremake cryptodev		KCFG=""
    ipfiremake compat-wireless		KCFG=""
#    ipfiremake r8169			KCFG=""
#    ipfiremake r8168			KCFG=""
#    ipfiremake r8101			KCFG=""
    ipfiremake e1000			KCFG=""
    ipfiremake e1000e			KCFG=""
    ipfiremake igb			KCFG=""
  else
    # arm-versatile kernel build
    ipfiremake linux			KCFG="-versatile"
    ipfiremake v4l-dvb			KCFG="-versatile"
    ipfiremake kqemu			KCFG="-versatile"
    ipfiremake kvm-kmod			KCFG="-versatile"
    ipfiremake madwifi			KCFG="-versatile"
    ipfiremake mISDN			KCFG="-versatile"
    ipfiremake dahdi			KCFG="-versatile" KMOD=1
    ipfiremake cryptodev		KCFG="-versatile"
    ipfiremake compat-wireless		KCFG="-versatile"
#  ipfiremake r8169			KCFG="-versatile"
#  ipfiremake r8168			KCFG="-versatile"
#  ipfiremake r8101			KCFG="-versatile"
    ipfiremake e1000			KCFG="-versatile"
    ipfiremake e1000e			KCFG="-versatile"
    ipfiremake igb			KCFG="-versatile"
    # arm-kirkwood kernel build
    ipfiremake linux			KCFG="-kirkwood"
    ipfiremake v4l-dvb			KCFG="-kirkwood"
    ipfiremake kqemu			KCFG="-kirkwood"
    ipfiremake kvm-kmod			KCFG="-kirkwood"
    ipfiremake madwifi			KCFG="-kirkwood"
    ipfiremake mISDN			KCFG="-kirkwood"
    ipfiremake dahdi			KCFG="-kirkwood" KMOD=1
    ipfiremake cryptodev		KCFG="-kirkwood"
    ipfiremake compat-wireless		KCFG="-kirkwood"
#  ipfiremake r8169			KCFG="-kirkwood"
#  ipfiremake r8168			KCFG="-kirkwood"
#  ipfiremake r8101			KCFG="-kirkwood"
    ipfiremake e1000			KCFG="-kirkwood"
    ipfiremake e1000e			KCFG="-kirkwood"
    ipfiremake igb			KCFG="-kirkwood"
  fi
  ipfiremake pkg-config
  ipfiremake linux-atm
  ipfiremake cpio
  ipfiremake dracut
  ipfiremake expat
  ipfiremake gdbm
  ipfiremake gmp
  ipfiremake pam
  ipfiremake openssl
  ipfiremake curl
  ipfiremake tcl
  ipfiremake sqlite
  ipfiremake python
  ipfiremake fireinfo
  ipfiremake libnet
  ipfiremake libnl
  ipfiremake libidn
  ipfiremake libjpeg
  ipfiremake libpng
  ipfiremake libtiff
  ipfiremake libart
  ipfiremake freetype
  ipfiremake gd
  ipfiremake popt
  ipfiremake pcre
  ipfiremake slang
  ipfiremake newt
  ipfiremake attr
  ipfiremake acl
  ipfiremake libcap
  ipfiremake pciutils
  ipfiremake usbutils
  ipfiremake libxml2
  ipfiremake libxslt
  ipfiremake BerkeleyDB
  ipfiremake mysql
  ipfiremake cyrus-sasl
  ipfiremake openldap
  ipfiremake apache2
  ipfiremake php
  ipfiremake apache2			PASS=C
  ipfiremake arping
  ipfiremake beep
  ipfiremake bind
  ipfiremake dvdrtools
  ipfiremake dnsmasq
  ipfiremake dosfstools
  ipfiremake reiserfsprogs
  ipfiremake xfsprogs
  ipfiremake sysfsutils
  ipfiremake fuse
  ipfiremake ntfs-3g
  ipfiremake ethtool
  ipfiremake ez-ipupdate
  ipfiremake fcron
  ipfiremake perl-GD
  ipfiremake GD-Graph
  ipfiremake GD-TextUtil
  ipfiremake gnupg
  ipfiremake hdparm
  ipfiremake sdparm
  ipfiremake mtools
  ipfiremake initscripts
  ipfiremake whatmask
  ipfiremake iptables
  ipfiremake libupnp
  ipfiremake ipaddr
  ipfiremake iptstate
  ipfiremake iputils
  ipfiremake l7-protocols
  ipfiremake mISDNuser
  ipfiremake capi4k-utils
  ipfiremake hwdata
  ipfiremake kudzu
  ipfiremake logrotate
  ipfiremake logwatch
  ipfiremake misc-progs
  ipfiremake nano
  ipfiremake nasm
  ipfiremake URI
  ipfiremake HTML-Tagset
  ipfiremake HTML-Parser
  ipfiremake Compress-Zlib
  ipfiremake Digest
  ipfiremake Digest-SHA1
  ipfiremake Digest-HMAC
  ipfiremake libwww-perl
  ipfiremake Net-DNS
  ipfiremake Net-IPv4Addr
  ipfiremake Net_SSLeay
  ipfiremake IO-Stringy
  ipfiremake Unix-Syslog
  ipfiremake Mail-Tools
  ipfiremake MIME-Tools
  ipfiremake Net-Server
  ipfiremake Convert-TNEF
  ipfiremake Convert-UUlib
  ipfiremake Archive-Tar
  ipfiremake Archive-Zip
  ipfiremake Text-Tabs+Wrap
  ipfiremake Locale-Country
  ipfiremake XML-Parser
  ipfiremake Crypt-PasswdMD5
  ipfiremake Net-Telnet
  ipfiremake python-setuptools
  ipfiremake python-clientform
  ipfiremake python-mechanize
  ipfiremake python-feedparser
  ipfiremake python-rssdler
  ipfiremake glib
  ipfiremake GeoIP
  ipfiremake fwhits
  ipfiremake noip_updater
  ipfiremake ntp
  ipfiremake openssh
  ipfiremake rrdtool
  ipfiremake setserial
  ipfiremake setup
  ipfiremake libdnet
  ipfiremake daq
  ipfiremake snort
  ipfiremake oinkmaster
  ipfiremake squid
  ipfiremake squidguard
  ipfiremake calamaris
  ipfiremake tcpdump
  ipfiremake traceroute
  ipfiremake vlan
  ipfiremake wireless
  ipfiremake libsafe
  ipfiremake pakfire
  ipfiremake spandsp
  ipfiremake lzo
  ipfiremake openvpn
  ipfiremake pammysql
  ipfiremake cups
  ipfiremake ghostscript
  ipfiremake foomatic
  ipfiremake hplip
  ipfiremake samba
  ipfiremake sudo
  ipfiremake mc
  ipfiremake wget
  ipfiremake bridge-utils
  ipfiremake screen
  ipfiremake hddtemp
  ipfiremake smartmontools
  ipfiremake htop
  ipfiremake postfix
  ipfiremake fetchmail
  ipfiremake cyrus-imapd
  ipfiremake openmailadmin
  ipfiremake clamav
  ipfiremake spamassassin
  ipfiremake amavisd
  ipfiremake alsa
  ipfiremake mpfire
  ipfiremake guardian
  ipfiremake libid3tag
  ipfiremake libmad
  ipfiremake libogg
  ipfiremake libvorbis
  ipfiremake libdvbpsi
  ipfiremake lame
  ipfiremake sox
  ipfiremake libshout
  ipfiremake xvid
  ipfiremake libmpeg2
  ipfiremake cmake
  ipfiremake gnump3d
  ipfiremake libsigc++
  ipfiremake applejuice
  ipfiremake libtorrent
  ipfiremake rtorrent
  ipfiremake ipfireseeder
  ipfiremake rsync
  ipfiremake tcpwrapper
  ipfiremake libevent
  ipfiremake libevent2
  ipfiremake portmap
  ipfiremake nfs
  ipfiremake nmap
  ipfiremake ncftp
  ipfiremake etherwake
  ipfiremake bwm-ng
  ipfiremake tripwire
  ipfiremake sysstat
  ipfiremake vsftpd
  ipfiremake strongswan
  ipfiremake lsof
  ipfiremake centerim
  ipfiremake br2684ctl
  ipfiremake pcmciautils
  ipfiremake lm_sensors
  ipfiremake liboping
  ipfiremake collectd
  ipfiremake teamspeak
  ipfiremake elinks
  ipfiremake igmpproxy
  ipfiremake fbset
  ipfiremake sdl
  ipfiremake qemu
  ipfiremake qemu-kqemu
  ipfiremake sane
  ipfiremake netpbm
  ipfiremake phpSANE
  ipfiremake tunctl
  ipfiremake nagios
  ipfiremake nagios_nrpe
  ipfiremake ebtables
  ipfiremake fontconfig
  ipfiremake freefont
  ipfiremake directfb
  ipfiremake dfb++
  ipfiremake faad2
  ipfiremake ffmpeg
  ipfiremake videolan
  ipfiremake vdr
  ipfiremake w_scan
  ipfiremake icecast
  ipfiremake icegenerator
  ipfiremake mpd
  ipfiremake libmpdclient
  ipfiremake mpc
  ipfiremake git
  ipfiremake squidclamav
  ipfiremake bc
  ipfiremake vnstat
  ipfiremake vnstati
  ipfiremake iw
  ipfiremake wpa_supplicant
  ipfiremake hostapd
  ipfiremake urlgrabber
  ipfiremake syslinux
  ipfiremake tftpd
  ipfiremake cpufrequtils
  ipfiremake dbus
  ipfiremake bluetooth
  ipfiremake gutenprint
  ipfiremake apcupsd
  ipfiremake iperf
  ipfiremake netcat
  ipfiremake 7zip
  ipfiremake lynis
  ipfiremake splix
  ipfiremake streamripper
  ipfiremake sshfs
  ipfiremake taglib
  ipfiremake mediatomb
  ipfiremake sslh
  ipfiremake perl-gettext
  ipfiremake vdradmin
  ipfiremake miau
  ipfiremake netsnmpd
  ipfiremake perl-DBI
  ipfiremake perl-DBD-mysql
  ipfiremake cacti
  ipfiremake icecc
  ipfiremake openvmtools
  ipfiremake nagiosql
  ipfiremake iftop
  ipfiremake motion
  ipfiremake joe
  ipfiremake nut
  ipfiremake watchdog
  ipfiremake libpri
  ipfiremake dahdi
  ipfiremake asterisk
  ipfiremake lcr
  ipfiremake usb_modeswitch
  ipfiremake usb_modeswitch_data
  ipfiremake zerofree
  ipfiremake mdadm
  ipfiremake eject
  ipfiremake pound
  ipfiremake minicom
  ipfiremake ddrescue
  ipfiremake imspector
  ipfiremake miniupnpd
  ipfiremake client175
  ipfiremake powertop
  ipfiremake parted
  ipfiremake swig
  ipfiremake python-m2crypto
  ipfiremake wireless-regdb
  ipfiremake crda
  ipfiremake libsolv
  ipfiremake python-distutils-extra
  ipfiremake python-lzma
  ipfiremake python-progressbar
  ipfiremake python-xattr
  ipfiremake intltool
  ipfiremake pakfire3-deps
  ipfiremake transmission
  ipfiremake dpfhack
  ipfiremake lcd4linux
  echo Build on $HOSTNAME > $BASEDIR/build/var/ipfire/firebuild
  cat /proc/version >> $BASEDIR/build/var/ipfire/firebuild
  echo >> $BASEDIR/build/var/ipfire/firebuild
  git log -1 >> $BASEDIR/build/var/ipfire/firebuild
  echo >> $BASEDIR/build/var/ipfire/firebuild
  git status >> $BASEDIR/build/var/ipfire/firebuild
  echo >> $BASEDIR/build/var/ipfire/firebuild
  cat /proc/cpuinfo >> $BASEDIR/build/var/ipfire/firebuild
  echo $PAKFIRE_CORE > $BASEDIR/build/opt/pakfire/db/core/mine
  if [ "$GIT_BRANCH" = "master" -o "$GIT_BRANCH" = "next" ]; then
	echo "$NAME $VERSION ($MACHINE) - Development Build: $GIT_LASTCOMMIT" > $BASEDIR/build/etc/system-release
  else
	echo "$NAME $VERSION ($MACHINE) - $GIT_BRANCH" > $BASEDIR/build/etc/system-release
  fi
}

buildinstaller() {
  # Run installer scripts one by one
  LOGFILE="$BASEDIR/log/_build.installer.log"
  export LOGFILE
  ipfiremake as86
  ipfiremake mbr
  ipfiremake memtest
  ipfiremake installer
  cp -f $BASEDIR/doc/COPYING $BASEDIR/build/install/initrd/
  installmake strip
  ipfiremake initrd
}

buildpackages() {
  LOGFILE="$BASEDIR/log/_build.packages.log"
  export LOGFILE
  echo "... see detailed log in _build.*.log files" >> $LOGFILE

  
  # Generating list of packages used
  echo -n "Generating packages list from logs" | tee -a $LOGFILE
  rm -f $BASEDIR/doc/packages-list
  for i in `ls -1tr $BASEDIR/log/[^_]*`; do
	if [ "$i" != "$BASEDIR/log/FILES" -a -n $i ]; then
		echo "* `basename $i`" >>$BASEDIR/doc/packages-list
	fi
  done
  echo "== List of softwares used to build $NAME Version: $VERSION ==" > $BASEDIR/doc/packages-list.txt
  grep -v 'configroot$\|img$\|initrd$\|initscripts$\|installer$\|install$\|setup$\|pakfire$\|stage2$\|smp$\|tools$\|tools1$\|tools2$\|.tgz$\|-config$\|_missing_rootfile$\|install1$\|install2$\|pass1$\|pass2$\|pass3$' \
	$BASEDIR/doc/packages-list | sort >> $BASEDIR/doc/packages-list.txt
  rm -f $BASEDIR/doc/packages-list
  # packages-list.txt is ready to be displayed for wiki page
  beautify message DONE
  
  # Update changelog
  cd $BASEDIR
  [ -z $GIT_TAG ]  || LAST_TAG=$GIT_TAG
  [ -z $LAST_TAG ] || EXT="$LAST_TAG..HEAD"
  git log -n 500 --no-merges --pretty=medium --shortstat $EXT > $BASEDIR/doc/ChangeLog

  # Create images for install
  ipfiremake cdrom

  # Check if there is a loop device for building in virtual environments
  if [ $BUILD_IMAGES == 1 ] && ([ -e /dev/loop/0 ] || [ -e /dev/loop0 ]); then
	if [ "${MACHINE_TYPE}" != "arm" ]; then
		ipfiremake usb-stick
	fi
	ipfiremake flash-images
  fi

  mv $LFS/install/images/{*.iso,*.tgz,*.img.gz,*.bz2} $BASEDIR >> $LOGFILE 2>&1

  ipfirepackages

  # Check if there is a loop device for building in virtual environments
  if [ $BUILD_IMAGES == 1 ] && ([ -e /dev/loop/0 ] || [ -e /dev/loop0 ]) && [ "${MACHINE_TYPE}" != "arm" ]; then
        cp -f $BASEDIR/packages/linux-xen-*.ipfire $LFS/install/packages/
        cp -f $BASEDIR/packages/meta-linux-xen $LFS/install/packages/
	ipfiremake xen-image
	rm -rf $LFS/install/packages/linux-xen-*.ipfire
	rm -rf $LFS/install/packages/meta-linux-xen
  fi
  mv $LFS/install/images/*.bz2 $BASEDIR >> $LOGFILE 2>&1

  cd $BASEDIR
  for i in `ls *.bz2 *.img.gz *.iso`; do
	md5sum $i > $i.md5
  done
  cd $PWD

  # Cleanup
  stdumount
  rm -rf $BASEDIR/build/tmp/*

  # Generating total list of files
  echo -n "Generating files list from logs" | tee -a $LOGFILE
  rm -f $BASEDIR/log/FILES
  for i in `ls -1tr $BASEDIR/log/[^_]*`; do
	if [ "$i" != "$BASEDIR/log/FILES" -a -n $i ]; then
		echo "##" >>$BASEDIR/log/FILES
		echo "## `basename $i`" >>$BASEDIR/log/FILES
		echo "##" >>$BASEDIR/log/FILES
		cat $i | sed "s%^\./%#%" | sort >> $BASEDIR/log/FILES
	fi
  done
  beautify message DONE

  cd $PWD
}

ipfirepackages() {
	ipfiremake core-updates

	local i
	for i in $(find $BASEDIR/config/rootfiles/packages{${machine},} -maxdepth 1 -type f); do
		i=$(basename ${i})
		if [ -e $BASEDIR/lfs/$i ]; then
			ipfiredist $i
		else
			echo -n $i
			beautify message SKIP
		fi
	done
  test -d $BASEDIR/packages || mkdir $BASEDIR/packages
  mv -f $LFS/install/packages/* $BASEDIR/packages >> $LOGFILE 2>&1
  rm -rf  $BASEDIR/build/install/packages/*
}

# See what we're supposed to do
case "$1" in 
build)
	clear
	PACKAGE=`ls -v -r $BASEDIR/cache/toolchains/$SNAME-$VERSION-toolchain-$TOOLCHAINVER-$MACHINE.tar.gz 2> /dev/null | head -n 1`
	#only restore on a clean disk
	if [ ! -f log/cleanup-toolchain-2-tools ]; then
		if [ ! -n "$PACKAGE" ]; then
			beautify build_stage "Full toolchain compilation - Native GCC: `gcc --version | grep GCC | awk {'print $3'}`"
			prepareenv
			buildtoolchain
		else
			PACKAGENAME=${PACKAGE%.tar.gz}
			beautify build_stage "Packaged toolchain compilation"
			if [ `md5sum $PACKAGE | awk '{print $1}'` == `cat $PACKAGENAME.md5 | awk '{print $1}'` ]; then
				tar zxf $PACKAGE
				prepareenv
			else
				exiterror "$PACKAGENAME md5 did not match, check downloaded package"
			fi
		fi
	else
		echo -n "Using installed toolchain" | tee -a $LOGFILE
		beautify message SKIP
		prepareenv
	fi

	beautify build_start
	beautify build_stage "Building LFS"
	buildbase

	beautify build_stage "Building IPFire"
	buildipfire

	beautify build_stage "Building installer"
	buildinstaller

	beautify build_stage "Building packages"
	buildpackages
	
	beautify build_stage "Checking Logfiles for new Files"

	cd $BASEDIR
	tools/checknewlog.pl
	cd $PWD

	beautify build_end
	;;
shell)
	# enter a shell inside LFS chroot
	# may be used to changed kernel settings
	prepareenv
	entershell
	;;
clean)
	echo -en "${BOLD}Cleaning build directory...${NORMAL}"
	for i in `mount | grep $BASEDIR | sed 's/^.*loop=\(.*\))/\1/'`; do
		$LOSETUP -d $i 2>/dev/null
	done
	for i in `mount | grep $BASEDIR | cut -d " " -f 1`; do
		umount $i
	done
	stdumount
	for i in `seq 0 7`; do
	    if ( losetup /dev/loop${i} 2>/dev/null | grep -q "/install/images" ); then
		umount /dev/loop${i}     2>/dev/null;
		losetup -d /dev/loop${i} 2>/dev/null;
	    fi;
	done
	rm -rf $BASEDIR/build
	rm -rf $BASEDIR/cdrom
	rm -rf $BASEDIR/packages
	rm -rf $BASEDIR/log
	if [ -h /tools ]; then
		rm -f /tools
	fi
	rm -f $BASEDIR/ipfire-*
	beautify message DONE
	;;
downloadsrc)
	if [ ! -d $BASEDIR/cache ]; then
		mkdir $BASEDIR/cache
	fi
	mkdir -p $BASEDIR/log
	echo -e "${BOLD}Preload all source files${NORMAL}" | tee -a $LOGFILE
	FINISHED=0
	cd $BASEDIR/lfs
	for c in `seq $MAX_RETRIES`; do
		if (( FINISHED==1 )); then 
			break
		fi
		FINISHED=1
		cd $BASEDIR/lfs
		for i in *; do
			if [ -f "$i" -a "$i" != "Config" ]; then
				lfsmakecommoncheck ${i} || continue

				make -s -f $i LFS_BASEDIR=$BASEDIR MACHINE=$MACHINE \
					MESSAGE="$i\t ($c/$MAX_RETRIES)" download >> $LOGFILE 2>&1
				if [ $? -ne 0 ]; then
					beautify message FAIL
					FINISHED=0
				else
					if [ $c -eq 1 ]; then
					beautify message DONE
					fi
				fi
			fi
		done
	done
	echo -e "${BOLD}***Verifying md5sums${NORMAL}"
	ERROR=0
	for i in *; do
		if [ -f "$i" -a "$i" != "Config" ]; then
			lfsmakecommoncheck ${i} > /dev/null || continue
			make -s -f $i LFS_BASEDIR=$BASEDIR MACHINE=$MACHINE \
				MESSAGE="$i\t " md5 >> $LOGFILE 2>&1
			if [ $? -ne 0 ]; then
				echo -ne "MD5 difference in lfs/$i"
				beautify message FAIL
				ERROR=1
			fi
		fi
	done
	if [ $ERROR -eq 0 ]; then
		echo -ne "${BOLD}all files md5sum match${NORMAL}"
		beautify message DONE
	else
		echo -ne "${BOLD}not all files were correctly download${NORMAL}"
		beautify message FAIL
	fi
	cd - >/dev/null 2>&1
	;;
toolchain)
	clear
	prepareenv
	beautify build_stage "Toolchain compilation - Native GCC: `gcc --version | grep GCC | awk {'print $3'}`"
	buildtoolchain
	echo "`date -u '+%b %e %T'`: Create toolchain tar.gz for $MACHINE" | tee -a $LOGFILE
	test -d $BASEDIR/cache/toolchains || mkdir -p $BASEDIR/cache/toolchains
	cd $BASEDIR && tar -zc --exclude='log/_build.*.log' -f cache/toolchains/$SNAME-$VERSION-toolchain-$TOOLCHAINVER-$MACHINE.tar.gz \
		build/{bin,etc,usr/bin,usr/local} \
		build/tools/{bin,etc,*-linux-gnu*,include,lib,libexec,sbin,share,var} \
		log >> $LOGFILE
	md5sum cache/toolchains/$SNAME-$VERSION-toolchain-$TOOLCHAINVER-$MACHINE.tar.gz \
		> cache/toolchains/$SNAME-$VERSION-toolchain-$TOOLCHAINVER-$MACHINE.md5
	stdumount
	;;
gettoolchain)
	# arbitrary name to be updated in case of new toolchain package upload
	PACKAGE=$SNAME-$VERSION-toolchain-$TOOLCHAINVER-$MACHINE
	if [ ! -f $BASEDIR/cache/toolchains/$PACKAGE.tar.gz ]; then
		URL_TOOLCHAIN=`grep URL_TOOLCHAIN lfs/Config | awk '{ print $3 }'`
		test -d $BASEDIR/cache/toolchains || mkdir -p $BASEDIR/cache/toolchains
		echo "`date -u '+%b %e %T'`: Load toolchain tar.gz for $MACHINE" | tee -a $LOGFILE
		cd $BASEDIR/cache/toolchains
		wget -U "IPFireSourceGrabber/2.x" $URL_TOOLCHAIN/$PACKAGE.tar.gz $URL_TOOLCHAIN/$PACKAGE.md5 >& /dev/null
		if [ $? -ne 0 ]; then
			echo "`date -u '+%b %e %T'`: error downloading $PACKAGE toolchain for $MACHINE machine" | tee -a $LOGFILE
		else
			if [ "`md5sum $PACKAGE.tar.gz | awk '{print $1}'`" = "`cat $PACKAGE.md5 | awk '{print $1}'`" ]; then
				echo "`date -u '+%b %e %T'`: toolchain md5 ok" | tee -a $LOGFILE
			else
				exiterror "$PACKAGE.md5 did not match, check downloaded package"
			fi
		fi
	else
		echo "Toolchain is already downloaded. Exiting..."
	fi
	;;
othersrc)
	prepareenv
	echo -ne "`date -u '+%b %e %T'`: Build sources iso for $MACHINE" | tee -a $LOGFILE
	chroot $LFS /tools/bin/env -i   HOME=/root \
	TERM=$TERM PS1='\u:\w\$ ' \
	PATH=/usr/local/bin:/bin:/usr/bin:/sbin:/usr/sbin \
	VERSION=$VERSION NAME="$NAME" SNAME="$SNAME" MACHINE=$MACHINE \
	/bin/bash -x -c "cd /usr/src/lfs && make -f sources-iso LFS_BASEDIR=/usr/src install" >>$LOGFILE 2>&1
	mv $LFS/install/images/ipfire-* $BASEDIR >> $LOGFILE 2>&1
	if [ $? -eq "0" ]; then
		beautify message DONE
	else
		beautify message FAIL
	fi
	stdumount
	;;
uploadsrc)
	PWD=`pwd`
	if [ -z $IPFIRE_USER ]; then
		echo -n "You have to setup IPFIRE_USER first. See .config for details."
		beautify message FAIL
		exit 1
	fi

	URL_SOURCE=$(grep URL_SOURCE lfs/Config | awk '{ print $3 }')
	REMOTE_FILES=$(echo "ls -1 --ignore=toolchains" | sftp -C ${IPFIRE_USER}@${URL_SOURCE})

	cd $BASEDIR/cache/
	for file in $(ls -1 --ignore=toolchains); do
		grep -q "$file" <<<$REMOTE_FILES && continue
		NEW_FILES="$NEW_FILES $file"
	done
	[ -n "$NEW_FILES" ] && scp -2 $NEW_FILES ${IPFIRE_USER}@${URL_SOURCE}
	cd $BASEDIR
	cd $PWD
	exit 0
	;;
lang)
	update_langs
	;;
*)
	echo "Usage: $0 {build|changelog|clean|gettoolchain|downloadsrc|shell|sync|toolchain}"
	cat doc/make.sh-usage
	;;
esac<|MERGE_RESOLUTION|>--- conflicted
+++ resolved
@@ -26,11 +26,7 @@
 SNAME="ipfire"							# Short name
 VERSION="2.11"							# Version number
 CORE="58"							# Core Level (Filename)
-<<<<<<< HEAD
-PAKFIRE_CORE="57"						# Core Level (PAKFIRE)
-=======
 PAKFIRE_CORE="58"						# Core Level (PAKFIRE)
->>>>>>> 5cbbd5f1
 GIT_BRANCH=`git status | head -n1 | cut -d" " -f4`		# Git Branch
 SLOGAN="www.ipfire.org"						# Software slogan
 CONFIG_ROOT=/var/ipfire						# Configuration rootdir
