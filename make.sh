--- conflicted
+++ resolved
@@ -769,12 +769,9 @@
   ipfiremake lcd4linux
   ipfiremake mtr
   ipfiremake tcpick
-<<<<<<< HEAD
   ipfiremake minidlna
   ipfiremake fping
-=======
   ipfiremake telnet
->>>>>>> eaaa6652
   echo Build on $HOSTNAME > $BASEDIR/build/var/ipfire/firebuild
   cat /proc/version >> $BASEDIR/build/var/ipfire/firebuild
   echo >> $BASEDIR/build/var/ipfire/firebuild
