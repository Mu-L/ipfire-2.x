--- conflicted
+++ resolved
@@ -24,15 +24,9 @@
 
 NAME="IPFire"							# Software name
 SNAME="ipfire"							# Short name
-<<<<<<< HEAD
 VERSION="2.8test"						# Version number
-CORE="41"							# Core Level (Filename)
-PAKFIRE_CORE="40"						# Core Level (PAKFIRE)
-=======
-VERSION="2.7"							# Version number
 CORE="42"							# Core Level (Filename)
 PAKFIRE_CORE="41"						# Core Level (PAKFIRE)
->>>>>>> 4b8ede31
 GIT_BRANCH=`git status | head -n1 | cut -d" " -f4`		# Git Branch
 SLOGAN="www.ipfire.org"						# Software slogan
 CONFIG_ROOT=/var/ipfire						# Configuration rootdir
