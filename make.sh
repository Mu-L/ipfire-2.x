--- conflicted
+++ resolved
@@ -780,13 +780,10 @@
   ipfiremake perl-File-Tail
   ipfiremake perl-TimeDate
   ipfiremake swatch
-<<<<<<< HEAD
   ipfiremake tor
   ipfiremake arm
   ipfiremake wavemon
-=======
   ipfiremake iptraf-ng
->>>>>>> 9e49a099
   echo Build on $HOSTNAME > $BASEDIR/build/var/ipfire/firebuild
   cat /proc/version >> $BASEDIR/build/var/ipfire/firebuild
   echo >> $BASEDIR/build/var/ipfire/firebuild
