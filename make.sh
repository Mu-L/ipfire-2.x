--- conflicted
+++ resolved
@@ -24,15 +24,9 @@
 
 NAME="IPFire"							# Software name
 SNAME="ipfire"							# Short name
-<<<<<<< HEAD
 VERSION="2.10"							# Version number
-CORE="49"							# Core Level (Filename)
-PAKFIRE_CORE="48"						# Core Level (PAKFIRE)
-=======
-VERSION="2.9"							# Version number
 CORE="50"							# Core Level (Filename)
 PAKFIRE_CORE="49"						# Core Level (PAKFIRE)
->>>>>>> 9a5f5d39
 GIT_BRANCH=`git status | head -n1 | cut -d" " -f4`		# Git Branch
 SLOGAN="www.ipfire.org"						# Software slogan
 CONFIG_ROOT=/var/ipfire						# Configuration rootdir
