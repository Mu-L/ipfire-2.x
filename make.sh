--- conflicted
+++ resolved
@@ -25,11 +25,7 @@
 NAME="IPFire"							# Software name
 SNAME="ipfire"							# Short name
 VERSION="2.17"							# Version number
-<<<<<<< HEAD
-CORE="87"							# Core Level (Filename)
-=======
 CORE="87-rc1"							# Core Level (Filename)
->>>>>>> b6301464
 PAKFIRE_CORE="86"						# Core Level (PAKFIRE)
 GIT_BRANCH=`git rev-parse --abbrev-ref HEAD`			# Git Branch
 SLOGAN="www.ipfire.org"						# Software slogan
