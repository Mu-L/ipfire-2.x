#!/bin/bash
############################################################################
#                                                                          #
# This file is part of the IPFire Firewall.                                #
#                                                                          #
# IPFire is free software; you can redistribute it and/or modify           #
# it under the terms of the GNU General Public License as published by     #
# the Free Software Foundation; either version 2 of the License, or        #
# (at your option) any later version.                                      #
#                                                                          #
# IPFire is distributed in the hope that it will be useful,                #
# but WITHOUT ANY WARRANTY; without even the implied warranty of           #
# MERCHANTABILITY or FITNESS FOR A PARTICULAR PURPOSE.  See the            #
# GNU General Public License for more details.                             #
#                                                                          #
# You should have received a copy of the GNU General Public License        #
# along with IPFire; if not, write to the Free Software                    #
# Foundation, Inc., 59 Temple Place, Suite 330, Boston, MA  02111-1307 USA #
#                                                                          #
# Copyright (C) 2007 IPFire-Team <info@ipfire.org>.                        #
#                                                                          #
############################################################################
#

NAME="IPFire"										# Software name
SNAME="ipfire"									# Short name
VERSION="2.3"
CORE="28"
GIT_BRANCH=master:master										# Version number
SLOGAN="www.ipfire.org"					# Software slogan
CONFIG_ROOT=/var/ipfire					# Configuration rootdir
NICE=10													# Nice level
MAX_RETRIES=1										# prefetch/check loop
KVER=`grep --max-count=1 VER lfs/linux | awk '{ print $3 }'`
MACHINE=`uname -m`
GIT_TAG=$(git tag | tail -1)
TOOLCHAINVER=1
IPFVER="full"				# Which versions should be compiled? (full|devel)

# Debian specific settings
if [ ! -e /etc/debian_version ]; then
	FULLPATH=`which $0`
else
	if [ -x /usr/bin/realpath ]; then
		FULLPATH=`/usr/bin/realpath $0`
	else
		echo "ERROR: Need to do apt-get install realpath"
		exit 1
	fi
fi

PWD=`pwd`
BASENAME=`basename $0`
BASEDIR=`echo $FULLPATH | sed "s/\/$BASENAME//g"`
LOGFILE=$BASEDIR/log/_build.preparation.log
export BASEDIR LOGFILE
DIR_CHK=$BASEDIR/cache/check
mkdir $BASEDIR/log/ 2>/dev/null

# Include funtions
. tools/make-functions

if [ -f .config ]; then
	. .config
else
	echo -e  "${BOLD}No configuration found!${NORMAL}"
	echo -ne "Do you want to create one (y/N)?"
	read CREATE_CONFIG
	echo ""
	if [ "$CREATE_CONFIG" == "y" ]; then
		make_config
	fi
fi

if [ -z $EDITOR ]; then
	for i in nano emacs vi; do
		EDITOR=$(which $i 2>/dev/null)
		if ! [ -z $EDITOR ]; then
			export EDITOR=$EDITOR
			break
		fi
	done
	[ -z $EDITOR ] && exiterror "You should have installed an editor."
fi

prepareenv() {
    ############################################################################
    #                                                                          #
    # Are we running the right shell?                                          #
    #                                                                          #
    ############################################################################
    if [ ! "$BASH" ]; then
			exiterror "BASH environment variable is not set.  You're probably running the wrong shell."
    fi

    if [ -z "${BASH_VERSION}" ]; then
			exiterror "Not running BASH shell."
    fi


    ############################################################################
    #                                                                          #
    # Trap on emergency exit                                                   #
    #                                                                          #
    ############################################################################
    trap "exiterror 'Build process interrupted'" SIGINT SIGTERM SIGKILL SIGSTOP SIGQUIT


    ############################################################################
    #                                                                          #
    # Resetting our nice level                                                 #
    #                                                                          #
    ############################################################################
    echo -ne "Resetting our nice level to $NICE" | tee -a $LOGFILE
    renice $NICE $$ > /dev/null
    if [ `nice` != "$NICE" ]; then
			beautify message FAIL
			exiterror "Failed to set correct nice level"
    else
			beautify message DONE
    fi


    ############################################################################
    #                                                                          #
    # Checking if running as root user                                         #
    #                                                                          #
    ############################################################################
    echo -ne "Checking if we're running as root user" | tee -a $LOGFILE
    if [ `id -u` != 0 ]; then
			beautify message FAIL
			exiterror "Not building as root"
    else
			beautify message DONE
    fi


    ############################################################################
    #                                                                          #
    # Checking for necessary temporary space                                   #
    #                                                                          #
    ############################################################################
    echo -ne "Checking for necessary space on disk $BASE_DEV" | tee -a $LOGFILE
    BASE_DEV=`df -P -k $BASEDIR | tail -n 1 | awk '{ print $1 }'`
    BASE_ASPACE=`df -P -k $BASEDIR | tail -n 1 | awk '{ print $4 }'`
    if (( 2048000 > $BASE_ASPACE )); then
			BASE_USPACE=`du -skx $BASEDIR | awk '{print $1}'`
			if (( 2048000 - $BASE_USPACE > $BASE_ASPACE )); then
				beautify message FAIL
				exiterror "Not enough temporary space available, need at least 2GB on $BASE_DEV"
			fi
    else
			beautify message DONE
    fi

    ############################################################################
    #                                                                          #
    # Building Linux From Scratch system                                       #
    #                                                                          #
    ############################################################################
    # Set umask
    umask 022

    # Set LFS Directory
    LFS=$BASEDIR/build

    # Check /tools symlink
    if [ -h /tools ]; then
        rm -f /tools
    fi
    if [ ! -a /tools ]; then
			ln -s $BASEDIR/build/tools /
    fi
    if [ ! -h /tools ]; then
			exiterror "Could not create /tools symbolic link."
    fi

    # Setup environment
    set +h
    LC_ALL=POSIX
    if [ -z $MAKETUNING ]; then
       MAKETUNING="-j6"
    fi
    export LFS LC_ALL CFLAGS CXXFLAGS MAKETUNING
    unset CC CXX CPP LD_LIBRARY_PATH LD_PRELOAD

    # Make some extra directories
    mkdir -p $BASEDIR/build/{tools,etc,usr/src} 2>/dev/null
    mkdir -p $BASEDIR/build/{dev/{shm,pts},proc,sys}
    mkdir -p $BASEDIR/{cache,ccache} 2>/dev/null
    mkdir -p $BASEDIR/build/usr/src/{cache,config,doc,html,langs,lfs,log,src,ccache}

    mknod -m 600 $BASEDIR/build/dev/console c 5 1 2>/dev/null
    mknod -m 666 $BASEDIR/build/dev/null c 1 3 2>/dev/null

    # Make all sources and proc available under lfs build
    mount --bind /dev            $BASEDIR/build/dev
    mount --bind /dev/pts        $BASEDIR/build/dev/pts
    mount --bind /dev/shm        $BASEDIR/build/dev/shm
    mount --bind /proc           $BASEDIR/build/proc
    mount --bind /sys            $BASEDIR/build/sys
    mount --bind $BASEDIR/cache  $BASEDIR/build/usr/src/cache
    mount --bind $BASEDIR/ccache $BASEDIR/build/usr/src/ccache
    mount --bind $BASEDIR/config $BASEDIR/build/usr/src/config
    mount --bind $BASEDIR/doc    $BASEDIR/build/usr/src/doc
    mount --bind $BASEDIR/html   $BASEDIR/build/usr/src/html
    mount --bind $BASEDIR/langs  $BASEDIR/build/usr/src/langs
    mount --bind $BASEDIR/lfs    $BASEDIR/build/usr/src/lfs
    mount --bind $BASEDIR/log    $BASEDIR/build/usr/src/log
    mount --bind $BASEDIR/src    $BASEDIR/build/usr/src/src

    # This is a temporary hack!!!
    if [ ! -f /tools/bin/hostname ]; then
      cp -f /bin/hostname /tools/bin/hostname 2>/dev/null
    fi

    # Run LFS static binary creation scripts one by one
    export CCACHE_DIR=$BASEDIR/ccache
    export CCACHE_HASHDIR=1

    # Remove pre-install list of installed files in case user erase some files before rebuild
    rm -f $BASEDIR/build/usr/src/lsalr 2>/dev/null
}

buildtoolchain() {
    LOGFILE="$BASEDIR/log/_build.toolchain.log"
    export LOGFILE
    ORG_PATH=$PATH
    NATIVEGCC=`gcc --version | grep GCC | awk {'print $3'}`
    export NATIVEGCC GCCmajor=${NATIVEGCC:0:1} GCCminor=${NATIVEGCC:2:1} GCCrelease=${NATIVEGCC:4:1}
    lfsmake1 ccache
    lfsmake1 binutils	PASS=1
    lfsmake1 gcc		PASS=1
    export PATH=$BASEDIR/build/usr/local/bin:$BASEDIR/build/tools/bin:$PATH
    lfsmake1 linux-libc-header
    lfsmake1 glibc
    lfsmake1 cleanup-toolchain PASS=1
    lfsmake1 tcl
    lfsmake1 expect
    lfsmake1 dejagnu
    lfsmake1 gcc		PASS=2
    lfsmake1 binutils	PASS=2
    lfsmake1 ncurses
    lfsmake1 bash
    lfsmake1 bzip2
    lfsmake1 coreutils
    lfsmake1 diffutils
    lfsmake1 findutils
    lfsmake1 gawk
    lfsmake1 gettext
    lfsmake1 grep
    lfsmake1 gzip
    lfsmake1 m4
    lfsmake1 make
    lfsmake1 patch
    lfsmake1 perl
    lfsmake1 sed
    lfsmake1 tar
    lfsmake1 texinfo
    lfsmake1 util-linux
    lfsmake1 cleanup-toolchain	PASS=2
    export PATH=$ORG_PATH
}

buildbase() {
    LOGFILE="$BASEDIR/log/_build.base.log"
    export LOGFILE
    lfsmake2 stage2
    lfsmake2 linux-libc-header
    lfsmake2 man-pages
    lfsmake2 glibc
    lfsmake2 cleanup-toolchain	PASS=3
    lfsmake2 binutils
    lfsmake2 gcc
    lfsmake2 berkeley
    lfsmake2 coreutils
    lfsmake2 iana-etc
    lfsmake2 m4
    lfsmake2 bison
    lfsmake2 ncurses
    lfsmake2 procps
    lfsmake2 sed
    lfsmake2 libtool
    lfsmake2 perl
    lfsmake2 readline
    lfsmake2 zlib
    lfsmake2 autoconf
    lfsmake2 automake
    lfsmake2 bash
    lfsmake2 bzip2
    lfsmake2 diffutils
    lfsmake2 e2fsprogs
    lfsmake2 ed
    lfsmake2 file
    lfsmake2 findutils
    lfsmake2 flex
    lfsmake2 gawk
    lfsmake2 gettext
    lfsmake2 grep
    lfsmake2 groff
    lfsmake2 gzip
    lfsmake2 inetutils
    lfsmake2 iproute2
    lfsmake2 kbd
    lfsmake2 less
    lfsmake2 libaal
    lfsmake2 make
    lfsmake2 man
    lfsmake2 mktemp
    lfsmake2 module-init-tools
    lfsmake2 mtd
    lfsmake2 net-tools
    lfsmake2 patch
    lfsmake2 psmisc
    lfsmake2 reiser4progs
    lfsmake2 shadow
    lfsmake2 sysklogd
    lfsmake2 sysvinit
    lfsmake2 tar
    lfsmake2 texinfo
    lfsmake2 udev
    lfsmake2 util-linux
    lfsmake2 vim
    lfsmake2 grub
}

buildipfire() {
  LOGFILE="$BASEDIR/log/_build.ipfire.log"
  export LOGFILE
  ipfiremake configroot
  ipfiremake backup
  ipfiremake dhcp
  ipfiremake dhcpcd
  ipfiremake libusb
  ipfiremake libpcap
  ipfiremake ppp
  ipfiremake rp-pppoe
  ipfiremake pptp
  ipfiremake unzip
  ipfiremake linux
  ipfiremake atl2
  ipfiremake kqemu
  ipfiremake v4l-dvb
  ipfiremake madwifi
  ipfiremake alsa			KMOD=1
  ipfiremake openswan			KMOD=1
  ipfiremake mISDN
<<<<<<< HEAD
  ipfiremake which
  ipfiremake compat-wireless
=======
  ipfiremake linux			XEN=1
>>>>>>> b73866fb
  ipfiremake pkg-config
  ipfiremake linux-atm
  ipfiremake cpio
  ipfiremake klibc
  ipfiremake mkinitcpio
  ipfiremake udev			KLIBC=1
  ipfiremake expat
  ipfiremake gdbm
  ipfiremake gmp
  ipfiremake pam
  ipfiremake openssl
  ipfiremake curl
  ipfiremake python
  ipfiremake libnet
  ipfiremake libnl
  ipfiremake libidn
  ipfiremake libjpeg
  ipfiremake libpng
  ipfiremake libtiff
  ipfiremake libart
  ipfiremake freetype
  ipfiremake gd
  ipfiremake popt
  ipfiremake pcre
  ipfiremake slang
  ipfiremake newt
  ipfiremake libcap
  ipfiremake pciutils
  ipfiremake usbutils
  ipfiremake libxml2
  ipfiremake libxslt
  ipfiremake BerkeleyDB
  ipfiremake mysql
  ipfiremake cyrus-sasl
  ipfiremake openldap
  ipfiremake apache2
  ipfiremake php
  ipfiremake apache2			PASS=C
  ipfiremake arping
  ipfiremake beep
  ipfiremake bind
  ipfiremake cdrtools
  ipfiremake dnsmasq
  ipfiremake dosfstools
  ipfiremake squashfstools
  ipfiremake reiserfsprogs
  ipfiremake xfsprogs
  ipfiremake sysfsutils
  ipfiremake fuse
  ipfiremake ntfs-3g
  ipfiremake ethtool
  ipfiremake ez-ipupdate
  ipfiremake fcron
  ipfiremake perl-GD
  ipfiremake GD-Graph
  ipfiremake GD-TextUtil
  ipfiremake gnupg
  ipfiremake hdparm
  ipfiremake sdparm
  ipfiremake mtools
  ipfiremake initscripts
  ipfiremake whatmask
  ipfiremake iptables
  ipfiremake libupnp
  ipfiremake ipaddr
  ipfiremake iptstate
  ipfiremake iputils
  ipfiremake l7-protocols
  ipfiremake mISDNuser
  ipfiremake capi4k-utils
  ipfiremake hwdata
  ipfiremake kudzu
  ipfiremake logrotate
  ipfiremake logwatch
  ipfiremake misc-progs
  ipfiremake nano
  ipfiremake nasm
  ipfiremake URI
  ipfiremake HTML-Tagset
  ipfiremake HTML-Parser
  ipfiremake Compress-Zlib
  ipfiremake Digest
  ipfiremake Digest-SHA1
  ipfiremake Digest-HMAC
  ipfiremake libwww-perl
  ipfiremake Net-DNS
  ipfiremake Net-IPv4Addr
  ipfiremake Net_SSLeay
  ipfiremake IO-Stringy
  ipfiremake Unix-Syslog
  ipfiremake Mail-Tools
  ipfiremake MIME-Tools
  ipfiremake Net-Server
  ipfiremake Convert-TNEF
  ipfiremake Convert-UUlib
  ipfiremake Archive-Tar
  ipfiremake Archive-Zip
  ipfiremake Text-Tabs+Wrap
  ipfiremake Locale-Country
  ipfiremake XML-Parser
  ipfiremake python-setuptools
  ipfiremake python-clientform
  ipfiremake python-mechanize
  ipfiremake python-feedparser
  ipfiremake python-rssdler
  ipfiremake glib
  ipfiremake GeoIP
  ipfiremake fwhits
  ipfiremake noip_updater
  ipfiremake ntp
  ipfiremake openssh
  ipfiremake rrdtool
  ipfiremake setserial
  ipfiremake setup
  ipfiremake snort
  ipfiremake oinkmaster
  ipfiremake squid
  ipfiremake squidguard
  ipfiremake calamaris
  ipfiremake tcpdump
  ipfiremake traceroute
  ipfiremake vlan
  ipfiremake wireless
  ipfiremake libsafe
  ipfiremake pakfire
  ipfiremake java
  ipfiremake spandsp
  ipfiremake lzo
  ipfiremake openvpn
  ipfiremake pammysql
  ipfiremake cups
  ipfiremake ghostscript
  ipfiremake foomatic
  ipfiremake hplip
  ipfiremake samba
  ipfiremake sudo
  ipfiremake mc
  ipfiremake wget
  ipfiremake bridge-utils
  ipfiremake screen
  ipfiremake hddtemp
  ipfiremake smartmontools
  ipfiremake htop
  ipfiremake postfix
  ipfiremake fetchmail
  ipfiremake cyrus-imapd
  ipfiremake openmailadmin
  ipfiremake clamav
  ipfiremake spamassassin
  ipfiremake amavisd
  ipfiremake alsa
  ipfiremake mpfire
  ipfiremake guardian
  ipfiremake libid3tag
  ipfiremake libmad
  ipfiremake libogg
  ipfiremake libvorbis
  ipfiremake libdvbpsi
  ipfiremake lame
  ipfiremake sox
  ipfiremake libshout
  ipfiremake xvid
  ipfiremake libmpeg2
  ipfiremake cmake
  ipfiremake libpri
  ipfiremake asterisk
  ipfiremake gnump3d
  ipfiremake libsigc++
  ipfiremake applejuice
  ipfiremake ocaml
  ipfiremake mldonkey
  ipfiremake libtorrent
  ipfiremake rtorrent
  ipfiremake ipfireseeder
  ipfiremake rsync
  ipfiremake tcpwrapper
  ipfiremake portmap
  ipfiremake nfs
  ipfiremake nmap
  ipfiremake ncftp
  ipfiremake etherwake
  ipfiremake bwm-ng
  ipfiremake tripwire
  ipfiremake sysstat
  ipfiremake vsftpd
  ipfiremake openswan
  ipfiremake lsof
  ipfiremake centerim
  ipfiremake br2684ctl
  ipfiremake pcmciautils
  ipfiremake lm_sensors
  ipfiremake collectd
  ipfiremake lcd4linux
  ipfiremake tcptrack
  ipfiremake teamspeak
  ipfiremake elinks
  ipfiremake igmpproxy
  ipfiremake fbset
  ipfiremake sdl
  ipfiremake qemu
  ipfiremake sane
  ipfiremake netpbm
  ipfiremake phpSANE
  ipfiremake tunctl
  ipfiremake nagios
  ipfiremake ebtables
  ipfiremake fontconfig
  ipfiremake freefont
  ipfiremake directfb
  ipfiremake dfb++
  ipfiremake ffmpeg
  ipfiremake videolan
  ipfiremake vdr
  ipfiremake w_scan
  ipfiremake icecast
  ipfiremake icegenerator
  ipfiremake mpd
  ipfiremake mpc
  ipfiremake git
  ipfiremake squidclamav
  ipfiremake bc
  ipfiremake esniper
  ipfiremake vnstat
  ipfiremake vnstati
  ipfiremake iw
  ipfiremake wpa_supplicant
  ipfiremake hostapd
  ipfiremake urlgrabber
  ipfiremake syslinux
  ipfiremake tftpd
  ipfiremake cpufrequtils
  ipfiremake dbus
  ipfiremake bluetooth
  ipfiremake gutenprint
  ipfiremake apcupsd
  ipfiremake iperf
  ipfiremake netcat
  ipfiremake 7zip
  ipfiremake lynis
  ipfiremake cryptsetup
  ipfiremake splix
  ipfiremake streamripper
  ipfiremake sshfs
  ipfiremake sqlite
  ipfiremake taglib
#  ipfiremake mediatomb
  ipfiremake sslh
  ipfiremake perl-gettext
  ipfiremake vdradmin
  ipfiremake x11libs
  ipfiremake xen
  ipfiremake miau
  ipfiremake net-snmp
  ipfiremake perl-DBI
  ipfiremake perl-DBD-mysql
  ipfiremake lcr
  echo Build on $HOSTNAME > $BASEDIR/build/var/ipfire/firebuild
  cat /proc/version >> $BASEDIR/build/var/ipfire/firebuild
  echo >> $BASEDIR/build/var/ipfire/firebuild
  git log -1 >> $BASEDIR/build/var/ipfire/firebuild
  echo >> $BASEDIR/build/var/ipfire/firebuild
  git status >> $BASEDIR/build/var/ipfire/firebuild
  echo >> $BASEDIR/build/var/ipfire/firebuild
  cat /proc/cpuinfo >> $BASEDIR/build/var/ipfire/firebuild
  echo $CORE > $BASEDIR/build/opt/pakfire/db/core/mine
}

buildinstaller() {
  # Run installer scripts one by one
  LOGFILE="$BASEDIR/log/_build.installer.log"
  export LOGFILE
  ipfiremake as86
  ipfiremake mbr
  ipfiremake memtest
  installmake linux-libc-header
  installmake binutils
  ipfiremake uClibc			PASS=1
  ipfiremake gcc			INST=1
  installmake uClibc			PASS=2
  installmake gcc			INST=2
  installmake uClibc			PASS=3
  installmake busybox
  installmake udev
  installmake slang
  installmake newt
  installmake gettext
  installmake kbd
  installmake popt
  installmake sysvinit
  installmake misc-progs
  installmake libaal
  installmake reiser4progs
  installmake reiserfsprogs
  installmake sysfsutils
  installmake util-linux
  installmake pciutils
  installmake zlib
  installmake mtd
  installmake wget
  installmake hwdata
  installmake kudzu
  installmake pcmciautils
  installmake installer
  installmake initrd
}

buildpackages() {
  LOGFILE="$BASEDIR/log/_build.packages.log"
  export LOGFILE
  echo "... see detailed log in _build.*.log files" >> $LOGFILE

  installmake strip
  
  # Generating list of packages used
  echo -n "Generating packages list from logs" | tee -a $LOGFILE
  rm -f $BASEDIR/doc/packages-list
  for i in `ls -1tr $BASEDIR/log/[^_]*`; do
	if [ "$i" != "$BASEDIR/log/FILES" -a -n $i ]; then
		echo "* `basename $i`" >>$BASEDIR/doc/packages-list
	fi
  done
  echo "== List of softwares used to build $NAME Version: $VERSION ==" > $BASEDIR/doc/packages-list.txt
  grep -v 'configroot$\|img$\|initrd$\|initscripts$\|installer$\|install$\|setup$\|pakfire$\|stage2$\|smp$\|tools$\|tools1$\|tools2$\|.tgz$\|-config$\|_missing_rootfile$\|install1$\|install2$\|pass1$\|pass2$\|pass3$' \
	$BASEDIR/doc/packages-list | sort >> $BASEDIR/doc/packages-list.txt
  rm -f $BASEDIR/doc/packages-list
  # packages-list.txt is ready to be displayed for wiki page
  beautify message DONE
  
  # Update changelog
  cd $BASEDIR
  $0 git log

  # Create images for install
	ipfiremake cdrom ED=$IPFVER
	
  # Check if there is a loop device for building in virtual environments
  if [ -e /dev/loop/0 ] || [ -e /dev/loop0 ]; then
	ipfiremake usb-stick ED=$IPFVER
  fi

  # Create updater package
  #ipfiremake updater
  mv $LFS/install/images/{*.iso,*.tgz,*.img.gz,*.bz2} $BASEDIR >> $LOGFILE 2>&1

  ipfirepackages

  # Cleanup
  stdumount
  rm -rf $BASEDIR/build/tmp/*

  # Generating total list of files
  echo -n "Generating files list from logs" | tee -a $LOGFILE
  rm -f $BASEDIR/log/FILES
  for i in `ls -1tr $BASEDIR/log/[^_]*`; do
	if [ "$i" != "$BASEDIR/log/FILES" -a -n $i ]; then
		echo "##" >>$BASEDIR/log/FILES
		echo "## `basename $i`" >>$BASEDIR/log/FILES
		echo "##" >>$BASEDIR/log/FILES
		cat $i | sed "s%^\./%#%" | sort >> $BASEDIR/log/FILES
	fi
  done
  beautify message DONE

  cd $PWD
}

ipfirepackages() {
	ipfiremake core-updates
	for i in $(ls -1 $BASEDIR/config/rootfiles/packages); do
		if [ -e $BASEDIR/lfs/$i ]; then
			ipfiredist $i
		else
			echo -n $i
			beautify message SKIP
		fi
	done
  test -d $BASEDIR/packages || mkdir $BASEDIR/packages
  mv -f $LFS/install/packages/* $BASEDIR/packages >> $LOGFILE 2>&1
  rm -rf  $BASEDIR/build/install/packages/*
}

# See what we're supposed to do
case "$1" in 
build)
	clear
	BUILDMACHINE=`uname -m`
	PACKAGE=`ls -v -r $BASEDIR/cache/toolchains/$SNAME-$VERSION-toolchain-$TOOLCHAINVER-$BUILDMACHINE.tar.gz 2> /dev/null | head -n 1`
	#only restore on a clean disk
	if [ ! -f log/cleanup-toolchain-2-tools ]; then
		if [ ! -n "$PACKAGE" ]; then
			beautify build_stage "Full toolchain compilation - Native GCC: `gcc --version | grep GCC | awk {'print $3'}`"
			prepareenv
			buildtoolchain
		else
			PACKAGENAME=${PACKAGE%.tar.gz}
			beautify build_stage "Packaged toolchain compilation"
			if [ `md5sum $PACKAGE | awk '{print $1}'` == `cat $PACKAGENAME.md5 | awk '{print $1}'` ]; then
				tar zxf $PACKAGE
				prepareenv
			else
				exiterror "$PACKAGENAME md5 did not match, check downloaded package"
			fi
		fi
	else
		echo -n "Using installed toolchain" | tee -a $LOGFILE
		beautify message SKIP
		prepareenv
	fi

	beautify build_start
	beautify build_stage "Building LFS"
	buildbase

	beautify build_stage "Building IPFire"
	buildipfire

	beautify build_stage "Building installer"
	buildinstaller

	beautify build_stage "Building packages"
	buildpackages
	
	beautify build_stage "Checking Logfiles for new Files"
	cd ..
	tools/checknewlog.pl

	beautify build_end
	;;
shell)
	# enter a shell inside LFS chroot
	# may be used to changed kernel settings
	prepareenv
	entershell
	;;
clean)
	echo -en "${BOLD}Cleaning build directory...${NORMAL}"
	for i in `mount | grep $BASEDIR | sed 's/^.*loop=\(.*\))/\1/'`; do
		$LOSETUP -d $i 2>/dev/null
	done
	for i in `mount | grep $BASEDIR | cut -d " " -f 1`; do
		umount $i
	done
	stdumount
	for i in `seq 0 7`; do
	    if ( losetup /dev/loop${i} 2>/dev/null | grep -q "/install/images" ); then
		umount /dev/loop${i}     2>/dev/null;
		losetup -d /dev/loop${i} 2>/dev/null;
	    fi;
	done
	rm -rf $BASEDIR/build
	rm -rf $BASEDIR/cdrom
	rm -rf $BASEDIR/packages
	rm -rf $BASEDIR/log
	if [ -h /tools ]; then
		rm -f /tools
	fi
	beautify message DONE
	;;
downloadsrc)
	if [ ! -d $BASEDIR/cache ]; then
		mkdir $BASEDIR/cache
	fi
	mkdir -p $BASEDIR/log
	echo -e "${BOLD}Preload all source files${NORMAL}" | tee -a $LOGFILE
	FINISHED=0
	cd $BASEDIR/lfs
	for c in `seq $MAX_RETRIES`; do
		if (( FINISHED==1 )); then 
			break
		fi
		FINISHED=1
		cd $BASEDIR/lfs
		for i in *; do
			if [ -f "$i" -a "$i" != "Config" ]; then
				echo -ne "Loading $i"
				make -s -f $i LFS_BASEDIR=$BASEDIR MESSAGE="$i\t ($c/$MAX_RETRIES)" download >> $LOGFILE 2>&1
				if [ $? -ne 0 ]; then
					beautify message FAIL
					FINISHED=0
				else
					if [ $c -eq 1 ]; then
					beautify message DONE
					fi
				fi
			fi
		done
	done
	echo -e "${BOLD}***Verifying md5sums${NORMAL}"
	ERROR=0
	for i in *; do
		if [ -f "$i" -a "$i" != "Config" ]; then
			make -s -f $i LFS_BASEDIR=$BASEDIR MESSAGE="$i\t " md5 >> $LOGFILE 2>&1
			if [ $? -ne 0 ]; then
				echo -ne "MD5 difference in lfs/$i"
				beautify message FAIL
				ERROR=1
			fi
		fi
	done
	if [ $ERROR -eq 0 ]; then
		echo -ne "${BOLD}all files md5sum match${NORMAL}"
		beautify message DONE
	else
		echo -ne "${BOLD}not all files were correctly download${NORMAL}"
		beautify message FAIL
	fi
	cd - >/dev/null 2>&1
	;;
toolchain)
	clear
	prepareenv
	beautify build_stage "Toolchain compilation - Native GCC: `gcc --version | grep GCC | awk {'print $3'}`"
	buildtoolchain
	BUILDMACHINE=`uname -m`
	echo "`date -u '+%b %e %T'`: Create toolchain tar.gz for $BUILDMACHINE" | tee -a $LOGFILE
	test -d $BASEDIR/cache/toolchains || mkdir $BASEDIR/cache/toolchains
	cd $BASEDIR && tar -zc --exclude='log/_build.*.log' -f cache/toolchains/$SNAME-$VERSION-toolchain-$TOOLCHAINVER-$BUILDMACHINE.tar.gz \
		build/{bin,etc,usr/bin,usr/local} \
		build/tools/{bin,etc,*-linux-gnu,include,lib,libexec,sbin,share,var} \
		log >> $LOGFILE
	md5sum cache/toolchains/$SNAME-$VERSION-toolchain-$TOOLCHAINVER-$BUILDMACHINE.tar.gz \
		> cache/toolchains/$SNAME-$VERSION-toolchain-$TOOLCHAINVER-$BUILDMACHINE.md5
	stdumount
	;;
gettoolchain)
	BUILDMACHINE=`uname -m`
	# arbitrary name to be updated in case of new toolchain package upload
	PACKAGE=$SNAME-$VERSION-toolchain-$TOOLCHAINVER-$BUILDMACHINE
	if [ ! -f $BASEDIR/cache/toolchains/$PACKAGE.tar.gz ]; then
		URL_TOOLCHAIN=`grep URL_TOOLCHAIN lfs/Config | awk '{ print $3 }'`
		test -d $BASEDIR/cache/toolchains || mkdir $BASEDIR/cache/toolchains
		echo "`date -u '+%b %e %T'`: Load toolchain tar.gz for $BUILDMACHINE" | tee -a $LOGFILE
		cd $BASEDIR/cache/toolchains
		wget -U "IPFireSourceGrabber/2.x" $URL_TOOLCHAIN/$PACKAGE.tar.gz $URL_TOOLCHAIN/$PACKAGE.md5 >& /dev/null
		if [ $? -ne 0 ]; then
			echo "`date -u '+%b %e %T'`: error downloading $PACKAGE toolchain for $BUILDMACHINE machine" | tee -a $LOGFILE
		else
			if [ "`md5sum $PACKAGE.tar.gz | awk '{print $1}'`" = "`cat $PACKAGE.md5 | awk '{print $1}'`" ]; then
				echo "`date -u '+%b %e %T'`: toolchain md5 ok" | tee -a $LOGFILE
			else
				exiterror "$PACKAGE.md5 did not match, check downloaded package"
			fi
		fi
	else
		echo "Toolchain is already downloaded. Exiting..."
	fi
	;;
othersrc)
	prepareenv
	echo -ne "`date -u '+%b %e %T'`: Build sources iso for $MACHINE" | tee -a $LOGFILE
	chroot $LFS /tools/bin/env -i   HOME=/root \
	TERM=$TERM PS1='\u:\w\$ ' \
	PATH=/usr/local/bin:/bin:/usr/bin:/sbin:/usr/sbin \
	VERSION=$VERSION NAME="$NAME" SNAME="$SNAME" MACHINE=$MACHINE \
	/bin/bash -x -c "cd /usr/src/lfs && make -f sources-iso LFS_BASEDIR=/usr/src install" >>$LOGFILE 2>&1
	mv $LFS/install/images/ipfire-* $BASEDIR >> $LOGFILE 2>&1
	if [ $? -eq "0" ]; then
		beautify message DONE
	else
		beautify message FAIL
	fi
	stdumount
	;;
git)
	case "$2" in
	  update|up)
	  		## REMOVES ALL UNCOMMITTED CHANGES!
	  		[ "$3" == "--force" ] && git checkout -f
			git pull
	  	;;
	  commit|ci)
	  	shift 2
			git commit $*
			
			[ "$?" -eq "0" ] || exiterror "git commit $* failed."
			
			echo -e "${BOLD}Do you want to push, too? [y/N]${NORMAL}"
			read
			[ -z $REPLY ] && exit 0
			for i in y Y j J; do
				if [ "$i" == "$REPLY" ]; then
					$0 git push
					exit $?
				fi
			done
			exiterror "\"$REPLY\" is not a valid answer."
	  	;;
	  dist)
			git archive HEAD | gzip -9 > ${SNAME}-${VERSION}.tar.gz
		  ;;
	  diff|di)
			echo -ne "Make a local diff to last revision"
			git diff HEAD > ipfire-diff-$(date +'%Y-%m-%d-%H:%M').diff
			evaluate 1
			echo "Diff was successfully saved to ipfire-diff-$(date +'%Y-%m-%d-%H:%M').diff"
			git diff --stat
	  	;;
	  push)
	  	[ -z $GIT_USER ] && exiterror "You have to setup GIT_USER first."
			GIT_URL="ssh://${GIT_USER}@git.ipfire.org/pub/git/ipfire-2.x"
			
		git push ${GIT_URL} ${GIT_BRANCH} $3
	  	;;
	  log)
		[ -z $GIT_TAG ]  || LAST_TAG=$GIT_TAG
		[ -z $LAST_TAG ] || EXT="$LAST_TAG..HEAD"

		git log -n 500 --no-merges --pretty=medium --shortstat $EXT > $BASEDIR/doc/ChangeLog
	;;
	esac
	;;
uploadsrc)
	PWD=`pwd`
	if [ -z $IPFIRE_USER ]; then
		echo -n "You have to setup IPFIRE_USER first. See .config for details."
		beautify message FAIL
		exit 1
	fi
	URL_SOURCE=$(grep URL_SOURCE lfs/Config | awk '{ print $3 }')
	REMOTE_FILES=$(echo "ls -1" | sftp -C ${IPFIRE_USER}@${URL_SOURCE})

	cd $BASEDIR/cache/
	for file in $(ls -1); do
		grep -q "$file" <<<$REMOTE_FILES && continue
		NEW_FILES="$NEW_FILES $file"
	done
	[ -n "$NEW_FILES" ] && scp -2 $NEW_FILES ${IPFIRE_USER}@${URL_SOURCE}
	cd $BASEDIR
	cd $PWD
	exit 0
	;;
upload)
	FTP_ISO_PORT=`echo "$FTP_ISO_URL" | awk -F: '{ print $2 }'`
	FTP_ISO_URL=`echo "$FTP_ISO_URL" | awk -F: '{ print $1 }'`
	if [ -z $FTP_ISO_PORT ]; then
	    FTP_ISO_PORT=21
	fi
	cat <<EOF > .ftp-commands
mkdir -p $FTP_ISO_PATH$SVN_REVISION
mkdir -p $FTP_ISO_PATH$SVN_REVISION/paks
quit
EOF
	ncftp -u $FTP_ISO_USER -p $FTP_ISO_PASS -P $FTP_ISO_PORT $FTP_ISO_URL < .ftp-commands
	rm -f .ftp-commands
		
	case "$2" in
	  iso)
		echo -e "Uploading the iso to $FTP_ISO_PATH/$SVN_REVISION."

		md5sum ipfire-$VERSION.$MACHINE-full.iso > ipfire-$VERSION.$MACHINE-full.iso.md5
		for i in svn_status ipfire-source-r$SVN_REVISION.tar.gz ipfire-$VERSION.$MACHINE-full.iso ipfire-$VERSION.$MACHINE-full.iso.md5 ipfire-$VERSION.$MACHINE-devel.iso ipfire-$VERSION.$MACHINE-devel.iso.md5; do
				if [ -e "$i" ]; then
			    ncftpput -u $FTP_ISO_USER -p $FTP_ISO_PASS -P $FTP_ISO_PORT $FTP_ISO_URL $FTP_ISO_PATH$SVN_REVISION/ $i
					if [ "$?" -eq "0" ]; then
						echo "The file with name $i was successfully uploaded to $FTP_ISO_URL$FTP_ISO_PATH$SVN_REVISION/."
					else
						echo "There was an error while uploading the file $i to the ftp server."
						exit 1
					fi
				fi
		done
		rm -f ipfire-$VERSION.$MACHINE-full.iso.md5
		if [ "$3" = "--with-sources-cd" ]; then
			ncftpput -u $FTP_ISO_USER -p $FTP_ISO_PASS -P $FTP_ISO_PORT $FTP_ISO_URL $FTP_ISO_PATH/$SVN_REVISION/ ipfire-sources-cd-$VERSION.$MACHINE.iso
		fi
		;;
	  paks)
		ncftpput -u $FTP_ISO_USER -p $FTP_ISO_PASS -P $FTP_ISO_PORT $FTP_ISO_URL $FTP_ISO_PATH$SVN_REVISION/paks packages/*
		if [ "$?" -eq "0" ]; then
			echo -e "The packages were successfully uploaded to $FTP_ISO_URL$FTP_ISO_PATH$SVN_REVISION/."
		else
			echo -e "There was an error while uploading the packages to the ftp server."
			exit 1
		fi
	  ;;
	esac
	;;
batch)
	if [ "$2" = "--background" ]; then
		batch_script
		exit $?
	fi
	if [ `screen -ls | grep -q ipfire` ]; then
		echo "Build is already running, sorry!"
		exit 1
	else
		if [ "$2" = "--rebuild" ]; then
			export IPFIRE_REBUILD=1
			echo "REBUILD!"
		else
			export IPFIRE_REBUILD=0
		fi
		echo -en "${BOLD}***IPFire-Batch-Build is starting...${NORMAL}"
		screen -dmS ipfire $0 batch --background
		evaluate 1
		exit 0
	fi
	;;
watch)
	watch_screen
	;;
pxe)
	case "$2" in
	  start)
		start_tftpd
		;;
	  stop)
		stop_tftpd
		;;
	  reload|restart)
		reload_tftpd
		;;		
	esac
	exit 0
	;;
lang)
	update_langs
	;;
"")
	clear
	select name in "Exit" "IPFIRE: Downloadsrc" "IPFIRE: Build (silent)" "IPFIRE: Watch Build" "IPFIRE: Batch" "IPFIRE: Clean" "LOG: Tail" "Help"
	do
	case $name in
	"IPFIRE: Downloadsrc")
		$0 downloadsrc
		;;
	"IPFIRE: Build (silent)")
		$0 build-silent
		;;
	"IPFIRE: Watch Build")
		$0 watch
		;;
	"IPFIRE: Batch")
		$0 batch
		;;
	"IPFIRE: Clean")
		$0 clean
		;;
	"Help")
		echo "Usage: $0 {build|changelog|clean|gettoolchain|downloadsrc|shell|sync|toolchain}"
		cat doc/make.sh-usage
		;;
	"LOG: Tail")
		tail -f log/_*
		;;
	"Exit")
		break
		;;
	esac
	done
	;;
config)
	make_config
	;;
*)
	echo "Usage: $0 {build|changelog|clean|gettoolchain|downloadsrc|shell|sync|toolchain}"
	cat doc/make.sh-usage
	;;
esac<|MERGE_RESOLUTION|>--- conflicted
+++ resolved
@@ -345,12 +345,9 @@
   ipfiremake alsa			KMOD=1
   ipfiremake openswan			KMOD=1
   ipfiremake mISDN
-<<<<<<< HEAD
   ipfiremake which
   ipfiremake compat-wireless
-=======
   ipfiremake linux			XEN=1
->>>>>>> b73866fb
   ipfiremake pkg-config
   ipfiremake linux-atm
   ipfiremake cpio
