--- conflicted
+++ resolved
@@ -683,6 +683,7 @@
   ipfiremake ffmpeg
   ipfiremake vdr
   ipfiremake vdr_streamdev
+  ipfiremake vdr_vnsiserver5
   ipfiremake vdr_vnsiserver3
   ipfiremake vdr_epgsearch
   ipfiremake vdr_dvbapi
@@ -801,11 +802,7 @@
   ipfiremake iptraf-ng
   ipfiremake iotop
   ipfiremake stunnel
-<<<<<<< HEAD
   ipfiremake sslscan
-=======
-  ipfiremake vdr_vnsiserver5
->>>>>>> 74fee3a1
 }
 
 buildinstaller() {
