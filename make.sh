--- conflicted
+++ resolved
@@ -24,13 +24,8 @@
 
 NAME="IPFire"							# Software name
 SNAME="ipfire"							# Short name
-<<<<<<< HEAD
 VERSION="2.13"							# Version number
-CORE="63"							# Core Level (Filename)
-=======
-VERSION="2.11"							# Version number
 CORE="64"							# Core Level (Filename)
->>>>>>> eead8d2e
 PAKFIRE_CORE="63"						# Core Level (PAKFIRE)
 GIT_BRANCH=`git status | head -n1 | cut -d" " -f4`		# Git Branch
 SLOGAN="www.ipfire.org"						# Software slogan
