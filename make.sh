#!/bin/bash
############################################################################
#                                                                          #
# This file is part of the IPFire Firewall.                                #
#                                                                          #
# IPFire is free software; you can redistribute it and/or modify           #
# it under the terms of the GNU General Public License as published by     #
# the Free Software Foundation; either version 2 of the License, or        #
# (at your option) any later version.                                      #
#                                                                          #
# IPFire is distributed in the hope that it will be useful,                #
# but WITHOUT ANY WARRANTY; without even the implied warranty of           #
# MERCHANTABILITY or FITNESS FOR A PARTICULAR PURPOSE.  See the            #
# GNU General Public License for more details.                             #
#                                                                          #
# You should have received a copy of the GNU General Public License        #
# along with IPFire; if not, write to the Free Software                    #
# Foundation, Inc., 59 Temple Place, Suite 330, Boston, MA  02111-1307 USA #
#                                                                          #
# Copyright (C) 2007 IPFire-Team <info@ipfire.org>.                        #
#                                                                          #
############################################################################
#

NAME="IPFire"							# Software name
SNAME="ipfire"							# Short name
VERSION="2.8test"						# Version number
CORE="43"							# Core Level (Filename)
PAKFIRE_CORE="42"						# Core Level (PAKFIRE)
GIT_BRANCH=`git status | head -n1 | cut -d" " -f4`		# Git Branch
SLOGAN="www.ipfire.org"						# Software slogan
CONFIG_ROOT=/var/ipfire						# Configuration rootdir
NICE=10								# Nice level
MAX_RETRIES=1							# prefetch/check loop
BUILD_IMAGES=1							# Build USB, Flash and Xen Images
KVER=`grep --max-count=1 VER lfs/linux | awk '{ print $3 }'`
MACHINE=`uname -m`
GIT_TAG=$(git tag | tail -1)					# Git Tag
GIT_LASTCOMMIT=$(git log | head -n1 | cut -d" " -f2 |head -c8)	# Last commit
TOOLCHAINVER=1
IPFVER="full"				# Which versions should be compiled? (full|devel)

BUILDMACHINE=$MACHINE
    if [ "$MACHINE" = "x86_64" ]; then
        BUILDMACHINE="i686";
        linux32="linux32";
    fi


# Debian specific settings
if [ ! -e /etc/debian_version ]; then
	FULLPATH=`which $0`
else
	if [ -x /usr/bin/realpath ]; then
		FULLPATH=`/usr/bin/realpath $0`
	else
		echo "ERROR: Need to do apt-get install realpath"
		exit 1
	fi
fi

PWD=`pwd`
BASENAME=`basename $0`
BASEDIR=`echo $FULLPATH | sed "s/\/$BASENAME//g"`
LOGFILE=$BASEDIR/log/_build.preparation.log
export BASEDIR LOGFILE
DIR_CHK=$BASEDIR/cache/check
mkdir $BASEDIR/log/ 2>/dev/null

# Include funtions
. tools/make-functions

if [ -f .config ]; then
	. .config
else
	echo -e  "${BOLD}No configuration found!${NORMAL}"
	echo -ne "Do you want to create one (y/N)?"
	read CREATE_CONFIG
	echo ""
	if [ "$CREATE_CONFIG" == "y" ]; then
		make_config
	fi
fi

if [ -z $EDITOR ]; then
	for i in nano emacs vi; do
		EDITOR=$(which $i 2>/dev/null)
		if ! [ -z $EDITOR ]; then
			export EDITOR=$EDITOR
			break
		fi
	done
	[ -z $EDITOR ] && exiterror "You should have installed an editor."
fi

prepareenv() {
    ############################################################################
    #                                                                          #
    # Are we running the right shell?                                          #
    #                                                                          #
    ############################################################################
    if [ ! "$BASH" ]; then
			exiterror "BASH environment variable is not set.  You're probably running the wrong shell."
    fi

    if [ -z "${BASH_VERSION}" ]; then
			exiterror "Not running BASH shell."
    fi


    ############################################################################
    #                                                                          #
    # Trap on emergency exit                                                   #
    #                                                                          #
    ############################################################################
    trap "exiterror 'Build process interrupted'" SIGINT SIGTERM SIGKILL SIGSTOP SIGQUIT


    ############################################################################
    #                                                                          #
    # Resetting our nice level                                                 #
    #                                                                          #
    ############################################################################
    echo -ne "Resetting our nice level to $NICE" | tee -a $LOGFILE
    renice $NICE $$ > /dev/null
    if [ `nice` != "$NICE" ]; then
			beautify message FAIL
			exiterror "Failed to set correct nice level"
    else
			beautify message DONE
    fi


    ############################################################################
    #                                                                          #
    # Checking if running as root user                                         #
    #                                                                          #
    ############################################################################
    echo -ne "Checking if we're running as root user" | tee -a $LOGFILE
    if [ `id -u` != 0 ]; then
			beautify message FAIL
			exiterror "Not building as root"
    else
			beautify message DONE
    fi


    ############################################################################
    #                                                                          #
    # Checking for necessary temporary space                                   #
    #                                                                          #
    ############################################################################
    echo -ne "Checking for necessary space on disk $BASE_DEV" | tee -a $LOGFILE
    BASE_DEV=`df -P -k $BASEDIR | tail -n 1 | awk '{ print $1 }'`
    BASE_ASPACE=`df -P -k $BASEDIR | tail -n 1 | awk '{ print $4 }'`
    if (( 2048000 > $BASE_ASPACE )); then
			BASE_USPACE=`du -skx $BASEDIR | awk '{print $1}'`
			if (( 2048000 - $BASE_USPACE > $BASE_ASPACE )); then
				beautify message FAIL
				exiterror "Not enough temporary space available, need at least 2GB on $BASE_DEV"
			fi
    else
			beautify message DONE
    fi

    ############################################################################
    #                                                                          #
    # Building Linux From Scratch system                                       #
    #                                                                          #
    ############################################################################
    # Set umask
    umask 022

    # Set LFS Directory
    LFS=$BASEDIR/build

    # Check /tools symlink
    if [ -h /tools ]; then
        rm -f /tools
    fi
    if [ ! -a /tools ]; then
			ln -s $BASEDIR/build/tools /
    fi
    if [ ! -h /tools ]; then
			exiterror "Could not create /tools symbolic link."
    fi

    # Setup environment
    set +h
    LC_ALL=POSIX
    if [ -z $MAKETUNING ]; then
       MAKETUNING="-j6"
    fi
    export LFS LC_ALL CFLAGS CXXFLAGS MAKETUNING
    unset CC CXX CPP LD_LIBRARY_PATH LD_PRELOAD

    # Make some extra directories
    mkdir -p $BASEDIR/build/{tools,etc,usr/src} 2>/dev/null
    mkdir -p $BASEDIR/build/{dev/{shm,pts},proc,sys}
    mkdir -p $BASEDIR/{cache,ccache} 2>/dev/null
    mkdir -p $BASEDIR/build/usr/src/{cache,config,doc,html,langs,lfs,log,src,ccache}

    mknod -m 600 $BASEDIR/build/dev/console c 5 1 2>/dev/null
    mknod -m 666 $BASEDIR/build/dev/null c 1 3 2>/dev/null

    # Make all sources and proc available under lfs build
    mount --bind /dev            $BASEDIR/build/dev
    mount --bind /dev/pts        $BASEDIR/build/dev/pts
    mount --bind /dev/shm        $BASEDIR/build/dev/shm
    mount --bind /proc           $BASEDIR/build/proc
    mount --bind /sys            $BASEDIR/build/sys
    mount --bind $BASEDIR/cache  $BASEDIR/build/usr/src/cache
    mount --bind $BASEDIR/ccache $BASEDIR/build/usr/src/ccache
    mount --bind $BASEDIR/config $BASEDIR/build/usr/src/config
    mount --bind $BASEDIR/doc    $BASEDIR/build/usr/src/doc
    mount --bind $BASEDIR/html   $BASEDIR/build/usr/src/html
    mount --bind $BASEDIR/langs  $BASEDIR/build/usr/src/langs
    mount --bind $BASEDIR/lfs    $BASEDIR/build/usr/src/lfs
    mount --bind $BASEDIR/log    $BASEDIR/build/usr/src/log
    mount --bind $BASEDIR/src    $BASEDIR/build/usr/src/src

    # This is a temporary hack!!!
    if [ ! -f /tools/bin/hostname ]; then
      cp -f /bin/hostname /tools/bin/hostname 2>/dev/null
    fi

    # Run LFS static binary creation scripts one by one
    export CCACHE_DIR=$BASEDIR/ccache
    export CCACHE_COMPRESS=1
    export CCACHE_HASHDIR=1

    # Remove pre-install list of installed files in case user erase some files before rebuild
    rm -f $BASEDIR/build/usr/src/lsalr 2>/dev/null
}

buildtoolchain() {
<<<<<<< HEAD
    if [ "$MACHINE" = "x86_64" ]; then
        exiterror "Cannot build toolchain on x86_64. Please use the download."
    fi
=======
    if [ "$(uname -m)" = "x86_64" ]; then
        exiterror "Cannot build toolchain on x86_64. Please use the download."
    fi
    if [ "$(uname -r | grep ipfire)" ]; then
        exiterror "Cannot build toolchain on ipfire. Please use the download."
    fi
>>>>>>> 9d80adf1

    LOGFILE="$BASEDIR/log/_build.toolchain.log"
    export LOGFILE
    ORG_PATH=$PATH
    NATIVEGCC=`gcc --version | grep GCC | awk {'print $3'}`
    export NATIVEGCC GCCmajor=${NATIVEGCC:0:1} GCCminor=${NATIVEGCC:2:1} GCCrelease=${NATIVEGCC:4:1}
    lfsmake1 ccache	PASS=1
    lfsmake1 binutils	PASS=1
    lfsmake1 gcc		PASS=1
    export PATH=$BASEDIR/build/usr/local/bin:$BASEDIR/build/tools/bin:$PATH
    lfsmake1 linux-libc-header
    lfsmake1 glibc
    lfsmake1 cleanup-toolchain PASS=1
    lfsmake1 tcl
    lfsmake1 expect
    lfsmake1 dejagnu
    lfsmake1 gcc		PASS=2
    lfsmake1 binutils	PASS=2
    lfsmake1 ccache	PASS=2
    lfsmake1 ncurses
    lfsmake1 bash
    lfsmake1 bzip2
    lfsmake1 coreutils
    lfsmake1 diffutils
    lfsmake1 findutils
    lfsmake1 gawk
    lfsmake1 gettext
    lfsmake1 grep
    lfsmake1 gzip
    lfsmake1 m4
    lfsmake1 make
    lfsmake1 patch
    lfsmake1 perl
    lfsmake1 sed
    lfsmake1 tar
    lfsmake1 texinfo
    lfsmake1 util-linux
    lfsmake1 cleanup-toolchain	PASS=2
    export PATH=$ORG_PATH
}

buildbase() {
    LOGFILE="$BASEDIR/log/_build.base.log"
    export LOGFILE
    lfsmake2 stage2
    lfsmake2 linux-libc-header
    lfsmake2 man-pages
    lfsmake2 glibc
    lfsmake2 cleanup-toolchain	PASS=3
    lfsmake2 binutils
    lfsmake2 gcc
    lfsmake2 berkeley
    lfsmake2 coreutils
    lfsmake2 iana-etc
    lfsmake2 m4
    lfsmake2 bison
    lfsmake2 ncurses
    lfsmake2 procps
    lfsmake2 sed
    lfsmake2 libtool
    lfsmake2 perl
    lfsmake2 readline
    lfsmake2 zlib
    lfsmake2 autoconf
    lfsmake2 automake
    lfsmake2 bash
    lfsmake2 bzip2
    lfsmake2 diffutils
    lfsmake2 e2fsprogs
    lfsmake2 ed
    lfsmake2 file
    lfsmake2 findutils
    lfsmake2 flex
    lfsmake2 gawk
    lfsmake2 gettext
    lfsmake2 grep
    lfsmake2 groff
    lfsmake2 gzip
    lfsmake2 inetutils
    lfsmake2 iproute2
    lfsmake2 kbd
    lfsmake2 less
    lfsmake2 libaal
    lfsmake2 make
    lfsmake2 man
    lfsmake2 mktemp
    lfsmake2 module-init-tools
    lfsmake2 net-tools
    lfsmake2 patch
    lfsmake2 psmisc
    lfsmake2 reiser4progs
    lfsmake2 shadow
    lfsmake2 sysklogd
    lfsmake2 sysvinit
    lfsmake2 tar
    lfsmake2 texinfo
    lfsmake2 udev
    lfsmake2 util-linux
    lfsmake2 vim
    lfsmake2 grub
}

buildipfire() {
  LOGFILE="$BASEDIR/log/_build.ipfire.log"
  export LOGFILE
  ipfiremake configroot
  ipfiremake backup
  ipfiremake dhcp
  ipfiremake dhcpcd
  ipfiremake libusb
  ipfiremake libpcap
  ipfiremake ppp
  ipfiremake pptp
  ipfiremake unzip
  ipfiremake which
  ipfiremake xz
  ipfiremake linux-firmware
  ipfiremake linux			XEN=1
  ipfiremake kqemu			XEN=1
  ipfiremake v4l-dvb			XEN=1
  ipfiremake madwifi			XEN=1
  ipfiremake mISDN			XEN=1
  ipfiremake dahdi			XEN=1 KMOD=1
  ipfiremake cryptodev			XEN=1
  ipfiremake compat-wireless		XEN=1
  ipfiremake r8169			XEN=1
  ipfiremake r8168			XEN=1
  ipfiremake r8101			XEN=1
  ipfiremake e1000			XEN=1
  ipfiremake e1000e			XEN=1
  ipfiremake igb			XEN=1
  ipfiremake linux			PAE=1
  ipfiremake kqemu			PAE=1
  ipfiremake kvm-kmod			PAE=1
  ipfiremake v4l-dvb			PAE=1
  ipfiremake madwifi			PAE=1
  ipfiremake alsa			PAE=1 KMOD=1
  ipfiremake mISDN			PAE=1
  ipfiremake dahdi			PAE=1 KMOD=1
  ipfiremake cryptodev			PAE=1
  ipfiremake compat-wireless		PAE=1
  ipfiremake r8169			PAE=1
  ipfiremake r8168			PAE=1
  ipfiremake r8101			PAE=1
  ipfiremake e1000			PAE=1
  ipfiremake e1000e			PAE=1
  ipfiremake igb			PAE=1
  ipfiremake linux
  ipfiremake kqemu
  ipfiremake kvm-kmod
  ipfiremake v4l-dvb
  ipfiremake madwifi
  ipfiremake alsa			KMOD=1
  ipfiremake mISDN
  ipfiremake dahdi			KMOD=1
  ipfiremake cryptodev
  ipfiremake compat-wireless
  ipfiremake r8169
  ipfiremake r8168
  ipfiremake r8101
  ipfiremake e1000
  ipfiremake e1000e
  ipfiremake igb
  ipfiremake pkg-config
  ipfiremake linux-atm
  ipfiremake cpio

  installmake strip

  ipfiremake dracut
  ipfiremake expat
  ipfiremake gdbm
  ipfiremake gmp
  ipfiremake pam
  ipfiremake openssl
  ipfiremake curl
  ipfiremake python
  ipfiremake libnet
  ipfiremake libnl
  ipfiremake libidn
  ipfiremake libjpeg
  ipfiremake libpng
  ipfiremake libtiff
  ipfiremake libart
  ipfiremake freetype
  ipfiremake gd
  ipfiremake popt
  ipfiremake pcre
  ipfiremake slang
  ipfiremake newt
  ipfiremake attr
  ipfiremake libcap
  ipfiremake pciutils
  ipfiremake usbutils
  ipfiremake libxml2
  ipfiremake libxslt
  ipfiremake BerkeleyDB
  ipfiremake mysql
  ipfiremake cyrus-sasl
  ipfiremake openldap
  ipfiremake apache2
  ipfiremake php
  ipfiremake apache2			PASS=C
  ipfiremake arping
  ipfiremake beep
  ipfiremake bind
  ipfiremake cdrtools
  ipfiremake dnsmasq
  ipfiremake dosfstools
  ipfiremake reiserfsprogs
  ipfiremake xfsprogs
  ipfiremake sysfsutils
  ipfiremake fuse
  ipfiremake ntfs-3g
  ipfiremake ethtool
  ipfiremake ez-ipupdate
  ipfiremake fcron
  ipfiremake perl-GD
  ipfiremake GD-Graph
  ipfiremake GD-TextUtil
  ipfiremake gnupg
  ipfiremake hdparm
  ipfiremake sdparm
  ipfiremake mtools
  ipfiremake initscripts
  ipfiremake whatmask
  ipfiremake iptables
  ipfiremake libupnp
  ipfiremake ipaddr
  ipfiremake iptstate
  ipfiremake iputils
  ipfiremake l7-protocols
  ipfiremake mISDNuser
  ipfiremake capi4k-utils
  ipfiremake hwdata
  ipfiremake kudzu
  ipfiremake logrotate
  ipfiremake logwatch
  ipfiremake misc-progs
  ipfiremake nano
  ipfiremake nasm
  ipfiremake URI
  ipfiremake HTML-Tagset
  ipfiremake HTML-Parser
  ipfiremake Compress-Zlib
  ipfiremake Digest
  ipfiremake Digest-SHA1
  ipfiremake Digest-HMAC
  ipfiremake libwww-perl
  ipfiremake Net-DNS
  ipfiremake Net-IPv4Addr
  ipfiremake Net_SSLeay
  ipfiremake IO-Stringy
  ipfiremake Unix-Syslog
  ipfiremake Mail-Tools
  ipfiremake MIME-Tools
  ipfiremake Net-Server
  ipfiremake Convert-TNEF
  ipfiremake Convert-UUlib
  ipfiremake Archive-Tar
  ipfiremake Archive-Zip
  ipfiremake Text-Tabs+Wrap
  ipfiremake Locale-Country
  ipfiremake XML-Parser
  ipfiremake python-setuptools
  ipfiremake python-clientform
  ipfiremake python-mechanize
  ipfiremake python-feedparser
  ipfiremake python-rssdler
  ipfiremake glib
  ipfiremake GeoIP
  ipfiremake fwhits
  ipfiremake noip_updater
  ipfiremake ntp
  ipfiremake openssh
  ipfiremake rrdtool
  ipfiremake setserial
  ipfiremake setup
  ipfiremake snort
  ipfiremake oinkmaster
  ipfiremake squid
  ipfiremake squidguard
  ipfiremake calamaris
  ipfiremake tcpdump
  ipfiremake traceroute
  ipfiremake vlan
  ipfiremake wireless
  ipfiremake libsafe
  ipfiremake pakfire
  ipfiremake java
  ipfiremake spandsp
  ipfiremake lzo
  ipfiremake openvpn
  ipfiremake pammysql
  ipfiremake cups
  ipfiremake ghostscript
  ipfiremake foomatic
  ipfiremake hplip
  ipfiremake samba
  ipfiremake sudo
  ipfiremake mc
  ipfiremake wget
  ipfiremake bridge-utils
  ipfiremake screen
  ipfiremake hddtemp
  ipfiremake smartmontools
  ipfiremake htop
  ipfiremake postfix
  ipfiremake fetchmail
  ipfiremake cyrus-imapd
  ipfiremake openmailadmin
  ipfiremake clamav
  ipfiremake spamassassin
  ipfiremake amavisd
  ipfiremake alsa
  ipfiremake mpfire
  ipfiremake guardian
  ipfiremake libid3tag
  ipfiremake libmad
  ipfiremake libogg
  ipfiremake libvorbis
  ipfiremake libdvbpsi
  ipfiremake lame
  ipfiremake sox
  ipfiremake libshout
  ipfiremake xvid
  ipfiremake libmpeg2
  ipfiremake cmake
  ipfiremake gnump3d
  ipfiremake libsigc++
  ipfiremake applejuice
  ipfiremake ocaml
  ipfiremake mldonkey
  ipfiremake libtorrent
  ipfiremake rtorrent
  ipfiremake ipfireseeder
  ipfiremake rsync
  ipfiremake tcpwrapper
  ipfiremake libevent
  ipfiremake portmap
  ipfiremake nfs
  ipfiremake nmap
  ipfiremake ncftp
  ipfiremake etherwake
  ipfiremake bwm-ng
  ipfiremake tripwire
  ipfiremake sysstat
  ipfiremake vsftpd
  ipfiremake strongswan
  ipfiremake lsof
  ipfiremake centerim
  ipfiremake br2684ctl
  ipfiremake pcmciautils
  ipfiremake lm_sensors
  ipfiremake liboping
  ipfiremake collectd
  ipfiremake lcd4linux
  ipfiremake teamspeak
  ipfiremake elinks
  ipfiremake igmpproxy
  ipfiremake fbset
  ipfiremake sdl
  ipfiremake qemu
  ipfiremake qemu-kqemu
  ipfiremake sane
  ipfiremake netpbm
  ipfiremake phpSANE
  ipfiremake tunctl
  ipfiremake nagios
  ipfiremake ebtables
  ipfiremake fontconfig
  ipfiremake freefont
  ipfiremake directfb
  ipfiremake dfb++
  ipfiremake faad2
  ipfiremake ffmpeg
  ipfiremake videolan
  ipfiremake vdr
  ipfiremake w_scan
  ipfiremake icecast
  ipfiremake icegenerator
  ipfiremake mpd
  ipfiremake libmpdclient
  ipfiremake mpc
  ipfiremake git
  ipfiremake squidclamav
  ipfiremake bc
  ipfiremake vnstat
  ipfiremake vnstati
  ipfiremake iw
  ipfiremake wpa_supplicant
  ipfiremake hostapd
  ipfiremake urlgrabber
  ipfiremake syslinux
  ipfiremake tftpd
  ipfiremake cpufrequtils
  ipfiremake dbus
  ipfiremake bluetooth
  ipfiremake gutenprint
  ipfiremake apcupsd
  ipfiremake iperf
  ipfiremake netcat
  ipfiremake 7zip
  ipfiremake lynis
  ipfiremake splix
  ipfiremake streamripper
  ipfiremake sshfs
  ipfiremake sqlite
  ipfiremake taglib
  ipfiremake mediatomb
  ipfiremake sslh
  ipfiremake perl-gettext
  ipfiremake vdradmin
  ipfiremake miau
  ipfiremake netsnmpd
  ipfiremake perl-DBI
  ipfiremake perl-DBD-mysql
  ipfiremake cacti
  ipfiremake icecc
  ipfiremake openvmtools
  ipfiremake nagiosql
  ipfiremake iftop
  ipfiremake motion
  ipfiremake joe
  ipfiremake nut
  ipfiremake watchdog
  ipfiremake libpri
  ipfiremake dahdi
  ipfiremake asterisk
  ipfiremake lcr
  ipfiremake usb_modeswitch
  ipfiremake usb_modeswitch_data
  ipfiremake zerofree
  ipfiremake mdadm
  ipfiremake eject
  ipfiremake pound
  ipfiremake minicom
  ipfiremake ddrescue
  ipfiremake tcl
  ipfiremake imspector
  ipfiremake client175
  echo Build on $HOSTNAME > $BASEDIR/build/var/ipfire/firebuild
  cat /proc/version >> $BASEDIR/build/var/ipfire/firebuild
  echo >> $BASEDIR/build/var/ipfire/firebuild
  git log -1 >> $BASEDIR/build/var/ipfire/firebuild
  echo >> $BASEDIR/build/var/ipfire/firebuild
  git status >> $BASEDIR/build/var/ipfire/firebuild
  echo >> $BASEDIR/build/var/ipfire/firebuild
  cat /proc/cpuinfo >> $BASEDIR/build/var/ipfire/firebuild
  echo $PAKFIRE_CORE > $BASEDIR/build/opt/pakfire/db/core/mine
  if [ "$GIT_BRANCH" = "next" ]; then
	echo "$NAME $VERSION - (Development Build: $GIT_LASTCOMMIT)" > $BASEDIR/build/etc/system-release
  else
	echo "$NAME $VERSION - $GIT_BRANCH" > $BASEDIR/build/etc/system-release
  fi
}

buildinstaller() {
  # Run installer scripts one by one
  LOGFILE="$BASEDIR/log/_build.installer.log"
  export LOGFILE
  ipfiremake as86
  ipfiremake mbr
  ipfiremake memtest
  ipfiremake installer
  cp -f $BASEDIR/doc/COPYING $BASEDIR/build/install/initrd/
  installmake strip
  ipfiremake initrd
}

buildpackages() {
  LOGFILE="$BASEDIR/log/_build.packages.log"
  export LOGFILE
  echo "... see detailed log in _build.*.log files" >> $LOGFILE

  
  # Generating list of packages used
  echo -n "Generating packages list from logs" | tee -a $LOGFILE
  rm -f $BASEDIR/doc/packages-list
  for i in `ls -1tr $BASEDIR/log/[^_]*`; do
	if [ "$i" != "$BASEDIR/log/FILES" -a -n $i ]; then
		echo "* `basename $i`" >>$BASEDIR/doc/packages-list
	fi
  done
  echo "== List of softwares used to build $NAME Version: $VERSION ==" > $BASEDIR/doc/packages-list.txt
  grep -v 'configroot$\|img$\|initrd$\|initscripts$\|installer$\|install$\|setup$\|pakfire$\|stage2$\|smp$\|tools$\|tools1$\|tools2$\|.tgz$\|-config$\|_missing_rootfile$\|install1$\|install2$\|pass1$\|pass2$\|pass3$' \
	$BASEDIR/doc/packages-list | sort >> $BASEDIR/doc/packages-list.txt
  rm -f $BASEDIR/doc/packages-list
  # packages-list.txt is ready to be displayed for wiki page
  beautify message DONE
  
  # Update changelog
  cd $BASEDIR
  $0 git log

  # Create images for install
	ipfiremake cdrom ED=$IPFVER

  # Check if there is a loop device for building in virtual environments
  if [ $BUILD_IMAGES == 1 ] &&  ([ -e /dev/loop/0 ] || [ -e /dev/loop0 ]); then
	ipfiremake usb-stick ED=$IPFVER
	ipfiremake flash-images ED=$IPFVER
  fi

  mv $LFS/install/images/{*.iso,*.tgz,*.img.gz,*.bz2} $BASEDIR >> $LOGFILE 2>&1

  ipfirepackages

  # Check if there is a loop device for building in virtual environments
  if [ $BUILD_IMAGES == 1 ] && ([ -e /dev/loop/0 ] || [ -e /dev/loop0 ]); then
        cp -f $BASEDIR/packages/linux-xen-*.ipfire $LFS/install/packages/
        cp -f $BASEDIR/packages/meta-linux-xen $LFS/install/packages/
	ipfiremake xen-image ED=$IPFVER
	rm -rf $LFS/install/packages/linux-xen-*.ipfire
	rm -rf $LFS/install/packages/meta-linux-xen
  fi
  mv $LFS/install/images/*.bz2 $BASEDIR >> $LOGFILE 2>&1

  # Cleanup
  stdumount
  rm -rf $BASEDIR/build/tmp/*

  # Generating total list of files
  echo -n "Generating files list from logs" | tee -a $LOGFILE
  rm -f $BASEDIR/log/FILES
  for i in `ls -1tr $BASEDIR/log/[^_]*`; do
	if [ "$i" != "$BASEDIR/log/FILES" -a -n $i ]; then
		echo "##" >>$BASEDIR/log/FILES
		echo "## `basename $i`" >>$BASEDIR/log/FILES
		echo "##" >>$BASEDIR/log/FILES
		cat $i | sed "s%^\./%#%" | sort >> $BASEDIR/log/FILES
	fi
  done
  beautify message DONE

  cd $PWD
}

ipfirepackages() {
	ipfiremake core-updates
	for i in $(ls -1 $BASEDIR/config/rootfiles/packages); do
		if [ -e $BASEDIR/lfs/$i ]; then
			ipfiredist $i
		else
			echo -n $i
			beautify message SKIP
		fi
	done
  test -d $BASEDIR/packages || mkdir $BASEDIR/packages
  mv -f $LFS/install/packages/* $BASEDIR/packages >> $LOGFILE 2>&1
  rm -rf  $BASEDIR/build/install/packages/*
}

# See what we're supposed to do
case "$1" in 
build)
	clear
	PACKAGE=`ls -v -r $BASEDIR/cache/toolchains/$SNAME-$VERSION-toolchain-$TOOLCHAINVER-$BUILDMACHINE.tar.gz 2> /dev/null | head -n 1`
	#only restore on a clean disk
	if [ ! -f log/cleanup-toolchain-2-tools ]; then
		if [ ! -n "$PACKAGE" ]; then
			beautify build_stage "Full toolchain compilation - Native GCC: `gcc --version | grep GCC | awk {'print $3'}`"
			prepareenv
			buildtoolchain
		else
			PACKAGENAME=${PACKAGE%.tar.gz}
			beautify build_stage "Packaged toolchain compilation"
			if [ `md5sum $PACKAGE | awk '{print $1}'` == `cat $PACKAGENAME.md5 | awk '{print $1}'` ]; then
				tar zxf $PACKAGE
				prepareenv
			else
				exiterror "$PACKAGENAME md5 did not match, check downloaded package"
			fi
		fi
	else
		echo -n "Using installed toolchain" | tee -a $LOGFILE
		beautify message SKIP
		prepareenv
	fi

	beautify build_start
	beautify build_stage "Building LFS"
	buildbase

	beautify build_stage "Building IPFire"
	buildipfire

	beautify build_stage "Building installer"
	buildinstaller

	beautify build_stage "Building packages"
	buildpackages
	
	beautify build_stage "Checking Logfiles for new Files"
	cd ..
	tools/checknewlog.pl

	beautify build_end
	;;
shell)
	# enter a shell inside LFS chroot
	# may be used to changed kernel settings
	prepareenv
	entershell
	;;
clean)
	echo -en "${BOLD}Cleaning build directory...${NORMAL}"
	for i in `mount | grep $BASEDIR | sed 's/^.*loop=\(.*\))/\1/'`; do
		$LOSETUP -d $i 2>/dev/null
	done
	for i in `mount | grep $BASEDIR | cut -d " " -f 1`; do
		umount $i
	done
	stdumount
	for i in `seq 0 7`; do
	    if ( losetup /dev/loop${i} 2>/dev/null | grep -q "/install/images" ); then
		umount /dev/loop${i}     2>/dev/null;
		losetup -d /dev/loop${i} 2>/dev/null;
	    fi;
	done
	rm -rf $BASEDIR/build
	rm -rf $BASEDIR/cdrom
	rm -rf $BASEDIR/packages
	rm -rf $BASEDIR/log
	if [ -h /tools ]; then
		rm -f /tools
	fi
	beautify message DONE
	;;
downloadsrc)
	if [ ! -d $BASEDIR/cache ]; then
		mkdir $BASEDIR/cache
	fi
	mkdir -p $BASEDIR/log
	echo -e "${BOLD}Preload all source files${NORMAL}" | tee -a $LOGFILE
	FINISHED=0
	cd $BASEDIR/lfs
	for c in `seq $MAX_RETRIES`; do
		if (( FINISHED==1 )); then 
			break
		fi
		FINISHED=1
		cd $BASEDIR/lfs
		for i in *; do
			if [ -f "$i" -a "$i" != "Config" ]; then
				echo -ne "Loading $i"
				make -s -f $i LFS_BASEDIR=$BASEDIR MESSAGE="$i\t ($c/$MAX_RETRIES)" download >> $LOGFILE 2>&1
				if [ $? -ne 0 ]; then
					beautify message FAIL
					FINISHED=0
				else
					if [ $c -eq 1 ]; then
					beautify message DONE
					fi
				fi
			fi
		done
	done
	echo -e "${BOLD}***Verifying md5sums${NORMAL}"
	ERROR=0
	for i in *; do
		if [ -f "$i" -a "$i" != "Config" ]; then
			make -s -f $i LFS_BASEDIR=$BASEDIR MESSAGE="$i\t " md5 >> $LOGFILE 2>&1
			if [ $? -ne 0 ]; then
				echo -ne "MD5 difference in lfs/$i"
				beautify message FAIL
				ERROR=1
			fi
		fi
	done
	if [ $ERROR -eq 0 ]; then
		echo -ne "${BOLD}all files md5sum match${NORMAL}"
		beautify message DONE
	else
		echo -ne "${BOLD}not all files were correctly download${NORMAL}"
		beautify message FAIL
	fi
	cd - >/dev/null 2>&1
	;;
toolchain)
	clear
	prepareenv
	beautify build_stage "Toolchain compilation - Native GCC: `gcc --version | grep GCC | awk {'print $3'}`"
	buildtoolchain
	echo "`date -u '+%b %e %T'`: Create toolchain tar.gz for $BUILDMACHINE" | tee -a $LOGFILE
	test -d $BASEDIR/cache/toolchains || mkdir -p $BASEDIR/cache/toolchains
	cd $BASEDIR && tar -zc --exclude='log/_build.*.log' -f cache/toolchains/$SNAME-$VERSION-toolchain-$TOOLCHAINVER-$BUILDMACHINE.tar.gz \
		build/{bin,etc,usr/bin,usr/local} \
		build/tools/{bin,etc,*-linux-gnu,include,lib,libexec,sbin,share,var} \
		log >> $LOGFILE
	md5sum cache/toolchains/$SNAME-$VERSION-toolchain-$TOOLCHAINVER-$BUILDMACHINE.tar.gz \
		> cache/toolchains/$SNAME-$VERSION-toolchain-$TOOLCHAINVER-$BUILDMACHINE.md5
	stdumount
	;;
gettoolchain)
	# arbitrary name to be updated in case of new toolchain package upload
	PACKAGE=$SNAME-$VERSION-toolchain-$TOOLCHAINVER-$BUILDMACHINE
	if [ ! -f $BASEDIR/cache/toolchains/$PACKAGE.tar.gz ]; then
		URL_TOOLCHAIN=`grep URL_TOOLCHAIN lfs/Config | awk '{ print $3 }'`
		test -d $BASEDIR/cache/toolchains || mkdir -p $BASEDIR/cache/toolchains
		echo "`date -u '+%b %e %T'`: Load toolchain tar.gz for $BUILDMACHINE" | tee -a $LOGFILE
		cd $BASEDIR/cache/toolchains
		wget -U "IPFireSourceGrabber/2.x" $URL_TOOLCHAIN/$PACKAGE.tar.gz $URL_TOOLCHAIN/$PACKAGE.md5 >& /dev/null
		if [ $? -ne 0 ]; then
			echo "`date -u '+%b %e %T'`: error downloading $PACKAGE toolchain for $BUILDMACHINE machine" | tee -a $LOGFILE
		else
			if [ "`md5sum $PACKAGE.tar.gz | awk '{print $1}'`" = "`cat $PACKAGE.md5 | awk '{print $1}'`" ]; then
				echo "`date -u '+%b %e %T'`: toolchain md5 ok" | tee -a $LOGFILE
			else
				exiterror "$PACKAGE.md5 did not match, check downloaded package"
			fi
		fi
	else
		echo "Toolchain is already downloaded. Exiting..."
	fi
	;;
othersrc)
	prepareenv
	echo -ne "`date -u '+%b %e %T'`: Build sources iso for $MACHINE" | tee -a $LOGFILE
	chroot $LFS /tools/bin/env -i   HOME=/root \
	TERM=$TERM PS1='\u:\w\$ ' \
	PATH=/usr/local/bin:/bin:/usr/bin:/sbin:/usr/sbin \
	VERSION=$VERSION NAME="$NAME" SNAME="$SNAME" MACHINE=$MACHINE \
	/bin/bash -x -c "cd /usr/src/lfs && make -f sources-iso LFS_BASEDIR=/usr/src install" >>$LOGFILE 2>&1
	mv $LFS/install/images/ipfire-* $BASEDIR >> $LOGFILE 2>&1
	if [ $? -eq "0" ]; then
		beautify message DONE
	else
		beautify message FAIL
	fi
	stdumount
	;;
git)
	case "$2" in
	  update|up)
	  		## REMOVES ALL UNCOMMITTED CHANGES!
	  		[ "$3" == "--force" ] && git checkout -f
			git pull
	  	;;
	  commit|ci)
	  	shift 2
			git commit $*
			
			[ "$?" -eq "0" ] || exiterror "git commit $* failed."
			
			echo -e "${BOLD}Do you want to push, too? [y/N]${NORMAL}"
			read
			[ -z $REPLY ] && exit 0
			for i in y Y j J; do
				if [ "$i" == "$REPLY" ]; then
					$0 git push
					exit $?
				fi
			done
			exiterror "\"$REPLY\" is not a valid answer."
	  	;;
	  dist)
			git archive HEAD | gzip -9 > ${SNAME}-${VERSION}.tar.gz
		  ;;
	  diff|di)
			echo -ne "Make a local diff to last revision"
			git diff HEAD > ipfire-diff-$(date +'%Y-%m-%d-%H:%M').diff
			evaluate 1
			echo "Diff was successfully saved to ipfire-diff-$(date +'%Y-%m-%d-%H:%M').diff"
			git diff --stat
	  	;;
	  push)
	  	[ -z $GIT_USER ] && exiterror "You have to setup GIT_USER first."
			GIT_URL="ssh://${GIT_USER}@git.ipfire.org/pub/git/ipfire-2.x"
			
		git push ${GIT_URL} $3
	  	;;
	  log)
		[ -z $GIT_TAG ]  || LAST_TAG=$GIT_TAG
		[ -z $LAST_TAG ] || EXT="$LAST_TAG..HEAD"

		git log -n 500 --no-merges --pretty=medium --shortstat $EXT > $BASEDIR/doc/ChangeLog
	;;
	esac
	;;
uploadsrc)
	PWD=`pwd`
	if [ -z $IPFIRE_USER ]; then
		echo -n "You have to setup IPFIRE_USER first. See .config for details."
		beautify message FAIL
		exit 1
	fi

	URL_SOURCE=$(grep URL_SOURCE lfs/Config | awk '{ print $3 }')
	REMOTE_FILES=$(echo "ls -1 --ignore=toolchains" | sftp -C ${IPFIRE_USER}@${URL_SOURCE})

	cd $BASEDIR/cache/
	for file in $(ls -1 --ignore=toolchains); do
		grep -q "$file" <<<$REMOTE_FILES && continue
		NEW_FILES="$NEW_FILES $file"
	done
	[ -n "$NEW_FILES" ] && scp -2 $NEW_FILES ${IPFIRE_USER}@${URL_SOURCE}
	cd $BASEDIR
	cd $PWD
	exit 0
	;;
batch)
	if [ "$2" = "--background" ]; then
		batch_script
		exit $?
	fi
	if [ `screen -ls | grep -q ipfire` ]; then
		echo "Build is already running, sorry!"
		exit 1
	else
		if [ "$2" = "--rebuild" ]; then
			export IPFIRE_REBUILD=1
			echo "REBUILD!"
		else
			export IPFIRE_REBUILD=0
		fi
		echo -en "${BOLD}***IPFire-Batch-Build is starting...${NORMAL}"
		screen -dmS ipfire $0 batch --background
		evaluate 1
		exit 0
	fi
	;;
watch)
	watch_screen
	;;
pxe)
	case "$2" in
	  start)
		start_tftpd
		;;
	  stop)
		stop_tftpd
		;;
	  reload|restart)
		reload_tftpd
		;;		
	esac
	exit 0
	;;
lang)
	update_langs
	;;
"")
	clear
	select name in "Exit" "IPFIRE: Downloadsrc" "IPFIRE: Build (silent)" "IPFIRE: Watch Build" "IPFIRE: Batch" "IPFIRE: Clean" "LOG: Tail" "Help"
	do
	case $name in
	"IPFIRE: Downloadsrc")
		$0 downloadsrc
		;;
	"IPFIRE: Build (silent)")
		$0 build-silent
		;;
	"IPFIRE: Watch Build")
		$0 watch
		;;
	"IPFIRE: Batch")
		$0 batch
		;;
	"IPFIRE: Clean")
		$0 clean
		;;
	"Help")
		echo "Usage: $0 {build|changelog|clean|gettoolchain|downloadsrc|shell|sync|toolchain}"
		cat doc/make.sh-usage
		;;
	"LOG: Tail")
		tail -f log/_*
		;;
	"Exit")
		break
		;;
	esac
	done
	;;
config)
	make_config
	;;
*)
	echo "Usage: $0 {build|changelog|clean|gettoolchain|downloadsrc|shell|sync|toolchain}"
	cat doc/make.sh-usage
	;;
esac<|MERGE_RESOLUTION|>--- conflicted
+++ resolved
@@ -234,18 +234,12 @@
 }
 
 buildtoolchain() {
-<<<<<<< HEAD
-    if [ "$MACHINE" = "x86_64" ]; then
-        exiterror "Cannot build toolchain on x86_64. Please use the download."
-    fi
-=======
     if [ "$(uname -m)" = "x86_64" ]; then
         exiterror "Cannot build toolchain on x86_64. Please use the download."
     fi
     if [ "$(uname -r | grep ipfire)" ]; then
         exiterror "Cannot build toolchain on ipfire. Please use the download."
     fi
->>>>>>> 9d80adf1
 
     LOGFILE="$BASEDIR/log/_build.toolchain.log"
     export LOGFILE
@@ -696,7 +690,7 @@
   echo >> $BASEDIR/build/var/ipfire/firebuild
   cat /proc/cpuinfo >> $BASEDIR/build/var/ipfire/firebuild
   echo $PAKFIRE_CORE > $BASEDIR/build/opt/pakfire/db/core/mine
-  if [ "$GIT_BRANCH" = "next" ]; then
+  if [ "$GIT_BRANCH" = "master" ]; then
 	echo "$NAME $VERSION - (Development Build: $GIT_LASTCOMMIT)" > $BASEDIR/build/etc/system-release
   else
 	echo "$NAME $VERSION - $GIT_BRANCH" > $BASEDIR/build/etc/system-release
