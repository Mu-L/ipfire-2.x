#!/bin/bash
############################################################################
#                                                                          #
# This file is part of the IPFire Firewall.                                #
#                                                                          #
# IPFire is free software; you can redistribute it and/or modify           #
# it under the terms of the GNU General Public License as published by     #
# the Free Software Foundation; either version 2 of the License, or        #
# (at your option) any later version.                                      #
#                                                                          #
# IPFire is distributed in the hope that it will be useful,                #
# but WITHOUT ANY WARRANTY; without even the implied warranty of           #
# MERCHANTABILITY or FITNESS FOR A PARTICULAR PURPOSE.  See the            #
# GNU General Public License for more details.                             #
#                                                                          #
# You should have received a copy of the GNU General Public License        #
# along with IPFire; if not, write to the Free Software                    #
# Foundation, Inc., 59 Temple Place, Suite 330, Boston, MA  02111-1307 USA #
#                                                                          #
# Copyright (C) 2007 IPFire-Team <info@ipfire.org>.                        #
#                                                                          #
############################################################################
#

NAME="IPFire"							# Software name
SNAME="ipfire"							# Short name
<<<<<<< HEAD
VERSION="2.8test"						# Version number
CORE="43"							# Core Level (Filename)
PAKFIRE_CORE="42"						# Core Level (PAKFIRE)
=======
VERSION="2.7"							# Version number
CORE="43"							# Core Level (Filename)
PAKFIRE_CORE="43"						# Core Level (PAKFIRE)
>>>>>>> 20651e22
GIT_BRANCH=`git status | head -n1 | cut -d" " -f4`		# Git Branch
SLOGAN="www.ipfire.org"						# Software slogan
CONFIG_ROOT=/var/ipfire						# Configuration rootdir
NICE=10								# Nice level
MAX_RETRIES=1							# prefetch/check loop
BUILD_IMAGES=1							# Build USB, Flash and Xen Images
KVER=`grep --max-count=1 VER lfs/linux | awk '{ print $3 }'`
MACHINE=`uname -m`
GIT_TAG=$(git tag | tail -1)					# Git Tag
GIT_LASTCOMMIT=$(git log | head -n1 | cut -d" " -f2 |head -c8)	# Last commit
TOOLCHAINVER=1
IPFVER="full"				# Which versions should be compiled? (full|devel)

BUILDMACHINE=$MACHINE
    if [ "$MACHINE" = "x86_64" ]; then
        BUILDMACHINE="i686";
        linux32="linux32";
    fi


# Debian specific settings
if [ ! -e /etc/debian_version ]; then
	FULLPATH=`which $0`
else
	if [ -x /usr/bin/realpath ]; then
		FULLPATH=`/usr/bin/realpath $0`
	else
		echo "ERROR: Need to do apt-get install realpath"
		exit 1
	fi
fi

PWD=`pwd`
BASENAME=`basename $0`
BASEDIR=`echo $FULLPATH | sed "s/\/$BASENAME//g"`
LOGFILE=$BASEDIR/log/_build.preparation.log
export BASEDIR LOGFILE
DIR_CHK=$BASEDIR/cache/check
mkdir $BASEDIR/log/ 2>/dev/null

# Include funtions
. tools/make-functions

if [ -f .config ]; then
	. .config
else
	echo -e  "${BOLD}No configuration found!${NORMAL}"
	echo -ne "Do you want to create one (y/N)?"
	read CREATE_CONFIG
	echo ""
	if [ "$CREATE_CONFIG" == "y" ]; then
		make_config
	fi
fi

if [ -z $EDITOR ]; then
	for i in nano emacs vi; do
		EDITOR=$(which $i 2>/dev/null)
		if ! [ -z $EDITOR ]; then
			export EDITOR=$EDITOR
			break
		fi
	done
	[ -z $EDITOR ] && exiterror "You should have installed an editor."
fi

prepareenv() {
    ############################################################################
    #                                                                          #
    # Are we running the right shell?                                          #
    #                                                                          #
    ############################################################################
    if [ ! "$BASH" ]; then
			exiterror "BASH environment variable is not set.  You're probably running the wrong shell."
    fi

    if [ -z "${BASH_VERSION}" ]; then
			exiterror "Not running BASH shell."
    fi


    ############################################################################
    #                                                                          #
    # Trap on emergency exit                                                   #
    #                                                                          #
    ############################################################################
    trap "exiterror 'Build process interrupted'" SIGINT SIGTERM SIGKILL SIGSTOP SIGQUIT


    ############################################################################
    #                                                                          #
    # Resetting our nice level                                                 #
    #                                                                          #
    ############################################################################
    echo -ne "Resetting our nice level to $NICE" | tee -a $LOGFILE
    renice $NICE $$ > /dev/null
    if [ `nice` != "$NICE" ]; then
			beautify message FAIL
			exiterror "Failed to set correct nice level"
    else
			beautify message DONE
    fi


    ############################################################################
    #                                                                          #
    # Checking if running as root user                                         #
    #                                                                          #
    ############################################################################
    echo -ne "Checking if we're running as root user" | tee -a $LOGFILE
    if [ `id -u` != 0 ]; then
			beautify message FAIL
			exiterror "Not building as root"
    else
			beautify message DONE
    fi


    ############################################################################
    #                                                                          #
    # Checking for necessary temporary space                                   #
    #                                                                          #
    ############################################################################
    echo -ne "Checking for necessary space on disk $BASE_DEV" | tee -a $LOGFILE
    BASE_DEV=`df -P -k $BASEDIR | tail -n 1 | awk '{ print $1 }'`
    BASE_ASPACE=`df -P -k $BASEDIR | tail -n 1 | awk '{ print $4 }'`
    if (( 2048000 > $BASE_ASPACE )); then
			BASE_USPACE=`du -skx $BASEDIR | awk '{print $1}'`
			if (( 2048000 - $BASE_USPACE > $BASE_ASPACE )); then
				beautify message FAIL
				exiterror "Not enough temporary space available, need at least 2GB on $BASE_DEV"
			fi
    else
			beautify message DONE
    fi

    ############################################################################
    #                                                                          #
    # Building Linux From Scratch system                                       #
    #                                                                          #
    ############################################################################
    # Set umask
    umask 022

    # Set LFS Directory
    LFS=$BASEDIR/build

    # Check /tools symlink
    if [ -h /tools ]; then
        rm -f /tools
    fi
    if [ ! -a /tools ]; then
			ln -s $BASEDIR/build/tools /
    fi
    if [ ! -h /tools ]; then
			exiterror "Could not create /tools symbolic link."
    fi

    # Setup environment
    set +h
    LC_ALL=POSIX
    if [ -z $MAKETUNING ]; then
       MAKETUNING="-j6"
    fi
    export LFS LC_ALL CFLAGS CXXFLAGS MAKETUNING
    unset CC CXX CPP LD_LIBRARY_PATH LD_PRELOAD

    # Make some extra directories
    mkdir -p $BASEDIR/build/{tools,etc,usr/src} 2>/dev/null
    mkdir -p $BASEDIR/build/{dev/{shm,pts},proc,sys}
    mkdir -p $BASEDIR/{cache,ccache} 2>/dev/null
    mkdir -p $BASEDIR/build/usr/src/{cache,config,doc,html,langs,lfs,log,src,ccache}

    mknod -m 600 $BASEDIR/build/dev/console c 5 1 2>/dev/null
    mknod -m 666 $BASEDIR/build/dev/null c 1 3 2>/dev/null

    # Make all sources and proc available under lfs build
    mount --bind /dev            $BASEDIR/build/dev
    mount --bind /dev/pts        $BASEDIR/build/dev/pts
    mount --bind /dev/shm        $BASEDIR/build/dev/shm
    mount --bind /proc           $BASEDIR/build/proc
    mount --bind /sys            $BASEDIR/build/sys
    mount --bind $BASEDIR/cache  $BASEDIR/build/usr/src/cache
    mount --bind $BASEDIR/ccache $BASEDIR/build/usr/src/ccache
    mount --bind $BASEDIR/config $BASEDIR/build/usr/src/config
    mount --bind $BASEDIR/doc    $BASEDIR/build/usr/src/doc
    mount --bind $BASEDIR/html   $BASEDIR/build/usr/src/html
    mount --bind $BASEDIR/langs  $BASEDIR/build/usr/src/langs
    mount --bind $BASEDIR/lfs    $BASEDIR/build/usr/src/lfs
    mount --bind $BASEDIR/log    $BASEDIR/build/usr/src/log
    mount --bind $BASEDIR/src    $BASEDIR/build/usr/src/src

    # This is a temporary hack!!!
    if [ ! -f /tools/bin/hostname ]; then
      cp -f /bin/hostname /tools/bin/hostname 2>/dev/null
    fi

    # Run LFS static binary creation scripts one by one
    export CCACHE_DIR=$BASEDIR/ccache
    export CCACHE_COMPRESS=1
    export CCACHE_HASHDIR=1

    # Remove pre-install list of installed files in case user erase some files before rebuild
    rm -f $BASEDIR/build/usr/src/lsalr 2>/dev/null
}

buildtoolchain() {
    if [ "$(uname -m)" = "x86_64" ]; then
        exiterror "Cannot build toolchain on x86_64. Please use the download."
    fi
    if [ "$(uname -r | grep ipfire)" ]; then
        exiterror "Cannot build toolchain on ipfire. Please use the download."
    fi

    LOGFILE="$BASEDIR/log/_build.toolchain.log"
    export LOGFILE
    ORG_PATH=$PATH
    NATIVEGCC=`gcc --version | grep GCC | awk {'print $3'}`
    export NATIVEGCC GCCmajor=${NATIVEGCC:0:1} GCCminor=${NATIVEGCC:2:1} GCCrelease=${NATIVEGCC:4:1}
    lfsmake1 ccache	PASS=1
    lfsmake1 binutils	PASS=1
    lfsmake1 gcc		PASS=1
    export PATH=$BASEDIR/build/usr/local/bin:$BASEDIR/build/tools/bin:$PATH
    lfsmake1 linux-libc-header
    lfsmake1 glibc
    lfsmake1 cleanup-toolchain PASS=1
    lfsmake1 tcl
    lfsmake1 expect
    lfsmake1 dejagnu
    lfsmake1 gcc		PASS=2
    lfsmake1 binutils	PASS=2
    lfsmake1 ccache	PASS=2
    lfsmake1 ncurses
    lfsmake1 bash
    lfsmake1 bzip2
    lfsmake1 coreutils
    lfsmake1 diffutils
    lfsmake1 findutils
    lfsmake1 gawk
    lfsmake1 gettext
    lfsmake1 grep
    lfsmake1 gzip
    lfsmake1 m4
    lfsmake1 make
    lfsmake1 patch
    lfsmake1 perl
    lfsmake1 sed
    lfsmake1 tar
    lfsmake1 texinfo
    lfsmake1 util-linux
    lfsmake1 cleanup-toolchain	PASS=2
    export PATH=$ORG_PATH
}

buildbase() {
    LOGFILE="$BASEDIR/log/_build.base.log"
    export LOGFILE
    lfsmake2 stage2
    lfsmake2 linux-libc-header
    lfsmake2 man-pages
    lfsmake2 glibc
    lfsmake2 cleanup-toolchain	PASS=3
    lfsmake2 binutils
    lfsmake2 gcc
    lfsmake2 berkeley
    lfsmake2 coreutils
    lfsmake2 iana-etc
    lfsmake2 m4
    lfsmake2 bison
    lfsmake2 ncurses
    lfsmake2 procps
    lfsmake2 sed
    lfsmake2 libtool
    lfsmake2 perl
    lfsmake2 readline
    lfsmake2 zlib
    lfsmake2 autoconf
    lfsmake2 automake
    lfsmake2 bash
    lfsmake2 bzip2
    lfsmake2 diffutils
    lfsmake2 e2fsprogs
    lfsmake2 ed
    lfsmake2 file
    lfsmake2 findutils
    lfsmake2 flex
    lfsmake2 gawk
    lfsmake2 gettext
    lfsmake2 grep
    lfsmake2 groff
    lfsmake2 gzip
    lfsmake2 inetutils
    lfsmake2 iproute2
    lfsmake2 kbd
    lfsmake2 less
    lfsmake2 libaal
    lfsmake2 make
    lfsmake2 man
    lfsmake2 mktemp
    lfsmake2 module-init-tools
    lfsmake2 net-tools
    lfsmake2 patch
    lfsmake2 psmisc
    lfsmake2 reiser4progs
    lfsmake2 shadow
    lfsmake2 sysklogd
    lfsmake2 sysvinit
    lfsmake2 tar
    lfsmake2 texinfo
    lfsmake2 udev
    lfsmake2 util-linux
    lfsmake2 vim
    lfsmake2 grub
}

buildipfire() {
  LOGFILE="$BASEDIR/log/_build.ipfire.log"
  export LOGFILE
  ipfiremake configroot
  ipfiremake backup
  ipfiremake dhcp
  ipfiremake dhcpcd
  ipfiremake libusb
  ipfiremake libpcap
  ipfiremake ppp
  ipfiremake pptp
  ipfiremake unzip
  ipfiremake which
  ipfiremake xz
  ipfiremake linux-firmware
  ipfiremake linux			XEN=1
  ipfiremake kqemu			XEN=1
  ipfiremake v4l-dvb			XEN=1
  ipfiremake madwifi			XEN=1
  ipfiremake mISDN			XEN=1
  ipfiremake dahdi			XEN=1 KMOD=1
  ipfiremake cryptodev			XEN=1
  ipfiremake compat-wireless		XEN=1
#  ipfiremake r8169			XEN=1
#  ipfiremake r8168			XEN=1
#  ipfiremake r8101			XEN=1
  ipfiremake e1000			XEN=1
  ipfiremake e1000e			XEN=1
  ipfiremake igb			XEN=1
  ipfiremake linux			PAE=1
  ipfiremake kqemu			PAE=1
  ipfiremake kvm-kmod			PAE=1
  ipfiremake v4l-dvb			PAE=1
  ipfiremake madwifi			PAE=1
  ipfiremake alsa			PAE=1 KMOD=1
  ipfiremake mISDN			PAE=1
  ipfiremake dahdi			PAE=1 KMOD=1
  ipfiremake cryptodev			PAE=1
  ipfiremake compat-wireless		PAE=1
#  ipfiremake r8169			PAE=1
#  ipfiremake r8168			PAE=1
#  ipfiremake r8101			PAE=1
  ipfiremake e1000			PAE=1
  ipfiremake e1000e			PAE=1
  ipfiremake igb			PAE=1
  ipfiremake linux
  ipfiremake kqemu
  ipfiremake kvm-kmod
  ipfiremake v4l-dvb
  ipfiremake madwifi
  ipfiremake alsa			KMOD=1
  ipfiremake mISDN
  ipfiremake dahdi			KMOD=1
  ipfiremake cryptodev
  ipfiremake compat-wireless
#  ipfiremake r8169
#  ipfiremake r8168
#  ipfiremake r8101
  ipfiremake e1000
  ipfiremake e1000e
  ipfiremake igb
  ipfiremake pkg-config
  ipfiremake linux-atm
  ipfiremake cpio

  installmake strip

  ipfiremake dracut
  ipfiremake expat
  ipfiremake gdbm
  ipfiremake gmp
  ipfiremake pam
  ipfiremake openssl
  ipfiremake curl
  ipfiremake python
  ipfiremake fireinfo
  ipfiremake libnet
  ipfiremake libnl
  ipfiremake libidn
  ipfiremake libjpeg
  ipfiremake libpng
  ipfiremake libtiff
  ipfiremake libart
  ipfiremake freetype
  ipfiremake gd
  ipfiremake popt
  ipfiremake pcre
  ipfiremake slang
  ipfiremake newt
  ipfiremake attr
  ipfiremake acl
  ipfiremake libcap
  ipfiremake pciutils
  ipfiremake usbutils
  ipfiremake libxml2
  ipfiremake libxslt
  ipfiremake BerkeleyDB
  ipfiremake mysql
  ipfiremake cyrus-sasl
  ipfiremake openldap
  ipfiremake apache2
  ipfiremake php
  ipfiremake apache2			PASS=C
  ipfiremake arping
  ipfiremake beep
  ipfiremake bind
  ipfiremake cdrtools
  ipfiremake dnsmasq
  ipfiremake dosfstools
  ipfiremake reiserfsprogs
  ipfiremake xfsprogs
  ipfiremake sysfsutils
  ipfiremake fuse
  ipfiremake ntfs-3g
  ipfiremake ethtool
  ipfiremake ez-ipupdate
  ipfiremake fcron
  ipfiremake perl-GD
  ipfiremake GD-Graph
  ipfiremake GD-TextUtil
  ipfiremake gnupg
  ipfiremake hdparm
  ipfiremake sdparm
  ipfiremake mtools
  ipfiremake initscripts
  ipfiremake whatmask
  ipfiremake iptables
  ipfiremake libupnp
  ipfiremake ipaddr
  ipfiremake iptstate
  ipfiremake iputils
  ipfiremake l7-protocols
  ipfiremake mISDNuser
  ipfiremake capi4k-utils
  ipfiremake hwdata
  ipfiremake kudzu
  ipfiremake logrotate
  ipfiremake logwatch
  ipfiremake misc-progs
  ipfiremake nano
  ipfiremake nasm
  ipfiremake URI
  ipfiremake HTML-Tagset
  ipfiremake HTML-Parser
  ipfiremake Compress-Zlib
  ipfiremake Digest
  ipfiremake Digest-SHA1
  ipfiremake Digest-HMAC
  ipfiremake libwww-perl
  ipfiremake Net-DNS
  ipfiremake Net-IPv4Addr
  ipfiremake Net_SSLeay
  ipfiremake IO-Stringy
  ipfiremake Unix-Syslog
  ipfiremake Mail-Tools
  ipfiremake MIME-Tools
  ipfiremake Net-Server
  ipfiremake Convert-TNEF
  ipfiremake Convert-UUlib
  ipfiremake Archive-Tar
  ipfiremake Archive-Zip
  ipfiremake Text-Tabs+Wrap
  ipfiremake Locale-Country
  ipfiremake XML-Parser
  ipfiremake python-setuptools
  ipfiremake python-clientform
  ipfiremake python-mechanize
  ipfiremake python-feedparser
  ipfiremake python-rssdler
  ipfiremake glib
  ipfiremake GeoIP
  ipfiremake fwhits
  ipfiremake noip_updater
  ipfiremake ntp
  ipfiremake openssh
  ipfiremake rrdtool
  ipfiremake setserial
  ipfiremake setup
  ipfiremake snort
  ipfiremake oinkmaster
  ipfiremake squid
  ipfiremake squidguard
  ipfiremake calamaris
  ipfiremake tcpdump
  ipfiremake traceroute
  ipfiremake vlan
  ipfiremake wireless
  ipfiremake libsafe
  ipfiremake pakfire
  ipfiremake java
  ipfiremake spandsp
  ipfiremake lzo
  ipfiremake openvpn
  ipfiremake pammysql
  ipfiremake cups
  ipfiremake ghostscript
  ipfiremake foomatic
  ipfiremake hplip
  ipfiremake samba
  ipfiremake sudo
  ipfiremake mc
  ipfiremake wget
  ipfiremake bridge-utils
  ipfiremake screen
  ipfiremake hddtemp
  ipfiremake smartmontools
  ipfiremake htop
  ipfiremake postfix
  ipfiremake fetchmail
  ipfiremake cyrus-imapd
  ipfiremake openmailadmin
  ipfiremake clamav
  ipfiremake spamassassin
  ipfiremake amavisd
  ipfiremake alsa
  ipfiremake mpfire
  ipfiremake guardian
  ipfiremake libid3tag
  ipfiremake libmad
  ipfiremake libogg
  ipfiremake libvorbis
  ipfiremake libdvbpsi
  ipfiremake lame
  ipfiremake sox
  ipfiremake libshout
  ipfiremake xvid
  ipfiremake libmpeg2
  ipfiremake cmake
  ipfiremake gnump3d
  ipfiremake libsigc++
  ipfiremake applejuice
  ipfiremake ocaml
  ipfiremake mldonkey
  ipfiremake libtorrent
  ipfiremake rtorrent
  ipfiremake ipfireseeder
  ipfiremake rsync
  ipfiremake tcpwrapper
  ipfiremake libevent
  ipfiremake portmap
  ipfiremake nfs
  ipfiremake nmap
  ipfiremake ncftp
  ipfiremake etherwake
  ipfiremake bwm-ng
  ipfiremake tripwire
  ipfiremake sysstat
  ipfiremake vsftpd
  ipfiremake strongswan
  ipfiremake lsof
  ipfiremake centerim
  ipfiremake br2684ctl
  ipfiremake pcmciautils
  ipfiremake lm_sensors
  ipfiremake liboping
  ipfiremake collectd
  ipfiremake lcd4linux
  ipfiremake teamspeak
  ipfiremake elinks
  ipfiremake igmpproxy
  ipfiremake fbset
  ipfiremake sdl
  ipfiremake qemu
  ipfiremake qemu-kqemu
  ipfiremake sane
  ipfiremake netpbm
  ipfiremake phpSANE
  ipfiremake tunctl
  ipfiremake nagios
  ipfiremake ebtables
  ipfiremake fontconfig
  ipfiremake freefont
  ipfiremake directfb
  ipfiremake dfb++
  ipfiremake faad2
  ipfiremake ffmpeg
  ipfiremake videolan
  ipfiremake vdr
  ipfiremake w_scan
  ipfiremake icecast
  ipfiremake icegenerator
  ipfiremake mpd
  ipfiremake libmpdclient
  ipfiremake mpc
  ipfiremake git
  ipfiremake squidclamav
  ipfiremake bc
  ipfiremake vnstat
  ipfiremake vnstati
  ipfiremake iw
  ipfiremake wpa_supplicant
  ipfiremake hostapd
  ipfiremake urlgrabber
  ipfiremake syslinux
  ipfiremake tftpd
  ipfiremake cpufrequtils
  ipfiremake dbus
  ipfiremake bluetooth
  ipfiremake gutenprint
  ipfiremake apcupsd
  ipfiremake iperf
  ipfiremake netcat
  ipfiremake 7zip
  ipfiremake lynis
  ipfiremake splix
  ipfiremake streamripper
  ipfiremake sshfs
  ipfiremake sqlite
  ipfiremake taglib
  ipfiremake mediatomb
  ipfiremake sslh
  ipfiremake perl-gettext
  ipfiremake vdradmin
  ipfiremake miau
  ipfiremake netsnmpd
  ipfiremake perl-DBI
  ipfiremake perl-DBD-mysql
  ipfiremake cacti
  ipfiremake icecc
  ipfiremake openvmtools
  ipfiremake nagiosql
  ipfiremake iftop
  ipfiremake motion
  ipfiremake joe
  ipfiremake nut
  ipfiremake watchdog
  ipfiremake libpri
  ipfiremake dahdi
  ipfiremake asterisk
  ipfiremake lcr
  ipfiremake usb_modeswitch
  ipfiremake usb_modeswitch_data
  ipfiremake zerofree
  ipfiremake mdadm
  ipfiremake eject
  ipfiremake pound
  ipfiremake minicom
  ipfiremake ddrescue
  ipfiremake tcl
  ipfiremake imspector
  ipfiremake miniupnpd
  ipfiremake client175
  echo Build on $HOSTNAME > $BASEDIR/build/var/ipfire/firebuild
  cat /proc/version >> $BASEDIR/build/var/ipfire/firebuild
  echo >> $BASEDIR/build/var/ipfire/firebuild
  git log -1 >> $BASEDIR/build/var/ipfire/firebuild
  echo >> $BASEDIR/build/var/ipfire/firebuild
  git status >> $BASEDIR/build/var/ipfire/firebuild
  echo >> $BASEDIR/build/var/ipfire/firebuild
  cat /proc/cpuinfo >> $BASEDIR/build/var/ipfire/firebuild
  echo $PAKFIRE_CORE > $BASEDIR/build/opt/pakfire/db/core/mine
  if [ "$GIT_BRANCH" = "master" ]; then
	echo "$NAME $VERSION - (Development Build: $GIT_LASTCOMMIT)" > $BASEDIR/build/etc/system-release
  else
	echo "$NAME $VERSION - $GIT_BRANCH" > $BASEDIR/build/etc/system-release
  fi
}

buildinstaller() {
  # Run installer scripts one by one
  LOGFILE="$BASEDIR/log/_build.installer.log"
  export LOGFILE
  ipfiremake as86
  ipfiremake mbr
  ipfiremake memtest
  ipfiremake installer
  cp -f $BASEDIR/doc/COPYING $BASEDIR/build/install/initrd/
  installmake strip
  ipfiremake initrd
}

buildpackages() {
  LOGFILE="$BASEDIR/log/_build.packages.log"
  export LOGFILE
  echo "... see detailed log in _build.*.log files" >> $LOGFILE

  
  # Generating list of packages used
  echo -n "Generating packages list from logs" | tee -a $LOGFILE
  rm -f $BASEDIR/doc/packages-list
  for i in `ls -1tr $BASEDIR/log/[^_]*`; do
	if [ "$i" != "$BASEDIR/log/FILES" -a -n $i ]; then
		echo "* `basename $i`" >>$BASEDIR/doc/packages-list
	fi
  done
  echo "== List of softwares used to build $NAME Version: $VERSION ==" > $BASEDIR/doc/packages-list.txt
  grep -v 'configroot$\|img$\|initrd$\|initscripts$\|installer$\|install$\|setup$\|pakfire$\|stage2$\|smp$\|tools$\|tools1$\|tools2$\|.tgz$\|-config$\|_missing_rootfile$\|install1$\|install2$\|pass1$\|pass2$\|pass3$' \
	$BASEDIR/doc/packages-list | sort >> $BASEDIR/doc/packages-list.txt
  rm -f $BASEDIR/doc/packages-list
  # packages-list.txt is ready to be displayed for wiki page
  beautify message DONE
  
  # Update changelog
  cd $BASEDIR
  $0 git log

  # Create images for install
	ipfiremake cdrom ED=$IPFVER

  # Check if there is a loop device for building in virtual environments
  if [ $BUILD_IMAGES == 1 ] &&  ([ -e /dev/loop/0 ] || [ -e /dev/loop0 ]); then
	ipfiremake usb-stick ED=$IPFVER
	ipfiremake flash-images ED=$IPFVER
  fi

  mv $LFS/install/images/{*.iso,*.tgz,*.img.gz,*.bz2} $BASEDIR >> $LOGFILE 2>&1

  ipfirepackages

  # Check if there is a loop device for building in virtual environments
  if [ $BUILD_IMAGES == 1 ] && ([ -e /dev/loop/0 ] || [ -e /dev/loop0 ]); then
        cp -f $BASEDIR/packages/linux-xen-*.ipfire $LFS/install/packages/
        cp -f $BASEDIR/packages/meta-linux-xen $LFS/install/packages/
	ipfiremake xen-image ED=$IPFVER
	rm -rf $LFS/install/packages/linux-xen-*.ipfire
	rm -rf $LFS/install/packages/meta-linux-xen
  fi
  mv $LFS/install/images/*.bz2 $BASEDIR >> $LOGFILE 2>&1

  # Cleanup
  stdumount
  rm -rf $BASEDIR/build/tmp/*

  # Generating total list of files
  echo -n "Generating files list from logs" | tee -a $LOGFILE
  rm -f $BASEDIR/log/FILES
  for i in `ls -1tr $BASEDIR/log/[^_]*`; do
	if [ "$i" != "$BASEDIR/log/FILES" -a -n $i ]; then
		echo "##" >>$BASEDIR/log/FILES
		echo "## `basename $i`" >>$BASEDIR/log/FILES
		echo "##" >>$BASEDIR/log/FILES
		cat $i | sed "s%^\./%#%" | sort >> $BASEDIR/log/FILES
	fi
  done
  beautify message DONE

  cd $PWD
}

ipfirepackages() {
	ipfiremake core-updates
	for i in $(ls -1 $BASEDIR/config/rootfiles/packages); do
		if [ -e $BASEDIR/lfs/$i ]; then
			ipfiredist $i
		else
			echo -n $i
			beautify message SKIP
		fi
	done
  test -d $BASEDIR/packages || mkdir $BASEDIR/packages
  mv -f $LFS/install/packages/* $BASEDIR/packages >> $LOGFILE 2>&1
  rm -rf  $BASEDIR/build/install/packages/*
}

# See what we're supposed to do
case "$1" in 
build)
	clear
	PACKAGE=`ls -v -r $BASEDIR/cache/toolchains/$SNAME-$VERSION-toolchain-$TOOLCHAINVER-$BUILDMACHINE.tar.gz 2> /dev/null | head -n 1`
	#only restore on a clean disk
	if [ ! -f log/cleanup-toolchain-2-tools ]; then
		if [ ! -n "$PACKAGE" ]; then
			beautify build_stage "Full toolchain compilation - Native GCC: `gcc --version | grep GCC | awk {'print $3'}`"
			prepareenv
			buildtoolchain
		else
			PACKAGENAME=${PACKAGE%.tar.gz}
			beautify build_stage "Packaged toolchain compilation"
			if [ `md5sum $PACKAGE | awk '{print $1}'` == `cat $PACKAGENAME.md5 | awk '{print $1}'` ]; then
				tar zxf $PACKAGE
				prepareenv
			else
				exiterror "$PACKAGENAME md5 did not match, check downloaded package"
			fi
		fi
	else
		echo -n "Using installed toolchain" | tee -a $LOGFILE
		beautify message SKIP
		prepareenv
	fi

	beautify build_start
	beautify build_stage "Building LFS"
	buildbase

	beautify build_stage "Building IPFire"
	buildipfire

	beautify build_stage "Building installer"
	buildinstaller

	beautify build_stage "Building packages"
	buildpackages
	
	beautify build_stage "Checking Logfiles for new Files"
	cd ..
	tools/checknewlog.pl

	beautify build_end
	;;
shell)
	# enter a shell inside LFS chroot
	# may be used to changed kernel settings
	prepareenv
	entershell
	;;
clean)
	echo -en "${BOLD}Cleaning build directory...${NORMAL}"
	for i in `mount | grep $BASEDIR | sed 's/^.*loop=\(.*\))/\1/'`; do
		$LOSETUP -d $i 2>/dev/null
	done
	for i in `mount | grep $BASEDIR | cut -d " " -f 1`; do
		umount $i
	done
	stdumount
	for i in `seq 0 7`; do
	    if ( losetup /dev/loop${i} 2>/dev/null | grep -q "/install/images" ); then
		umount /dev/loop${i}     2>/dev/null;
		losetup -d /dev/loop${i} 2>/dev/null;
	    fi;
	done
	rm -rf $BASEDIR/build
	rm -rf $BASEDIR/cdrom
	rm -rf $BASEDIR/packages
	rm -rf $BASEDIR/log
	if [ -h /tools ]; then
		rm -f /tools
	fi
	beautify message DONE
	;;
downloadsrc)
	if [ ! -d $BASEDIR/cache ]; then
		mkdir $BASEDIR/cache
	fi
	mkdir -p $BASEDIR/log
	echo -e "${BOLD}Preload all source files${NORMAL}" | tee -a $LOGFILE
	FINISHED=0
	cd $BASEDIR/lfs
	for c in `seq $MAX_RETRIES`; do
		if (( FINISHED==1 )); then 
			break
		fi
		FINISHED=1
		cd $BASEDIR/lfs
		for i in *; do
			if [ -f "$i" -a "$i" != "Config" ]; then
				echo -ne "Loading $i"
				make -s -f $i LFS_BASEDIR=$BASEDIR MESSAGE="$i\t ($c/$MAX_RETRIES)" download >> $LOGFILE 2>&1
				if [ $? -ne 0 ]; then
					beautify message FAIL
					FINISHED=0
				else
					if [ $c -eq 1 ]; then
					beautify message DONE
					fi
				fi
			fi
		done
	done
	echo -e "${BOLD}***Verifying md5sums${NORMAL}"
	ERROR=0
	for i in *; do
		if [ -f "$i" -a "$i" != "Config" ]; then
			make -s -f $i LFS_BASEDIR=$BASEDIR MESSAGE="$i\t " md5 >> $LOGFILE 2>&1
			if [ $? -ne 0 ]; then
				echo -ne "MD5 difference in lfs/$i"
				beautify message FAIL
				ERROR=1
			fi
		fi
	done
	if [ $ERROR -eq 0 ]; then
		echo -ne "${BOLD}all files md5sum match${NORMAL}"
		beautify message DONE
	else
		echo -ne "${BOLD}not all files were correctly download${NORMAL}"
		beautify message FAIL
	fi
	cd - >/dev/null 2>&1
	;;
toolchain)
	clear
	prepareenv
	beautify build_stage "Toolchain compilation - Native GCC: `gcc --version | grep GCC | awk {'print $3'}`"
	buildtoolchain
	echo "`date -u '+%b %e %T'`: Create toolchain tar.gz for $BUILDMACHINE" | tee -a $LOGFILE
	test -d $BASEDIR/cache/toolchains || mkdir -p $BASEDIR/cache/toolchains
	cd $BASEDIR && tar -zc --exclude='log/_build.*.log' -f cache/toolchains/$SNAME-$VERSION-toolchain-$TOOLCHAINVER-$BUILDMACHINE.tar.gz \
		build/{bin,etc,usr/bin,usr/local} \
		build/tools/{bin,etc,*-linux-gnu,include,lib,libexec,sbin,share,var} \
		log >> $LOGFILE
	md5sum cache/toolchains/$SNAME-$VERSION-toolchain-$TOOLCHAINVER-$BUILDMACHINE.tar.gz \
		> cache/toolchains/$SNAME-$VERSION-toolchain-$TOOLCHAINVER-$BUILDMACHINE.md5
	stdumount
	;;
gettoolchain)
	# arbitrary name to be updated in case of new toolchain package upload
	PACKAGE=$SNAME-$VERSION-toolchain-$TOOLCHAINVER-$BUILDMACHINE
	if [ ! -f $BASEDIR/cache/toolchains/$PACKAGE.tar.gz ]; then
		URL_TOOLCHAIN=`grep URL_TOOLCHAIN lfs/Config | awk '{ print $3 }'`
		test -d $BASEDIR/cache/toolchains || mkdir -p $BASEDIR/cache/toolchains
		echo "`date -u '+%b %e %T'`: Load toolchain tar.gz for $BUILDMACHINE" | tee -a $LOGFILE
		cd $BASEDIR/cache/toolchains
		wget -U "IPFireSourceGrabber/2.x" $URL_TOOLCHAIN/$PACKAGE.tar.gz $URL_TOOLCHAIN/$PACKAGE.md5 >& /dev/null
		if [ $? -ne 0 ]; then
			echo "`date -u '+%b %e %T'`: error downloading $PACKAGE toolchain for $BUILDMACHINE machine" | tee -a $LOGFILE
		else
			if [ "`md5sum $PACKAGE.tar.gz | awk '{print $1}'`" = "`cat $PACKAGE.md5 | awk '{print $1}'`" ]; then
				echo "`date -u '+%b %e %T'`: toolchain md5 ok" | tee -a $LOGFILE
			else
				exiterror "$PACKAGE.md5 did not match, check downloaded package"
			fi
		fi
	else
		echo "Toolchain is already downloaded. Exiting..."
	fi
	;;
othersrc)
	prepareenv
	echo -ne "`date -u '+%b %e %T'`: Build sources iso for $MACHINE" | tee -a $LOGFILE
	chroot $LFS /tools/bin/env -i   HOME=/root \
	TERM=$TERM PS1='\u:\w\$ ' \
	PATH=/usr/local/bin:/bin:/usr/bin:/sbin:/usr/sbin \
	VERSION=$VERSION NAME="$NAME" SNAME="$SNAME" MACHINE=$MACHINE \
	/bin/bash -x -c "cd /usr/src/lfs && make -f sources-iso LFS_BASEDIR=/usr/src install" >>$LOGFILE 2>&1
	mv $LFS/install/images/ipfire-* $BASEDIR >> $LOGFILE 2>&1
	if [ $? -eq "0" ]; then
		beautify message DONE
	else
		beautify message FAIL
	fi
	stdumount
	;;
git)
	case "$2" in
	  update|up)
	  		## REMOVES ALL UNCOMMITTED CHANGES!
	  		[ "$3" == "--force" ] && git checkout -f
			git pull
	  	;;
	  commit|ci)
	  	shift 2
			git commit $*
			
			[ "$?" -eq "0" ] || exiterror "git commit $* failed."
			
			echo -e "${BOLD}Do you want to push, too? [y/N]${NORMAL}"
			read
			[ -z $REPLY ] && exit 0
			for i in y Y j J; do
				if [ "$i" == "$REPLY" ]; then
					$0 git push
					exit $?
				fi
			done
			exiterror "\"$REPLY\" is not a valid answer."
	  	;;
	  dist)
			git archive HEAD | gzip -9 > ${SNAME}-${VERSION}.tar.gz
		  ;;
	  diff|di)
			echo -ne "Make a local diff to last revision"
			git diff HEAD > ipfire-diff-$(date +'%Y-%m-%d-%H:%M').diff
			evaluate 1
			echo "Diff was successfully saved to ipfire-diff-$(date +'%Y-%m-%d-%H:%M').diff"
			git diff --stat
	  	;;
	  push)
	  	[ -z $GIT_USER ] && exiterror "You have to setup GIT_USER first."
			GIT_URL="ssh://${GIT_USER}@git.ipfire.org/pub/git/ipfire-2.x"
			
		git push ${GIT_URL} $3
	  	;;
	  log)
		[ -z $GIT_TAG ]  || LAST_TAG=$GIT_TAG
		[ -z $LAST_TAG ] || EXT="$LAST_TAG..HEAD"

		git log -n 500 --no-merges --pretty=medium --shortstat $EXT > $BASEDIR/doc/ChangeLog
	;;
	esac
	;;
uploadsrc)
	PWD=`pwd`
	if [ -z $IPFIRE_USER ]; then
		echo -n "You have to setup IPFIRE_USER first. See .config for details."
		beautify message FAIL
		exit 1
	fi

	URL_SOURCE=$(grep URL_SOURCE lfs/Config | awk '{ print $3 }')
	REMOTE_FILES=$(echo "ls -1 --ignore=toolchains" | sftp -C ${IPFIRE_USER}@${URL_SOURCE})

	cd $BASEDIR/cache/
	for file in $(ls -1 --ignore=toolchains); do
		grep -q "$file" <<<$REMOTE_FILES && continue
		NEW_FILES="$NEW_FILES $file"
	done
	[ -n "$NEW_FILES" ] && scp -2 $NEW_FILES ${IPFIRE_USER}@${URL_SOURCE}
	cd $BASEDIR
	cd $PWD
	exit 0
	;;
batch)
	if [ "$2" = "--background" ]; then
		batch_script
		exit $?
	fi
	if [ `screen -ls | grep -q ipfire` ]; then
		echo "Build is already running, sorry!"
		exit 1
	else
		if [ "$2" = "--rebuild" ]; then
			export IPFIRE_REBUILD=1
			echo "REBUILD!"
		else
			export IPFIRE_REBUILD=0
		fi
		echo -en "${BOLD}***IPFire-Batch-Build is starting...${NORMAL}"
		screen -dmS ipfire $0 batch --background
		evaluate 1
		exit 0
	fi
	;;
watch)
	watch_screen
	;;
pxe)
	case "$2" in
	  start)
		start_tftpd
		;;
	  stop)
		stop_tftpd
		;;
	  reload|restart)
		reload_tftpd
		;;		
	esac
	exit 0
	;;
lang)
	update_langs
	;;
"")
	clear
	select name in "Exit" "IPFIRE: Downloadsrc" "IPFIRE: Build (silent)" "IPFIRE: Watch Build" "IPFIRE: Batch" "IPFIRE: Clean" "LOG: Tail" "Help"
	do
	case $name in
	"IPFIRE: Downloadsrc")
		$0 downloadsrc
		;;
	"IPFIRE: Build (silent)")
		$0 build-silent
		;;
	"IPFIRE: Watch Build")
		$0 watch
		;;
	"IPFIRE: Batch")
		$0 batch
		;;
	"IPFIRE: Clean")
		$0 clean
		;;
	"Help")
		echo "Usage: $0 {build|changelog|clean|gettoolchain|downloadsrc|shell|sync|toolchain}"
		cat doc/make.sh-usage
		;;
	"LOG: Tail")
		tail -f log/_*
		;;
	"Exit")
		break
		;;
	esac
	done
	;;
config)
	make_config
	;;
*)
	echo "Usage: $0 {build|changelog|clean|gettoolchain|downloadsrc|shell|sync|toolchain}"
	cat doc/make.sh-usage
	;;
esac<|MERGE_RESOLUTION|>--- conflicted
+++ resolved
@@ -24,15 +24,9 @@
 
 NAME="IPFire"							# Software name
 SNAME="ipfire"							# Short name
-<<<<<<< HEAD
 VERSION="2.8test"						# Version number
-CORE="43"							# Core Level (Filename)
-PAKFIRE_CORE="42"						# Core Level (PAKFIRE)
-=======
-VERSION="2.7"							# Version number
-CORE="43"							# Core Level (Filename)
+CORE="44"							# Core Level (Filename)
 PAKFIRE_CORE="43"						# Core Level (PAKFIRE)
->>>>>>> 20651e22
 GIT_BRANCH=`git status | head -n1 | cut -d" " -f4`		# Git Branch
 SLOGAN="www.ipfire.org"						# Software slogan
 CONFIG_ROOT=/var/ipfire						# Configuration rootdir
