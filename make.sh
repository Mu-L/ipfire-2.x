--- conflicted
+++ resolved
@@ -37,11 +37,7 @@
 GIT_TAG=$(git tag | tail -1)					# Git Tag
 GIT_LASTCOMMIT=$(git log | head -n1 | cut -d" " -f2 |head -c8)	# Last commit
 
-<<<<<<< HEAD
-TOOLCHAINVER=20180126
-=======
 TOOLCHAINVER=20180213
->>>>>>> 7eb86ee3
 
 ###############################################################################
 #
@@ -957,10 +953,7 @@
 	lfsmake1 tar
 	lfsmake1 texinfo
 	lfsmake1 xz
-<<<<<<< HEAD
-=======
 	lfsmake1 bison
->>>>>>> 7eb86ee3
 	lfsmake1 flex
 	lfsmake1 fake-environ
 	lfsmake1 strip
