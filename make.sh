#!/bin/bash
############################################################################
#                                                                          #
# This file is part of the IPFire Firewall.                                #
#                                                                          #
# IPFire is free software; you can redistribute it and/or modify           #
# it under the terms of the GNU General Public License as published by     #
# the Free Software Foundation; either version 2 of the License, or        #
# (at your option) any later version.                                      #
#                                                                          #
# IPFire is distributed in the hope that it will be useful,                #
# but WITHOUT ANY WARRANTY; without even the implied warranty of           #
# MERCHANTABILITY or FITNESS FOR A PARTICULAR PURPOSE.  See the            #
# GNU General Public License for more details.                             #
#                                                                          #
# You should have received a copy of the GNU General Public License        #
# along with IPFire; if not, write to the Free Software                    #
# Foundation, Inc., 59 Temple Place, Suite 330, Boston, MA  02111-1307 USA #
#                                                                          #
# Copyright (C) 2007-2012 IPFire Team <info@ipfire.org>.                   #
#                                                                          #
############################################################################
#

NAME="IPFire"							# Software name
SNAME="ipfire"							# Short name
VERSION="2.13"							# Version number
CORE="67"							# Core Level (Filename)
PAKFIRE_CORE="66"						# Core Level (PAKFIRE)
GIT_BRANCH=`git status | head -n1 | cut -d" " -f4`		# Git Branch
SLOGAN="www.ipfire.org"						# Software slogan
CONFIG_ROOT=/var/ipfire						# Configuration rootdir
NICE=10								# Nice level
MAX_RETRIES=1							# prefetch/check loop
BUILD_IMAGES=1							# Build USB, Flash and Xen Images
KVER=`grep --max-count=1 VER lfs/linux | awk '{ print $3 }'`
MACHINE=`uname -m`
GIT_TAG=$(git tag | tail -1)					# Git Tag
GIT_LASTCOMMIT=$(git log | head -n1 | cut -d" " -f2 |head -c8)	# Last commit
TOOLCHAINVER=6

BUILDMACHINE=$MACHINE
    if [ "$MACHINE" = "x86_64" ]; then
        BUILDMACHINE="i686";
    fi


# Debian specific settings
if [ ! -e /etc/debian_version ]; then
	FULLPATH=`which $0`
else
	if [ -x /usr/bin/realpath ]; then
		FULLPATH=`/usr/bin/realpath $0`
	else
		echo "ERROR: Need to do apt-get install realpath"
		exit 1
	fi
fi

PWD=`pwd`
BASENAME=`basename $0`
BASEDIR=`echo $FULLPATH | sed "s/\/$BASENAME//g"`
LOGFILE=$BASEDIR/log/_build.preparation.log
export BASEDIR LOGFILE
DIR_CHK=$BASEDIR/cache/check
mkdir $BASEDIR/log/ 2>/dev/null

# Include funtions
. tools/make-functions

if [ -f .config ]; then
	. .config
fi

if [ -z $EDITOR ]; then
	for i in nano emacs vi; do
		EDITOR=$(which $i 2>/dev/null)
		if ! [ -z $EDITOR ]; then
			export EDITOR=$EDITOR
			break
		fi
	done
	[ -z $EDITOR ] && exiterror "You should have installed an editor."
fi

prepareenv() {
    ############################################################################
    #                                                                          #
    # Are we running the right shell?                                          #
    #                                                                          #
    ############################################################################
    if [ ! "$BASH" ]; then
			exiterror "BASH environment variable is not set.  You're probably running the wrong shell."
    fi

    if [ -z "${BASH_VERSION}" ]; then
			exiterror "Not running BASH shell."
    fi


    ############################################################################
    #                                                                          #
    # Trap on emergency exit                                                   #
    #                                                                          #
    ############################################################################
    trap "exiterror 'Build process interrupted'" SIGINT SIGTERM SIGKILL SIGSTOP SIGQUIT


    ############################################################################
    #                                                                          #
    # Resetting our nice level                                                 #
    #                                                                          #
    ############################################################################
    echo -ne "Resetting our nice level to $NICE" | tee -a $LOGFILE
    renice $NICE $$ > /dev/null
    if [ `nice` != "$NICE" ]; then
			beautify message FAIL
			exiterror "Failed to set correct nice level"
    else
			beautify message DONE
    fi


    ############################################################################
    #                                                                          #
    # Checking if running as root user                                         #
    #                                                                          #
    ############################################################################
    echo -ne "Checking if we're running as root user" | tee -a $LOGFILE
    if [ `id -u` != 0 ]; then
			beautify message FAIL
			exiterror "Not building as root"
    else
			beautify message DONE
    fi


    ############################################################################
    #                                                                          #
    # Checking for necessary temporary space                                   #
    #                                                                          #
    ############################################################################
    echo -ne "Checking for necessary space on disk $BASE_DEV" | tee -a $LOGFILE
    BASE_DEV=`df -P -k $BASEDIR | tail -n 1 | awk '{ print $1 }'`
    BASE_ASPACE=`df -P -k $BASEDIR | tail -n 1 | awk '{ print $4 }'`
    if (( 2048000 > $BASE_ASPACE )); then
			BASE_USPACE=`du -skx $BASEDIR | awk '{print $1}'`
			if (( 2048000 - $BASE_USPACE > $BASE_ASPACE )); then
				beautify message FAIL
				exiterror "Not enough temporary space available, need at least 2GB on $BASE_DEV"
			fi
    else
			beautify message DONE
    fi

    ############################################################################
    #                                                                          #
    # Building Linux From Scratch system                                       #
    #                                                                          #
    ############################################################################
    # Set umask
    umask 022

    # Set LFS Directory
    LFS=$BASEDIR/build

    # Check /tools symlink
    if [ -h /tools ]; then
        rm -f /tools
    fi
    if [ ! -a /tools ]; then
			ln -s $BASEDIR/build/tools /
    fi
    if [ ! -h /tools ]; then
			exiterror "Could not create /tools symbolic link."
    fi

    # Setup environment
    set +h
    LC_ALL=POSIX
    if [ -z $MAKETUNING ]; then
        if [ "${MACHINE:0:3}" = "arm" ]; then
            MAKETUNING="-j2"
        else
            MAKETUNING="-j6"
        fi
    fi
    export LFS LC_ALL CFLAGS CXXFLAGS MAKETUNING
    unset CC CXX CPP LD_LIBRARY_PATH LD_PRELOAD

    # Make some extra directories
    mkdir -p $BASEDIR/build/{tools,etc,usr/src} 2>/dev/null
    mkdir -p $BASEDIR/build/{dev/{shm,pts},proc,sys}
    mkdir -p $BASEDIR/{cache,ccache} 2>/dev/null
    mkdir -p $BASEDIR/build/usr/src/{cache,config,doc,html,langs,lfs,log,src,ccache}

    mknod -m 600 $BASEDIR/build/dev/console c 5 1 2>/dev/null
    mknod -m 666 $BASEDIR/build/dev/null c 1 3 2>/dev/null

    # Make all sources and proc available under lfs build
    mount --bind /dev            $BASEDIR/build/dev
    mount --bind /dev/pts        $BASEDIR/build/dev/pts
    mount --bind /dev/shm        $BASEDIR/build/dev/shm
    mount --bind /proc           $BASEDIR/build/proc
    mount --bind /sys            $BASEDIR/build/sys
    mount --bind $BASEDIR/cache  $BASEDIR/build/usr/src/cache
    mount --bind $BASEDIR/ccache $BASEDIR/build/usr/src/ccache
    mount --bind $BASEDIR/config $BASEDIR/build/usr/src/config
    mount --bind $BASEDIR/doc    $BASEDIR/build/usr/src/doc
    mount --bind $BASEDIR/html   $BASEDIR/build/usr/src/html
    mount --bind $BASEDIR/langs  $BASEDIR/build/usr/src/langs
    mount --bind $BASEDIR/lfs    $BASEDIR/build/usr/src/lfs
    mount --bind $BASEDIR/log    $BASEDIR/build/usr/src/log
    mount --bind $BASEDIR/src    $BASEDIR/build/usr/src/src

    # Run LFS static binary creation scripts one by one
    export CCACHE_DIR=$BASEDIR/ccache
    export CCACHE_COMPRESS=1
    export CCACHE_COMPILERCHECK="none"

    # Remove pre-install list of installed files in case user erase some files before rebuild
    rm -f $BASEDIR/build/usr/src/lsalr 2>/dev/null
}

buildtoolchain() {
    local error=false
    case "${MACHINE}:$(uname -m)" in
        # x86
        i586:i586|i586:i686|i586:x86_64)
            # These are working.
            ;;
        i586:*)
            error=true
            ;;

        # ARM
        armv5tel:armv5tel|armv5tel:armv5tejl|armv5tel:armv6l|armv5tel:armv7l)
            # These are working.
            ;;
        armv5tel:*)
            error=true
            ;;
    esac

    ${error} && \
        exiterror "Cannot build ${MACHINE} toolchain on $(uname -m). Please use the download if any."

    local gcc=$(type -p gcc)
    if [ -z "${gcc}" ]; then
        exiterror "Could not find GCC. You will need a working build enviroment in order to build the toolchain."
    fi

    LOGFILE="$BASEDIR/log/_build.toolchain.log"
    export LOGFILE

    local ORG_PATH=$PATH
    export PATH="/tools/ccache/bin:/tools/bin:$PATH"
    lfsmake1 ccache			PASS=1
    lfsmake1 binutils			PASS=1
    lfsmake1 gcc			PASS=1
    lfsmake1 linux			TOOLS=1 KCFG="-headers"
    lfsmake1 glibc
    lfsmake1 cleanup-toolchain		PASS=1
    lfsmake1 binutils			PASS=2
    lfsmake1 gcc			PASS=2
    lfsmake1 ccache			PASS=2
    lfsmake1 tcl
    lfsmake1 expect
    lfsmake1 dejagnu
    lfsmake1 ncurses
    lfsmake1 bash
    lfsmake1 bzip2
    lfsmake1 coreutils
    lfsmake1 diffutils
    lfsmake1 findutils
    lfsmake1 gawk
    lfsmake1 gettext
    lfsmake1 grep
    lfsmake1 gzip
    lfsmake1 m4
    lfsmake1 make
    lfsmake1 patch
    lfsmake1 perl
    lfsmake1 sed
    lfsmake1 tar
    lfsmake1 texinfo
    lfsmake1 xz
    lfsmake1 fake-environ
    lfsmake1 cleanup-toolchain		PASS=2
    export PATH=$ORG_PATH
}

buildbase() {
    LOGFILE="$BASEDIR/log/_build.base.log"
    export LOGFILE
    lfsmake2 stage2
    lfsmake2 linux			KCFG="-headers"
    lfsmake2 man-pages
    lfsmake2 glibc
    lfsmake2 tzdata
    lfsmake2 cleanup-toolchain		PASS=3
    lfsmake2 zlib
    lfsmake2 binutils
    lfsmake2 gmp
    lfsmake2 gmp-compat
    lfsmake2 mpfr
    lfsmake2 file
    lfsmake2 gcc
    lfsmake2 sed
    lfsmake2 berkeley
    lfsmake2 coreutils
    lfsmake2 iana-etc
    lfsmake2 m4
    lfsmake2 bison
    lfsmake2 ncurses
    lfsmake2 procps
    lfsmake2 libtool
    lfsmake2 perl
    lfsmake2 readline
    lfsmake2 readline-compat
    lfsmake2 pcre
    lfsmake2 pcre-compat
    lfsmake2 autoconf
    lfsmake2 automake
    lfsmake2 bash
    lfsmake2 bzip2
    lfsmake2 diffutils
    lfsmake2 e2fsprogs
    lfsmake2 ed
    lfsmake2 findutils
    lfsmake2 flex
    lfsmake2 gawk
    lfsmake2 gettext
    lfsmake2 grep
    lfsmake2 groff
    lfsmake2 gzip
    lfsmake2 inetutils
    lfsmake2 iproute2
    lfsmake2 kbd
    lfsmake2 less
    lfsmake2 make
    lfsmake2 man
    lfsmake2 mktemp
    lfsmake2 module-init-tools
    lfsmake2 net-tools
    lfsmake2 patch
    lfsmake2 psmisc
    lfsmake2 shadow
    lfsmake2 sysklogd
    lfsmake2 sysvinit
    lfsmake2 tar
    lfsmake2 texinfo
    lfsmake2 udev
    lfsmake2 util-linux
    lfsmake2 vim
    lfsmake2 xz
    lfsmake2 grub
}

buildipfire() {
  LOGFILE="$BASEDIR/log/_build.ipfire.log"
  export LOGFILE
  ipfiremake configroot
  ipfiremake backup
  ipfiremake bind
  ipfiremake dhcp
  ipfiremake dhcpcd
  ipfiremake libusb
  ipfiremake libpcap
  ipfiremake ppp
  ipfiremake pptp
  ipfiremake unzip
  ipfiremake which
  ipfiremake linux-firmware
  ipfiremake dvb-firmwares
  ipfiremake zd1211-firmware
  ipfiremake rpi-firmware
  ipfiremake u-boot

  if [ "${MACHINE_TYPE}" != "arm" ]; then

    # x86-xen (Legacy XEN) kernel build
    ipfiremake linux2			KCFG="-xen"
    ipfiremake v4l-dvb			KCFG="-xen"
    ipfiremake mISDN			KCFG="-xen"
    ipfiremake cryptodev		KCFG="-xen"
    ipfiremake compat-drivers		KCFG="-xen"
    ipfiremake r8169			KCFG="-xen"
    ipfiremake r8168			KCFG="-xen"
    ipfiremake r8101			KCFG="-xen"
    ipfiremake e1000			KCFG="-xen"
    ipfiremake e1000e			KCFG="-xen"
    ipfiremake igb			KCFG="-xen"

    # x86-pae (Native and new XEN) kernel build
    ipfiremake linux			KCFG="-pae"
    ipfiremake kvm-kmod			KCFG="-pae"
    ipfiremake v4l-dvb			KCFG="-pae"
    ipfiremake mISDN			KCFG="-pae"
    ipfiremake cryptodev		KCFG="-pae"
    ipfiremake compat-drivers		KCFG="-pae"
    ipfiremake r8169			KCFG="-pae"
    ipfiremake r8168			KCFG="-pae"
    ipfiremake r8101			KCFG="-pae"
    ipfiremake e1000e			KCFG="-pae"
    ipfiremake igb			KCFG="-pae"

    # x86 kernel build
    ipfiremake linux			KCFG=""
    ipfiremake kvm-kmod			KCFG=""
    ipfiremake v4l-dvb			KCFG=""
    ipfiremake mISDN			KCFG=""
    ipfiremake cryptodev		KCFG=""
    ipfiremake compat-drivers		KCFG=""
    ipfiremake r8169			KCFG=""
    ipfiremake r8168			KCFG=""
    ipfiremake r8101			KCFG=""
    ipfiremake e1000e			KCFG=""
    ipfiremake igb			KCFG=""

  else
    # arm-rpi (Raspberry Pi) kernel build
    ipfiremake linux			KCFG="-rpi"
    ipfiremake v4l-dvb			KCFG="-rpi"
    ipfiremake mISDN			KCFG="-rpi" NOPCI=1
    ipfiremake cryptodev		KCFG="-rpi"
    ipfiremake compat-drivers		KCFG="-rpi"

    # arm-omap (Panda Board) kernel build
    ipfiremake linux			KCFG="-omap"
    ipfiremake v4l-dvb			KCFG="-omap"
    ipfiremake mISDN			KCFG="-omap" NOPCI=1
    ipfiremake cryptodev		KCFG="-omap"
    ipfiremake compat-drivers		KCFG="-omap"

    # arm-kirkwood (Dreamplug, ICY-Box ...) kernel build
    ipfiremake linux			KCFG="-kirkwood"
    ipfiremake v4l-dvb			KCFG="-kirkwood"
    ipfiremake mISDN			KCFG="-kirkwood"
    ipfiremake cryptodev		KCFG="-kirkwood"
    ipfiremake compat-drivers		KCFG="-kirkwood"
    ipfiremake r8169			KCFG="-kirkwood"
    ipfiremake r8168			KCFG="-kirkwood"
    ipfiremake r8101			KCFG="-kirkwood"
    ipfiremake e1000e			KCFG="-kirkwood"
    ipfiremake igb			KCFG="-kirkwood"

  fi
  ipfiremake pkg-config
  ipfiremake linux-atm
  ipfiremake cpio
  ipfiremake dracut
  ipfiremake expat
  ipfiremake gdbm
  ipfiremake pam
  ipfiremake openssl
  ipfiremake curl
  ipfiremake tcl
  ipfiremake sqlite
  ipfiremake python
  ipfiremake fireinfo
  ipfiremake libnet
  ipfiremake libnl
  ipfiremake libidn
  ipfiremake libjpeg
  ipfiremake libexif
  ipfiremake libpng
  ipfiremake libtiff
  ipfiremake libart
  ipfiremake freetype
  ipfiremake gd
  ipfiremake popt
  ipfiremake pcre
  ipfiremake slang
  ipfiremake newt
  ipfiremake attr
  ipfiremake acl
  ipfiremake libcap
  ipfiremake pciutils
  ipfiremake usbutils
  ipfiremake libxml2
  ipfiremake libxslt
  ipfiremake BerkeleyDB
  ipfiremake mysql
  ipfiremake cyrus-sasl
  ipfiremake openldap
  ipfiremake apache2
  ipfiremake php
  ipfiremake apache2			PASS=C
  ipfiremake arping
  ipfiremake beep
  ipfiremake dvdrtools
  ipfiremake dnsmasq
  ipfiremake dosfstools
  ipfiremake reiserfsprogs
  ipfiremake xfsprogs
  ipfiremake sysfsutils
  ipfiremake fuse
  ipfiremake ntfs-3g
  ipfiremake ethtool
  ipfiremake ez-ipupdate
  ipfiremake fcron
  ipfiremake perl-GD
  ipfiremake GD-Graph
  ipfiremake GD-TextUtil
  ipfiremake gnupg
  ipfiremake hdparm
  ipfiremake sdparm
  ipfiremake mtools
  ipfiremake initscripts
  ipfiremake whatmask
  ipfiremake libmnl
  ipfiremake iptables
  ipfiremake conntrack-tools
  ipfiremake libupnp
  ipfiremake ipaddr
  ipfiremake iputils
  ipfiremake l7-protocols
  ipfiremake mISDNuser
  ipfiremake capi4k-utils
  ipfiremake hwdata
  ipfiremake logrotate
  ipfiremake logwatch
  ipfiremake misc-progs
  ipfiremake nano
  ipfiremake nasm
  ipfiremake URI
  ipfiremake HTML-Tagset
  ipfiremake HTML-Parser
  ipfiremake Compress-Zlib
  ipfiremake Digest
  ipfiremake Digest-SHA1
  ipfiremake Digest-HMAC
  ipfiremake libwww-perl
  ipfiremake Net-DNS
  ipfiremake Net-IPv4Addr
  ipfiremake Net_SSLeay
  ipfiremake IO-Stringy
  ipfiremake IO-Socket-SSL
  ipfiremake Unix-Syslog
  ipfiremake Mail-Tools
  ipfiremake MIME-Tools
  ipfiremake Net-Server
  ipfiremake Convert-TNEF
  ipfiremake Convert-UUlib
  ipfiremake Archive-Tar
  ipfiremake Archive-Zip
  ipfiremake Text-Tabs+Wrap
  ipfiremake Locale-Country
  ipfiremake XML-Parser
  ipfiremake Crypt-PasswdMD5
  ipfiremake Net-Telnet
  ipfiremake python-setuptools
  ipfiremake python-clientform
  ipfiremake python-mechanize
  ipfiremake python-feedparser
  ipfiremake python-rssdler
  ipfiremake libffi
  ipfiremake glib
  ipfiremake GeoIP
  ipfiremake fwhits
  ipfiremake noip_updater
  ipfiremake ntp
  ipfiremake openssh
  ipfiremake fontconfig
  ipfiremake dejavu-fonts-ttf
  ipfiremake freefont
  ipfiremake pixman
  ipfiremake cairo
  ipfiremake pango
  ipfiremake rrdtool
  ipfiremake setserial
  ipfiremake setup
  ipfiremake libdnet
  ipfiremake daq
  ipfiremake snort
  ipfiremake oinkmaster
  ipfiremake squid
  ipfiremake squidguard
  ipfiremake calamaris
  ipfiremake tcpdump
  ipfiremake traceroute
  ipfiremake vlan
  ipfiremake wireless
  ipfiremake pakfire
  ipfiremake spandsp
  ipfiremake lzo
  ipfiremake openvpn
  ipfiremake pammysql
  ipfiremake cups
  ipfiremake ghostscript
  ipfiremake foomatic
  ipfiremake hplip
  ipfiremake cifs-utils
  ipfiremake samba
  ipfiremake sudo
  ipfiremake mc
  ipfiremake wget
  ipfiremake bridge-utils
  ipfiremake screen
  ipfiremake smartmontools
  ipfiremake htop
  ipfiremake postfix
  ipfiremake fetchmail
  ipfiremake cyrus-imapd
  ipfiremake openmailadmin
  ipfiremake clamav
  ipfiremake spamassassin
  ipfiremake amavisd
  ipfiremake alsa
  ipfiremake mpfire
  ipfiremake guardian
  ipfiremake libid3tag
  ipfiremake libmad
  ipfiremake libogg
  ipfiremake libvorbis
  ipfiremake libdvbpsi
  ipfiremake flac
  ipfiremake lame
  ipfiremake sox
  ipfiremake libshout
  ipfiremake xvid
  ipfiremake libmpeg2
  ipfiremake cmake
  ipfiremake gnump3d
  ipfiremake libsigc++
  ipfiremake libtorrent
  ipfiremake rtorrent
  ipfiremake rsync
  ipfiremake tcpwrapper
  ipfiremake libevent
  ipfiremake libevent2
  ipfiremake portmap
  ipfiremake nfs
  ipfiremake nmap
  ipfiremake ncftp
  ipfiremake etherwake
  ipfiremake bwm-ng
  ipfiremake tripwire
  ipfiremake sysstat
  ipfiremake vsftpd
  ipfiremake strongswan
  ipfiremake lsof
  ipfiremake br2684ctl
  ipfiremake pcmciautils
  ipfiremake lm_sensors
  ipfiremake liboping
  ipfiremake collectd
  ipfiremake teamspeak
  ipfiremake elinks
  ipfiremake igmpproxy
  ipfiremake fbset
  ipfiremake sdl
  ipfiremake qemu
  ipfiremake sane
  ipfiremake netpbm
  ipfiremake phpSANE
  ipfiremake tunctl
  ipfiremake nagios
  ipfiremake nagios_nrpe
  ipfiremake ebtables
  ipfiremake directfb
  ipfiremake dfb++
  ipfiremake faad2
  ipfiremake ffmpeg
  ipfiremake vdr
  ipfiremake w_scan
  ipfiremake icecast
  ipfiremake icegenerator
  ipfiremake mpd
  ipfiremake libmpdclient
  ipfiremake mpc
  ipfiremake git
  ipfiremake squidclamav
  ipfiremake bc
  ipfiremake vnstat
  ipfiremake vnstati
  ipfiremake iw
  ipfiremake wpa_supplicant
  ipfiremake hostapd
  ipfiremake pycurl
  ipfiremake urlgrabber
  ipfiremake syslinux
  ipfiremake tftpd
  ipfiremake cpufrequtils
  ipfiremake dbus
  ipfiremake bluetooth
  ipfiremake gutenprint
  ipfiremake apcupsd
  ipfiremake iperf
  ipfiremake netcat
  ipfiremake 7zip
  ipfiremake lynis
  ipfiremake streamripper
  ipfiremake sshfs
  ipfiremake taglib
  ipfiremake mediatomb
  ipfiremake sslh
  ipfiremake perl-gettext
  ipfiremake vdradmin
  ipfiremake miau
  ipfiremake netsnmpd
  ipfiremake perl-DBI
  ipfiremake perl-DBD-mysql
  ipfiremake cacti
  ipfiremake icecc
  ipfiremake openvmtools
  ipfiremake nagiosql
  ipfiremake iftop
  ipfiremake motion
  ipfiremake joe
  ipfiremake nut
  ipfiremake watchdog
  ipfiremake libpri
  ipfiremake asterisk
  ipfiremake lcr
  ipfiremake usb_modeswitch
  ipfiremake usb_modeswitch_data
  ipfiremake zerofree
  ipfiremake mdadm
  ipfiremake eject
  ipfiremake pound
  ipfiremake minicom
  ipfiremake ddrescue
  ipfiremake imspector
  ipfiremake miniupnpd
  ipfiremake client175
  ipfiremake powertop
  ipfiremake parted
  ipfiremake swig
  ipfiremake python-m2crypto
  ipfiremake wireless-regdb
  ipfiremake crda
  ipfiremake libsolv
  ipfiremake python-distutils-extra
  ipfiremake python-lzma
  ipfiremake python-progressbar
  ipfiremake python-xattr
  ipfiremake intltool
  ipfiremake transmission
  ipfiremake dpfhack
  ipfiremake lcd4linux
  ipfiremake mtr
  ipfiremake tcpick
  ipfiremake minidlna
  ipfiremake acpid
  ipfiremake fping
  ipfiremake telnet
  ipfiremake libgpg-error
  ipfiremake libassuan
  ipfiremake gpgme
  ipfiremake pygpgme
  ipfiremake pakfire3
  ipfiremake stress
  ipfiremake libstatgrab
  ipfiremake sarg
  ipfiremake fstrim
<<<<<<< HEAD
  ipfiremake check_mk_agent
  ipfiremake libdaemon
  ipfiremake avahi
  ipfiremake nginx
=======
  ipfiremake sendEmail
>>>>>>> cf4657e0
  echo Build on $HOSTNAME > $BASEDIR/build/var/ipfire/firebuild
  cat /proc/version >> $BASEDIR/build/var/ipfire/firebuild
  echo >> $BASEDIR/build/var/ipfire/firebuild
  git log -1 >> $BASEDIR/build/var/ipfire/firebuild
  echo >> $BASEDIR/build/var/ipfire/firebuild
  git status >> $BASEDIR/build/var/ipfire/firebuild
  echo >> $BASEDIR/build/var/ipfire/firebuild
  cat /proc/cpuinfo >> $BASEDIR/build/var/ipfire/firebuild
  echo $PAKFIRE_CORE > $BASEDIR/build/opt/pakfire/db/core/mine
  if [ "$(git status -s | wc -l)" == "0" ]; then
	GIT_STATUS=""
  else
	GIT_STATUS="-dirty"
  fi
  case "$GIT_BRANCH" in
	core*|beta?|rc?)
	    echo "$NAME $VERSION ($MACHINE) - $GIT_BRANCH$GIT_STATUS" > $BASEDIR/build/etc/system-release
	    ;;
	*)
	    echo "$NAME $VERSION ($MACHINE) - Development Build: $GIT_BRANCH/$GIT_LASTCOMMIT$GIT_STATUS" > $BASEDIR/build/etc/system-release
	    ;;
  esac
}

buildinstaller() {
  # Run installer scripts one by one
  LOGFILE="$BASEDIR/log/_build.installer.log"
  export LOGFILE
  ipfiremake as86
  ipfiremake mbr
  ipfiremake memtest
  ipfiremake installer
  installmake strip
  ipfiremake initrd
}

buildpackages() {
  LOGFILE="$BASEDIR/log/_build.packages.log"
  export LOGFILE
  echo "... see detailed log in _build.*.log files" >> $LOGFILE

  
  # Generating list of packages used
  echo -n "Generating packages list from logs" | tee -a $LOGFILE
  rm -f $BASEDIR/doc/packages-list
  for i in `ls -1tr $BASEDIR/log/[^_]*`; do
	if [ "$i" != "$BASEDIR/log/FILES" -a -n $i ]; then
		echo "* `basename $i`" >>$BASEDIR/doc/packages-list
	fi
  done
  echo "== List of softwares used to build $NAME Version: $VERSION ==" > $BASEDIR/doc/packages-list.txt
  grep -v 'configroot$\|img$\|initrd$\|initscripts$\|installer$\|install$\|setup$\|pakfire$\|stage2$\|smp$\|tools$\|tools1$\|tools2$\|.tgz$\|-config$\|_missing_rootfile$\|install1$\|install2$\|pass1$\|pass2$\|pass3$' \
	$BASEDIR/doc/packages-list | sort >> $BASEDIR/doc/packages-list.txt
  rm -f $BASEDIR/doc/packages-list
  # packages-list.txt is ready to be displayed for wiki page
  beautify message DONE
  
  # Update changelog
  cd $BASEDIR
  [ -z $GIT_TAG ]  || LAST_TAG=$GIT_TAG
  [ -z $LAST_TAG ] || EXT="$LAST_TAG..HEAD"
  git log -n 500 --no-merges --pretty=medium --shortstat $EXT > $BASEDIR/doc/ChangeLog

  # Create images for install
  ipfiremake cdrom

  # Check if there is a loop device for building in virtual environments
  if [ $BUILD_IMAGES == 1 ] && ([ -e /dev/loop/0 ] || [ -e /dev/loop0 ]); then
	if [ "${MACHINE_TYPE}" != "arm" ]; then
		ipfiremake usb-stick
	fi
	ipfiremake flash-images
  fi

  mv $LFS/install/images/{*.iso,*.tgz,*.img.gz,*.bz2} $BASEDIR >> $LOGFILE 2>&1

  ipfirepackages

  # Check if there is a loop device for building in virtual environments
  if [ $BUILD_IMAGES == 1 ] && ([ -e /dev/loop/0 ] || [ -e /dev/loop0 ]) && [ "${MACHINE_TYPE}" != "arm" ]; then
        cp -f $BASEDIR/packages/linux-xen-*.ipfire $LFS/install/packages/
        cp -f $BASEDIR/packages/meta-linux-xen $LFS/install/packages/
        cp -f $BASEDIR/packages/linux-pae-*.ipfire $LFS/install/packages/
        cp -f $BASEDIR/packages/meta-linux-pae $LFS/install/packages/
	ipfiremake xen-image
	rm -rf $LFS/install/packages/linux-xen-*.ipfire
	rm -rf $LFS/install/packages/meta-linux-xen
  fi
  mv $LFS/install/images/*.bz2 $BASEDIR >> $LOGFILE 2>&1

  cd $BASEDIR
  for i in `ls *.bz2 *.img.gz *.iso`; do
	md5sum $i > $i.md5
  done
  cd $PWD

  # Cleanup
  stdumount
  rm -rf $BASEDIR/build/tmp/*

  # Generating total list of files
  echo -n "Generating files list from logs" | tee -a $LOGFILE
  rm -f $BASEDIR/log/FILES
  for i in `ls -1tr $BASEDIR/log/[^_]*`; do
	if [ "$i" != "$BASEDIR/log/FILES" -a -n $i ]; then
		echo "##" >>$BASEDIR/log/FILES
		echo "## `basename $i`" >>$BASEDIR/log/FILES
		echo "##" >>$BASEDIR/log/FILES
		cat $i | sed "s%^\./%#%" | sort >> $BASEDIR/log/FILES
	fi
  done
  beautify message DONE

  cd $PWD
}

ipfirepackages() {
	ipfiremake core-updates

	local i
	for i in $(find $BASEDIR/config/rootfiles/packages{/${MACHINE},} -maxdepth 1 -type f); do
		i=$(basename ${i})
		if [ -e $BASEDIR/lfs/$i ]; then
			ipfiredist $i
		else
			echo -n $i
			beautify message SKIP
		fi
	done
  test -d $BASEDIR/packages || mkdir $BASEDIR/packages
  mv -f $LFS/install/packages/* $BASEDIR/packages >> $LOGFILE 2>&1
  rm -rf  $BASEDIR/build/install/packages/*
}

# See what we're supposed to do
case "$1" in 
build)
	clear
	PACKAGE=`ls -v -r $BASEDIR/cache/toolchains/$SNAME-$VERSION-toolchain-$TOOLCHAINVER-$MACHINE.tar.gz 2> /dev/null | head -n 1`
	#only restore on a clean disk
	if [ ! -f log/cleanup-toolchain-2-tools ]; then
		if [ ! -n "$PACKAGE" ]; then
			beautify build_stage "Full toolchain compilation - Native GCC: `gcc --version | grep GCC | awk {'print $3'}`"
			prepareenv
			buildtoolchain
		else
			PACKAGENAME=${PACKAGE%.tar.gz}
			beautify build_stage "Packaged toolchain compilation"
			if [ `md5sum $PACKAGE | awk '{print $1}'` == `cat $PACKAGENAME.md5 | awk '{print $1}'` ]; then
				tar zxf $PACKAGE
				prepareenv
			else
				exiterror "$PACKAGENAME md5 did not match, check downloaded package"
			fi
		fi
	else
		echo -n "Using installed toolchain" | tee -a $LOGFILE
		beautify message SKIP
		prepareenv
	fi

	beautify build_start
	beautify build_stage "Building LFS"
	buildbase

	beautify build_stage "Building IPFire"
	buildipfire

	beautify build_stage "Building installer"
	buildinstaller

	beautify build_stage "Building packages"
	buildpackages
	
	beautify build_stage "Checking Logfiles for new Files"

	cd $BASEDIR
	tools/checknewlog.pl
	cd $PWD

	beautify build_end
	;;
shell)
	# enter a shell inside LFS chroot
	# may be used to changed kernel settings
	prepareenv
	entershell
	;;
clean)
	echo -en "${BOLD}Cleaning build directory...${NORMAL}"
	for i in `mount | grep $BASEDIR | sed 's/^.*loop=\(.*\))/\1/'`; do
		$LOSETUP -d $i 2>/dev/null
	done
	for i in `mount | grep $BASEDIR | cut -d " " -f 1`; do
		umount $i
	done
	stdumount
	for i in `seq 0 7`; do
	    if ( losetup /dev/loop${i} 2>/dev/null | grep -q "/install/images" ); then
		umount /dev/loop${i}     2>/dev/null;
		losetup -d /dev/loop${i} 2>/dev/null;
	    fi;
	done
	rm -rf $BASEDIR/build
	rm -rf $BASEDIR/cdrom
	rm -rf $BASEDIR/packages
	rm -rf $BASEDIR/log
	if [ -h /tools ]; then
		rm -f /tools
	fi
	rm -f $BASEDIR/ipfire-*
	beautify message DONE
	;;
downloadsrc)
	if [ ! -d $BASEDIR/cache ]; then
		mkdir $BASEDIR/cache
	fi
	mkdir -p $BASEDIR/log
	echo -e "${BOLD}Preload all source files${NORMAL}" | tee -a $LOGFILE
	FINISHED=0
	cd $BASEDIR/lfs
	for c in `seq $MAX_RETRIES`; do
		if (( FINISHED==1 )); then 
			break
		fi
		FINISHED=1
		cd $BASEDIR/lfs
		for i in *; do
			if [ -f "$i" -a "$i" != "Config" ]; then
				lfsmakecommoncheck ${i} || continue

				make -s -f $i LFS_BASEDIR=$BASEDIR MACHINE=$MACHINE \
					MESSAGE="$i\t ($c/$MAX_RETRIES)" download >> $LOGFILE 2>&1
				if [ $? -ne 0 ]; then
					beautify message FAIL
					FINISHED=0
				else
					if [ $c -eq 1 ]; then
					beautify message DONE
					fi
				fi
			fi
		done
	done
	echo -e "${BOLD}***Verifying md5sums${NORMAL}"
	ERROR=0
	for i in *; do
		if [ -f "$i" -a "$i" != "Config" ]; then
			lfsmakecommoncheck ${i} > /dev/null || continue
			make -s -f $i LFS_BASEDIR=$BASEDIR MACHINE=$MACHINE \
				MESSAGE="$i\t " md5 >> $LOGFILE 2>&1
			if [ $? -ne 0 ]; then
				echo -ne "MD5 difference in lfs/$i"
				beautify message FAIL
				ERROR=1
			fi
		fi
	done
	if [ $ERROR -eq 0 ]; then
		echo -ne "${BOLD}all files md5sum match${NORMAL}"
		beautify message DONE
	else
		echo -ne "${BOLD}not all files were correctly download${NORMAL}"
		beautify message FAIL
	fi
	cd - >/dev/null 2>&1
	;;
toolchain)
	clear
	prepareenv
	beautify build_stage "Toolchain compilation - Native GCC: `gcc --version | grep GCC | awk {'print $3'}`"
	buildtoolchain
	echo "`date -u '+%b %e %T'`: Create toolchain tar.gz for $MACHINE" | tee -a $LOGFILE
	test -d $BASEDIR/cache/toolchains || mkdir -p $BASEDIR/cache/toolchains
	cd $BASEDIR && tar -zc --exclude='log/_build.*.log' -f cache/toolchains/$SNAME-$VERSION-toolchain-$TOOLCHAINVER-$MACHINE.tar.gz \
		build/tools build/bin/sh log >> $LOGFILE
	md5sum cache/toolchains/$SNAME-$VERSION-toolchain-$TOOLCHAINVER-$MACHINE.tar.gz \
		> cache/toolchains/$SNAME-$VERSION-toolchain-$TOOLCHAINVER-$MACHINE.md5
	stdumount
	;;
gettoolchain)
	# arbitrary name to be updated in case of new toolchain package upload
	PACKAGE=$SNAME-$VERSION-toolchain-$TOOLCHAINVER-$MACHINE
	if [ ! -f $BASEDIR/cache/toolchains/$PACKAGE.tar.gz ]; then
		URL_TOOLCHAIN=`grep URL_TOOLCHAIN lfs/Config | awk '{ print $3 }'`
		test -d $BASEDIR/cache/toolchains || mkdir -p $BASEDIR/cache/toolchains
		echo "`date -u '+%b %e %T'`: Load toolchain tar.gz for $MACHINE" | tee -a $LOGFILE
		cd $BASEDIR/cache/toolchains
		wget -U "IPFireSourceGrabber/2.x" $URL_TOOLCHAIN/$PACKAGE.tar.gz $URL_TOOLCHAIN/$PACKAGE.md5 >& /dev/null
		if [ $? -ne 0 ]; then
			echo "`date -u '+%b %e %T'`: error downloading $PACKAGE toolchain for $MACHINE machine" | tee -a $LOGFILE
		else
			if [ "`md5sum $PACKAGE.tar.gz | awk '{print $1}'`" = "`cat $PACKAGE.md5 | awk '{print $1}'`" ]; then
				echo "`date -u '+%b %e %T'`: toolchain md5 ok" | tee -a $LOGFILE
			else
				exiterror "$PACKAGE.md5 did not match, check downloaded package"
			fi
		fi
	else
		echo "Toolchain is already downloaded. Exiting..."
	fi
	;;
othersrc)
	prepareenv
	echo -ne "`date -u '+%b %e %T'`: Build sources iso for $MACHINE" | tee -a $LOGFILE
	chroot $LFS /tools/bin/env -i   HOME=/root \
	TERM=$TERM PS1='\u:\w\$ ' \
	PATH=/usr/local/bin:/bin:/usr/bin:/sbin:/usr/sbin \
	VERSION=$VERSION NAME="$NAME" SNAME="$SNAME" MACHINE=$MACHINE \
	/bin/bash -x -c "cd /usr/src/lfs && make -f sources-iso LFS_BASEDIR=/usr/src install" >>$LOGFILE 2>&1
	mv $LFS/install/images/ipfire-* $BASEDIR >> $LOGFILE 2>&1
	if [ $? -eq "0" ]; then
		beautify message DONE
	else
		beautify message FAIL
	fi
	stdumount
	;;
uploadsrc)
	PWD=`pwd`
	if [ -z $IPFIRE_USER ]; then
		echo -n "You have to setup IPFIRE_USER first. See .config for details."
		beautify message FAIL
		exit 1
	fi

	URL_SOURCE=$(grep URL_SOURCE lfs/Config | awk '{ print $3 }')
	REMOTE_FILES=$(echo "ls -1 --ignore=toolchains" | sftp -C ${IPFIRE_USER}@${URL_SOURCE})

	cd $BASEDIR/cache/
	for file in $(ls -1 --ignore=toolchains); do
		grep -q "$file" <<<$REMOTE_FILES && continue
		NEW_FILES="$NEW_FILES $file"
	done
	[ -n "$NEW_FILES" ] && scp -2 $NEW_FILES ${IPFIRE_USER}@${URL_SOURCE}
	cd $BASEDIR
	cd $PWD
	exit 0
	;;
lang)
	update_langs
	;;
*)
	echo "Usage: $0 {build|changelog|clean|gettoolchain|downloadsrc|shell|sync|toolchain}"
	cat doc/make.sh-usage
	;;
esac<|MERGE_RESOLUTION|>--- conflicted
+++ resolved
@@ -755,14 +755,11 @@
   ipfiremake libstatgrab
   ipfiremake sarg
   ipfiremake fstrim
-<<<<<<< HEAD
   ipfiremake check_mk_agent
   ipfiremake libdaemon
   ipfiremake avahi
   ipfiremake nginx
-=======
   ipfiremake sendEmail
->>>>>>> cf4657e0
   echo Build on $HOSTNAME > $BASEDIR/build/var/ipfire/firebuild
   cat /proc/version >> $BASEDIR/build/var/ipfire/firebuild
   echo >> $BASEDIR/build/var/ipfire/firebuild
