#!/bin/bash
###############################################################################
#                                                                             #
# IPFire.org - A linux based firewall                                         #
# Copyright (C) 2007-2023  IPFire Team  <info@ipfire.org>                     #
#                                                                             #
# This program is free software: you can redistribute it and/or modify        #
# it under the terms of the GNU General Public License as published by        #
# the Free Software Foundation, either version 3 of the License, or           #
# (at your option) any later version.                                         #
#                                                                             #
# This program is distributed in the hope that it will be useful,             #
# but WITHOUT ANY WARRANTY; without even the implied warranty of              #
# MERCHANTABILITY or FITNESS FOR A PARTICULAR PURPOSE.  See the               #
# GNU General Public License for more details.                                #
#                                                                             #
# You should have received a copy of the GNU General Public License           #
# along with this program.  If not, see <http://www.gnu.org/licenses/>.       #
#                                                                             #
###############################################################################

NAME="IPFire"							# Software name
SNAME="ipfire"							# Short name
# If you update the version don't forget to update backupiso and add it to core update
VERSION="2.29"							# Version number
CORE="185"							# Core Level (Filename)
SLOGAN="www.ipfire.org"						# Software slogan
CONFIG_ROOT=/var/ipfire						# Configuration rootdir
MAX_RETRIES=1							# prefetch/check loop
BUILD_IMAGES=1							# Flash and Xen Downloader
KVER=`grep --max-count=1 VER lfs/linux | awk '{ print $3 }'`

# Information from Git
GIT_BRANCH="$(git rev-parse --abbrev-ref HEAD)"			# Git Branch
GIT_TAG="$(git tag | tail -1)"					# Git Tag
GIT_LASTCOMMIT="$(git rev-parse --verify HEAD)"			# Last commit

TOOLCHAINVER=20240210

# use multicore and max compression
ZSTD_OPT="-T0 --ultra -22"

###############################################################################
#
# Beautifying variables & presentation & input output interface
#
###############################################################################

# Remember if the shell is interactive or not
if [ -t 0 ] && [ -t 1 ]; then
	INTERACTIVE=true
else
	INTERACTIVE=false
fi

# Sets or adjusts pretty formatting variables
resize_terminal() {
	## Screen Dimentions
	# Find current screen size
	COLUMNS=$(tput cols)

	# When using remote connections, such as a serial port, stty size returns 0
	if ! ${INTERACTIVE} || [ "${COLUMNS}" = "0" ]; then
		COLUMNS=80
	fi

	# Measurements for positioning result messages
	OPTIONS_WIDTH=20
	TIME_WIDTH=12
	STATUS_WIDTH=8
	NAME_WIDTH=$(( COLUMNS - OPTIONS_WIDTH - TIME_WIDTH - STATUS_WIDTH ))
	LINE_WIDTH=$(( COLUMNS - STATUS_WIDTH ))

	TIME_COL=$(( NAME_WIDTH + OPTIONS_WIDTH ))
	STATUS_COL=$(( TIME_COL + TIME_WIDTH ))
}

# Initially setup terminal
resize_terminal

# Call resize_terminal when terminal is being resized
trap "resize_terminal" WINCH

# Define color for messages
BOLD="\\033[1;39m"
DONE="\\033[1;32m"
SKIP="\\033[1;34m"
WARN="\\033[1;35m"
FAIL="\\033[1;31m"
NORMAL="\\033[0;39m"

# New architecture variables
HOST_ARCH="$(uname -m)"

PWD=$(pwd)
BASENAME=$(basename $0)

# Debian specific settings
if [ ! -e /etc/debian_version ]; then
	FULLPATH=`which $0`
else
	if [ -x /usr/bin/realpath ]; then
		FULLPATH=`/usr/bin/realpath $0`
	else
		echo "ERROR: Need to do apt-get install realpath"
		exit 1
	fi
fi

# This is the directory where make.sh is in
export BASEDIR=$(echo $FULLPATH | sed "s/\/$BASENAME//g")

LOGFILE=$BASEDIR/log/_build.preparation.log
export LOGFILE
DIR_CHK=$BASEDIR/cache/check
mkdir $BASEDIR/log/ 2>/dev/null

system_processors() {
	getconf _NPROCESSORS_ONLN 2>/dev/null || echo "1"
}

system_memory() {
	local key val unit

	while read -r key val unit; do
		case "${key}" in
			MemTotal:*)
				# Convert to MB
				echo "$(( ${val} / 1024 ))"
				break
				;;
		esac
	done < /proc/meminfo
}

configure_build() {
	local build_arch="${1}"

	if [ "${build_arch}" = "default" ]; then
		build_arch="$(configure_build_guess)"
	fi

	case "${build_arch}" in
		x86_64)
			BUILDTARGET="${build_arch}-pc-linux-gnu"
			CROSSTARGET="${build_arch}-cross-linux-gnu"
			BUILD_PLATFORM="x86"
			CFLAGS_ARCH="-m64 -mtune=generic -fcf-protection=full"
			;;

		aarch64)
			BUILDTARGET="${build_arch}-pc-linux-gnu"
			CROSSTARGET="${build_arch}-cross-linux-gnu"
			BUILD_PLATFORM="arm"
			CFLAGS_ARCH="-mbranch-protection=standard"
			;;

		riscv64)
			BUILDTARGET="${build_arch}-pc-linux-gnu"
			CROSSTARGET="${build_arch}-cross-linux-gnu"
			BUILD_PLATFORM="riscv"
			CFLAGS_ARCH=""
			;;

		*)
			exiterror "Cannot build for architure ${build_arch}"
			;;
	esac

	# Check if the QEMU helper is available if needed.
	if qemu_is_required "${build_arch}"; then
		local qemu_build_helper="$(qemu_find_build_helper_name "${build_arch}")"

		if [ -n "${qemu_build_helper}" ]; then
			QEMU_TARGET_HELPER="${qemu_build_helper}"
		else
			exiterror "Could not find a binfmt_misc helper entry for ${build_arch}"
		fi
	fi

	BUILD_ARCH="${build_arch}"
	TOOLS_DIR="/tools_${BUILD_ARCH}"

	# Enables hardening
	HARDENING_CFLAGS="-Wp,-U_FORTIFY_SOURCE -Wp,-D_FORTIFY_SOURCE=3 -Wp,-D_GLIBCXX_ASSERTIONS -fstack-protector-strong -fstack-clash-protection"

	CFLAGS="-O2 -g0 -pipe -Wall -fexceptions -fPIC ${CFLAGS_ARCH}"
	CXXFLAGS="${CFLAGS}"

	RUSTFLAGS="-Copt-level=3 -Clink-arg=-Wl,-z,relro,-z,now -Ccodegen-units=1 --cap-lints=warn ${RUSTFLAGS_ARCH}"

	# Determine parallelism
	# We assume that each process consumes about
	# 128MB of memory. Therefore we find out how
	# many processes fit into memory.
	local mem_max=$(( ${SYSTEM_MEMORY} / 128 ))
	local cpu_max=$(( ${SYSTEM_PROCESSORS} ))

	local parallelism
	if [ ${mem_max} -lt ${cpu_max} ]; then
		parallelism=${mem_max}
	else
		parallelism=${cpu_max}
	fi

	# Use this as default PARALLELISM
	DEFAULT_PARALLELISM="${parallelism}"

	# Limit lauched ninja build jobs to computed parallel value.
	NINJAJOBS="${parallelism}"

	# Compression parameters
	# We use mode 8 for reasonable memory usage when decompressing
	# but with overall good compression
	XZ_OPT="-8"

	# We try to use as many cores as possible
	XZ_OPT="${XZ_OPT} -T0"

	# We need to limit memory because XZ uses too much when running
	# in parallel and it isn't very smart in limiting itself.
	# We allow XZ to use up to 70% of all system memory.
	local xz_memory=$(( SYSTEM_MEMORY * 7 / 10 ))

	XZ_OPT="${XZ_OPT} --memory=${xz_memory}MiB"
}

configure_build_guess() {
	case "${HOST_ARCH}" in
		x86_64)
			echo "x86_64"
			;;

		aarch64)
			echo "aarch64"
			;;

		riscv64)
			echo "riscv64"
			;;

		*)
			exiterror "Cannot guess build architecture"
			;;
	esac
}

stdumount() {
	umount $BASEDIR/build/sys			2>/dev/null;
	umount $BASEDIR/build/dev/shm		2>/dev/null;
	umount $BASEDIR/build/dev/pts		2>/dev/null;
	umount $BASEDIR/build/dev			2>/dev/null;
	umount $BASEDIR/build/proc			2>/dev/null;
	umount $BASEDIR/build/install/mnt		2>/dev/null;
	umount $BASEDIR/build/usr/src/cache	2>/dev/null;
	umount $BASEDIR/build/usr/src/ccache	2>/dev/null;
	umount $BASEDIR/build/usr/src/config	2>/dev/null;
	umount $BASEDIR/build/usr/src/doc		2>/dev/null;
	umount $BASEDIR/build/usr/src/html		2>/dev/null;
	umount $BASEDIR/build/usr/src/langs	2>/dev/null;
	umount $BASEDIR/build/usr/src/lfs		2>/dev/null;
	umount $BASEDIR/build/usr/src/log		2>/dev/null;
	umount $BASEDIR/build/usr/src/src		2>/dev/null;
	umount $BASEDIR/build/usr/src		2>/dev/null;
	umount $BASEDIR/build/tmp		2>/dev/null;
}

format_runtime() {
	local seconds=${1}

	if [ ${seconds} -ge 3600 ]; then
		printf "%d:%02d:%02d\n" \
			"$(( seconds / 3600 ))" \
			"$(( seconds % 3600 / 60 ))" \
			"$(( seconds % 3600 % 60 ))"
	elif [ ${seconds} -ge 60 ]; then
		printf "%d:%02d\n" \
			"$(( seconds / 60 ))" \
			"$(( seconds % 60 ))"
	else
		printf "%d\n" "${seconds}"
	fi
}

print_line() {
	local line="$@"

	printf "%-${LINE_WIDTH}s" "${line}"
}

_print_line() {
	local status="${1}"
	shift

	if ${INTERACTIVE}; then
		printf "${!status}"
	fi

	print_line "$@"

	if ${INTERACTIVE}; then
		printf "${NORMAL}"
	fi
}

print_headline() {
	_print_line BOLD "$@"
}

print_error() {
	_print_line FAIL "$@"
}

print_package() {
	local name="${1}"
	shift

	local version="$(grep -E "^VER |^VER=|^VER	" $BASEDIR/lfs/${name} | awk '{ print $3 }')"
	local options="$@"

	local string="${name}"
	if [ -n "${version}" ] && [ "${version}" != "ipfire" ]; then
		string="${string} (${version})"
	fi

	printf "%-$(( ${NAME_WIDTH} - 1 ))s " "${string}"
	printf "%$(( ${OPTIONS_WIDTH} - 1 ))s " "${options}"
}

print_runtime() {
	local runtime=$(format_runtime $@)

	if ${INTERACTIVE}; then
		printf "\\033[${TIME_COL}G[ ${BOLD}%$(( ${TIME_WIDTH} - 4 ))s${NORMAL} ]" "${runtime}"
	else
		printf "[ %$(( ${TIME_WIDTH} - 4 ))s ]" "${runtime}"
	fi
}

print_status() {
	local status="${1}"

	local color="${!status}"

	if ${INTERACTIVE}; then
		printf "\\033[${STATUS_COL}G[${color-${BOLD}} %-$(( ${STATUS_WIDTH} - 4 ))s ${NORMAL}]\n" "${status}"
	else
		printf "[ %-$(( ${STATUS_WIDTH} - 4 ))s ]\n" "${status}"
	fi
}

print_build_stage() {
	print_headline "$@"

	# end line
	printf "\n"
}

print_build_summary() {
	local runtime=$(format_runtime $@)

	print_line "*** Build finished in ${runtime}"
	print_status DONE
}

exiterror() {
	stdumount
	for i in `seq 0 7`; do
		if ( losetup /dev/loop${i} 2>/dev/null | grep -q "/install/images" ); then
		losetup -d /dev/loop${i} 2>/dev/null
		fi;
	done

	# Dump logfile
	if [ -n "${LOGFILE}" ] && [ -e "${LOGFILE}" ]; then
		echo # empty line

		local line
		while read -r line; do
			echo "    ${line}"
		done <<< "$(tail -n30 ${LOGFILE})"
	fi

	echo # empty line

	local line
	for line in "ERROR: $@" "    Check ${LOGFILE} for errors if applicable"; do
		print_error "${line}"
		print_status FAIL
	done

	exit 1
}

prepareenv() {
	# Are we running the right shell?
	if [ -z "${BASH}" ]; then
		exiterror "BASH environment variable is not set.  You're probably running the wrong shell."
	fi

	if [ -z "${BASH_VERSION}" ]; then
		exiterror "Not running BASH shell."
	fi

	# Trap on emergency exit
	trap "exiterror 'Build process interrupted'" SIGINT SIGTERM SIGQUIT

	# Checking if running as root user
	if [ $(id -u) -ne 0 ]; then
			exiterror "root privileges required for building"
	fi

	# Checking for necessary temporary space
	print_line "Checking for necessary space on disk $BASE_DEV"
	BASE_DEV=`df -P -k $BASEDIR | tail -n 1 | awk '{ print $1 }'`
	BASE_ASPACE=`df -P -k $BASEDIR | tail -n 1 | awk '{ print $4 }'`
	if (( 2048000 > $BASE_ASPACE )); then
			BASE_USPACE=`du -skx $BASEDIR | awk '{print $1}'`
			if (( 2048000 - $BASE_USPACE > $BASE_ASPACE )); then
				print_status FAIL
				exiterror "Not enough temporary space available, need at least 2GB on $BASE_DEV"
			fi
	else
			print_status DONE
	fi

	# Set umask
	umask 022

	# Set LFS Directory
	LFS=$BASEDIR/build

	# Setup environment
	set +h
	LC_ALL=POSIX
	export LFS LC_ALL CFLAGS CXXFLAGS DEFAULT_PARALLELISM RUSTFLAGS NINJAJOBS
	unset CC CXX CPP LD_LIBRARY_PATH LD_PRELOAD

	# Make some extra directories
	mkdir -p "${BASEDIR}/build${TOOLS_DIR}" 2>/dev/null
	mkdir -p $BASEDIR/build/{etc,usr/src} 2>/dev/null
	mkdir -p $BASEDIR/build/{dev/{shm,pts},proc,sys}
	mkdir -p $BASEDIR/{cache,ccache/${BUILD_ARCH}/${TOOLCHAINVER}} 2>/dev/null

	if [ "${ENABLE_RAMDISK}" = "on" ]; then
		mkdir -p $BASEDIR/build/usr/src
		mount -t tmpfs tmpfs -o size=8G,nr_inodes=1M,mode=1777 $BASEDIR/build/usr/src

		mkdir -p ${BASEDIR}/build/tmp
		mount -t tmpfs tmpfs -o size=4G,nr_inodes=1M,mode=1777 ${BASEDIR}/build/tmp
	fi

	mkdir -p $BASEDIR/build/usr/src/{cache,config,doc,html,langs,lfs,log,src,ccache}

	mknod -m 600 $BASEDIR/build/dev/console c 5 1 2>/dev/null
	mknod -m 666 $BASEDIR/build/dev/null c 1 3 2>/dev/null

	# Make all sources and proc available under lfs build
	mount --bind /dev            $BASEDIR/build/dev
	mount --bind /dev/pts        $BASEDIR/build/dev/pts
	mount --bind /dev/shm        $BASEDIR/build/dev/shm
	mount --bind /proc           $BASEDIR/build/proc
	mount --bind /sys            $BASEDIR/build/sys
	mount --bind $BASEDIR/cache  $BASEDIR/build/usr/src/cache
	mount --bind $BASEDIR/ccache/${BUILD_ARCH}/${TOOLCHAINVER} $BASEDIR/build/usr/src/ccache
	mount --bind $BASEDIR/config $BASEDIR/build/usr/src/config
	mount --bind $BASEDIR/doc    $BASEDIR/build/usr/src/doc
	mount --bind $BASEDIR/html   $BASEDIR/build/usr/src/html
	mount --bind $BASEDIR/langs  $BASEDIR/build/usr/src/langs
	mount --bind $BASEDIR/lfs    $BASEDIR/build/usr/src/lfs
	mount --bind $BASEDIR/log    $BASEDIR/build/usr/src/log
	mount --bind $BASEDIR/src    $BASEDIR/build/usr/src/src

	# Run LFS static binary creation scripts one by one
	export CCACHE_DIR=$BASEDIR/ccache
	export CCACHE_TEMPDIR="/tmp"
	export CCACHE_COMPILERCHECK="string:toolchain-${TOOLCHAINVER} ${BUILD_ARCH}"

	# Remove pre-install list of installed files in case user erase some files before rebuild
	rm -f $BASEDIR/build/usr/src/lsalr 2>/dev/null

	# Prepare string for /etc/system-release.
	local system_release="${NAME} ${VERSION} (${BUILD_ARCH})"

	case "${GIT_BRANCH}" in
		core*|beta?|rc?)
			system_release="${system_release} - ${GIT_BRANCH}"
			;;
		*)
			system_release="${system_release} - core${CORE} Development Build: ${GIT_BRANCH}/${GIT_LASTCOMMIT:0:8}"
			;;
	esac

	# Append -dirty tag for local changes
	if [ "$(git status -s | wc -l)" != "0" ]; then
		system_release="${system_release}-dirty"
	fi

	# Export variable
	SYSTEM_RELEASE="${system_release}"

	# Decide on PAKFIRE_TREE
	case "${GIT_BRANCH}" in
		core*)
			PAKFIRE_TREE="stable"
			;;
		master)
			PAKFIRE_TREE="testing"
			;;
		*)
			PAKFIRE_TREE="unstable"
			;;
	esac

	# Setup ccache cache size
	enterchroot ccache --max-size="${CCACHE_CACHE_SIZE}"
}

enterchroot() {
	# Install QEMU helper, if needed
	qemu_install_helper

	local PATH="${TOOLS_DIR}/ccache/bin:/bin:/usr/bin:/sbin:/usr/sbin:${TOOLS_DIR}/sbin:${TOOLS_DIR}/bin"

	# Prepend any custom changes to PATH
	if [ -n "${CUSTOM_PATH}" ]; then
		PATH="${CUSTOM_PATH}:${PATH}"
	fi

	PATH="${PATH}" chroot ${LFS} env -i \
		HOME="/root" \
		TERM="${TERM}" \
		PS1="${PS1}" \
		PATH="${PATH}" \
		SYSTEM_RELEASE="${SYSTEM_RELEASE}" \
		PAKFIRE_TREE="${PAKFIRE_TREE}" \
		NAME="${NAME}" \
		SNAME="${SNAME}" \
		VERSION="${VERSION}" \
		CORE="${CORE}" \
		SLOGAN="${SLOGAN}" \
		TOOLS_DIR="${TOOLS_DIR}" \
		CONFIG_ROOT="${CONFIG_ROOT}" \
		CFLAGS="${CFLAGS} ${HARDENING_CFLAGS}" \
		CXXFLAGS="${CXXFLAGS} ${HARDENING_CFLAGS}" \
		RUSTFLAGS="${RUSTFLAGS}" \
		BUILDTARGET="${BUILDTARGET}" \
		CROSSTARGET="${CROSSTARGET}" \
		BUILD_ARCH="${BUILD_ARCH}" \
		BUILD_PLATFORM="${BUILD_PLATFORM}" \
		CCACHE_DIR=/usr/src/ccache \
		CCACHE_TEMPDIR="${CCACHE_TEMPDIR}" \
		CCACHE_COMPILERCHECK="${CCACHE_COMPILERCHECK}" \
		GOCACHE="/usr/src/ccache/go" \
		KVER="${KVER}" \
		XZ_OPT="${XZ_OPT}" \
		DEFAULT_PARALLELISM="${DEFAULT_PARALLELISM}" \
		SYSTEM_PROCESSORS="${SYSTEM_PROCESSORS}" \
		SYSTEM_MEMORY="${SYSTEM_MEMORY}" \
		$(fake_environ) \
		$(qemu_environ) \
		"$@"
}

entershell() {
	if [ ! -e $BASEDIR/build/usr/src/lfs/ ]; then
		exiterror "No such file or directory: $BASEDIR/build/usr/src/lfs/"
	fi

	echo "Entering to a shell inside LFS chroot, go out with exit"
	local PS1="ipfire build chroot (${BUILD_ARCH}) \u:\w\$ "

	if enterchroot bash -i; then
		stdumount
	else
		print_status FAIL
		exiterror "chroot error"
	fi
}

lfsmakecommoncheck() {
	# Script present?
	if [ ! -f $BASEDIR/lfs/$1 ]; then
		exiterror "No such file or directory: $BASEDIR/$1"
	fi

	# Print package name and version
	print_package $@

	# Check if this package is supported by our architecture.
	# If no SUP_ARCH is found, we assume the package can be built for all.
	if grep "^SUP_ARCH" ${BASEDIR}/lfs/${1} >/dev/null; then
		# Check if package supports ${BUILD_ARCH} or all architectures.
		if ! grep -E "^SUP_ARCH.*${BUILD_ARCH}|^SUP_ARCH.*all" ${BASEDIR}/lfs/${1} >/dev/null; then
			print_runtime 0
			print_status SKIP
			return 1
		fi
	fi

	# Script slipped?
	local i
	for i in $SKIP_PACKAGE_LIST
	do
		if [ "$i" == "$1" ]; then
			print_status SKIP
			return 1;
		fi
	done

	echo -ne "`date -u '+%b %e %T'`: Building $* " >> $LOGFILE

	cd $BASEDIR/lfs && make -s -f $* LFS_BASEDIR=$BASEDIR BUILD_ARCH="${BUILD_ARCH}" \
		MESSAGE="$1\t " download  >> $LOGFILE 2>&1
	if [ $? -ne 0 ]; then
		exiterror "Download error in $1"
	fi

	cd $BASEDIR/lfs && make -s -f $* LFS_BASEDIR=$BASEDIR BUILD_ARCH="${BUILD_ARCH}" \
		MESSAGE="$1\t b2sum" b2  >> $LOGFILE 2>&1
	if [ $? -ne 0 ]; then
		exiterror "BLAKE2 checksum error in $1, check file in cache or signature"
	fi

	return 0	# pass all!
}

lfsmake1() {
	lfsmakecommoncheck $*
	[ $? == 1 ] && return 0

	# Set PATH to use the toolchain tools first and then whatever the host has set
	local PATH="${TOOLS_DIR}/ccache/bin:${TOOLS_DIR}/sbin:${TOOLS_DIR}/bin:${PATH}"

	if [ -n "${CUSTOM_PATH}" ]; then
		PATH="${CUSTOM_PATH}:${PATH}"
	fi

	cd $BASEDIR/lfs && env -i \
		PATH="${PATH}" \
		CCACHE_DIR="${CCACHE_DIR}"/${BUILD_ARCH}/${TOOLCHAINVER} \
		CCACHE_TEMPDIR="${CCACHE_TEMPDIR}" \
		CCACHE_COMPILERCHECK="${CCACHE_COMPILERCHECK}" \
		CFLAGS="${CFLAGS}" \
		CXXFLAGS="${CXXFLAGS}" \
		DEFAULT_PARALLELISM="${DEFAULT_PARALLELISM}" \
		SYSTEM_PROCESSORS="${SYSTEM_PROCESSORS}" \
		SYSTEM_MEMORY="${SYSTEM_MEMORY}" \
		make -f $* \
			TOOLCHAIN=1 \
			TOOLS_DIR="${TOOLS_DIR}" \
			CROSSTARGET="${CROSSTARGET}" \
			BUILDTARGET="${BUILDTARGET}" \
			BUILD_ARCH="${BUILD_ARCH}" \
			BUILD_PLATFORM="${BUILD_PLATFORM}" \
			LFS_BASEDIR="${BASEDIR}" \
			ROOT="${LFS}" \
			KVER="${KVER}" \
			install >> $LOGFILE 2>&1 &

	if ! wait_until_finished $!; then
		print_status FAIL
		exiterror "Building $*"
	fi

	print_status DONE
}

lfsmake2() {
	lfsmakecommoncheck $*
	[ $? == 1 ] && return 0

	local PS1='\u:\w$ '

	enterchroot \
		bash -x -c "cd /usr/src/lfs && \
			make -f $* \
			LFS_BASEDIR=/usr/src install" \
		>> ${LOGFILE} 2>&1 &

	if ! wait_until_finished $!; then
		print_status FAIL
		exiterror "Building $*"
	fi

	print_status DONE
}

ipfiredist() {
	lfsmakecommoncheck $*
	[ $? == 1 ] && return 0

	local PS1='\u:\w$ '

	enterchroot \
		bash -x -c "cd /usr/src/lfs && make -f $* LFS_BASEDIR=/usr/src dist" \
		>> ${LOGFILE} 2>&1 &

	if ! wait_until_finished $!; then
		print_status FAIL
		exiterror "Packaging $*"
	fi

	print_status DONE
}

wait_until_finished() {
	local pid=${1}

	local start_time="${SECONDS}"

	# Show progress
	if ${INTERACTIVE}; then
		# Wait a little just in case the process
		# has finished very quickly.
		sleep 0.1

		local runtime
		while kill -0 ${pid} 2>/dev/null; do
			print_runtime $(( SECONDS - start_time ))

			# Wait a little
			sleep 1
		done
	fi

	# Returns the exit code of the child process
	wait ${pid}
	local ret=$?

	if ! ${INTERACTIVE}; then
		print_runtime $(( SECONDS - start_time ))
	fi

	return ${ret}
}

fake_environ() {
	[ -e "${BASEDIR}/build${TOOLS_DIR}/lib/libpakfire_preload.so" ] || return

	local env="LD_PRELOAD=${TOOLS_DIR}/lib/libpakfire_preload.so"

	# Fake kernel version, because some of the packages do not compile
	# with kernel 3.0 and later.
	env="${env} UTS_RELEASE=${KVER}-ipfire"

	# Fake machine version.
	env="${env} UTS_MACHINE=${BUILD_ARCH}"

	echo "${env}"
}

qemu_environ() {
	local env="QEMU_TARGET_HELPER=${QEMU_TARGET_HELPER}"

	# Don't add anything if qemu is not used.
	if ! qemu_is_required; then
		return
	fi

	# Set default qemu options
	case "${BUILD_ARCH}" in
		arm*)
			QEMU_CPU="${QEMU_CPU:-cortex-a9}"

			env="${env} QEMU_CPU=${QEMU_CPU}"
			;;
		riscv64)
			QEMU_CPU="${QEMU_CPU:-sifive-u54}"
			G_SLICE="always-malloc"
			env="${env} QEMU_CPU=${QEMU_CPU} G_SLICE=${G_SLICE}"
			;;
	esac

	# Enable QEMU strace
	#env="${env} QEMU_STRACE=1"

	echo "${env}"
}

qemu_is_required() {
	local build_arch="${1}"

	if [ -z "${build_arch}" ]; then
		build_arch="${BUILD_ARCH}"
	fi

	case "${HOST_ARCH},${build_arch}" in
		x86_64,arm*|x86_64,aarch64|x86_64,riscv64|i?86,arm*|i?86,aarch64|i?86,x86_64)
			return 0
			;;
		*)
			return 1
			;;
	esac
}

qemu_install_helper() {
	# Do nothing, if qemu is not required
	if ! qemu_is_required; then
		return 0
	fi

	if [ ! -e /proc/sys/fs/binfmt_misc/status ]; then
		exiterror "binfmt_misc not mounted. QEMU_TARGET_HELPER not useable."
	fi

	if [ ! $(cat /proc/sys/fs/binfmt_misc/status) = 'enabled' ]; then
		exiterror "binfmt_misc not enabled. QEMU_TARGET_HELPER not useable."
	fi


	if [ -z "${QEMU_TARGET_HELPER}" ]; then
		exiterror "QEMU_TARGET_HELPER not set"
	fi

	# Check if the helper is already installed.
	if [ -x "${LFS}${QEMU_TARGET_HELPER}" ]; then
		return 0
	fi

	# Try to find a suitable binary that we can install
	# to the build environment.
	local file
	for file in "${QEMU_TARGET_HELPER}" "${QEMU_TARGET_HELPER}-static"; do
		# file must exist and be executable.
		[ -x "${file}" ] || continue

		# Must be static.
		file_is_static "${file}" || continue

		local dirname="${LFS}$(dirname "${file}")"
		mkdir -p "${dirname}"

		install -m 755 "${file}" "${LFS}${QEMU_TARGET_HELPER}"
		return 0
	done

	exiterror "Could not find a statically-linked QEMU emulator: ${QEMU_TARGET_HELPER}"
}

qemu_find_build_helper_name() {
	local build_arch="${1}"

	local magic
	case "${build_arch}" in
		aarch64)
			magic="7f454c460201010000000000000000000200b700"
			;;
		arm*)
			magic="7f454c4601010100000000000000000002002800"
			;;
		riscv64)
			magic="7f454c460201010000000000000000000200f300"
			;;
		x86_64)
			magic="7f454c4602010100000000000000000002003e00"
			;;
	esac

	[ -z "${magic}" ] && return 1

	local file
	for file in /proc/sys/fs/binfmt_misc/*; do
		# skip write only register entry
		[ $(basename "${file}") = "register" ] && continue
		# Search for the file with the correct magic value.
		grep -qE "^magic ${magic}$" "${file}" || continue

		local interpreter="$(grep "^interpreter" "${file}" | awk '{ print $2 }')"

		[ -n "${interpreter}" ] || continue
		[ "${interpreter:0:1}" = "/" ] || continue
		[ -x "${interpreter}" ] || continue

		echo "${interpreter}"
		return 0
	done

	return 1
}

file_is_static() {
	local file="${1}"

	file -L "${file}" 2>/dev/null | grep -q -e "statically linked" -e "static-pie linked"
}

update_language_list() {
	local path="${1}"

	local lang
	for lang in ${path}/*.po; do
		lang="$(basename "${lang}")"
		echo "${lang%*.po}"
	done | sort -u > "${path}/LINGUAS"
}

contributors() {
	local commits name

	git shortlog --summary --numbered | while read -r commits name; do
		echo "${name}"
	done | grep -vE -e "^(alpha197|morlix|root|ummeegge)$" -e "via Development$" -e "@" -e "#$"
}

update_contributors() {
	echo -n "Updating list of contributors"

	local contributors="$(contributors | paste -sd , - | sed -e "s/,/&\\\\n/g")"

	# Edit contributors into credits.cgi
	local tmp="$(mktemp)"

	awk "/<!-- CONTRIBUTORS -->/{ p=1; print; printf \"${contributors}\n\"}/<!-- END -->/{ p=0 } !p" \
		< "${BASEDIR}/html/cgi-bin/credits.cgi" > "${tmp}"

	# Copy back modified content
	cat "${tmp}" > "${BASEDIR}/html/cgi-bin/credits.cgi"
	unlink "${tmp}"

	print_status DONE
	return 0
}

# Default settings
CCACHE_CACHE_SIZE="4G"
ENABLE_RAMDISK="auto"

# Load configuration file
if [ -f .config ]; then
	. .config
fi

# TARGET_ARCH is BUILD_ARCH now
if [ -n "${TARGET_ARCH}" ]; then
	BUILD_ARCH="${TARGET_ARCH}"
	unset TARGET_ARCH
fi

# Get some information about the host system
SYSTEM_PROCESSORS="$(system_processors)"
SYSTEM_MEMORY="$(system_memory)"

if [ -n "${BUILD_ARCH}" ]; then
	configure_build "${BUILD_ARCH}"
else
	configure_build "default"
fi

# Automatically enable/disable ramdisk usage
if [ "${ENABLE_RAMDISK}" = "auto" ]; then
	# Enable only when the host system has 4GB of RAM or more
	if [ ${SYSTEM_MEMORY} -ge 3900 ]; then
		ENABLE_RAMDISK="on"
	fi
fi

buildtoolchain() {
	local gcc=$(type -p gcc)
	if [ -z "${gcc}" ]; then
		exiterror "Could not find GCC. You will need a working build enviroment in order to build the toolchain."
	fi

	# Check ${TOOLS_DIR} symlink
	if [ -h "${TOOLS_DIR}" ]; then
		rm -f "${TOOLS_DIR}"
	fi

	if [ ! -e "${TOOLS_DIR}" ]; then
		ln -s "${BASEDIR}/build${TOOLS_DIR}" "${TOOLS_DIR}"
	fi

	if [ ! -h "${TOOLS_DIR}" ]; then
		exiterror "Could not create ${TOOLS_DIR} symbolic link"
	fi

	LOGFILE="$BASEDIR/log/_build.toolchain.log"
	export LOGFILE

	lfsmake1 stage1
	lfsmake1 binutils			PASS=1
	lfsmake1 gcc			PASS=1
	lfsmake1 linux			KCFG="-headers"
	lfsmake1 glibc
	lfsmake1 libxcrypt
	lfsmake1 gcc			PASS=L
	lfsmake1 zlib
	lfsmake1 binutils			PASS=2
	lfsmake1 gcc			PASS=2
	lfsmake1 zstd
	lfsmake1 ccache
	lfsmake1 tcl
	lfsmake1 expect
	lfsmake1 dejagnu
	lfsmake1 pkg-config
	lfsmake1 ncurses
	lfsmake1 bash
	lfsmake1 bzip2
	lfsmake1 automake
	lfsmake1 coreutils
	lfsmake1 diffutils
	lfsmake1 findutils
	lfsmake1 gawk
	lfsmake1 gettext
	lfsmake1 grep
	lfsmake1 gzip
	lfsmake1 m4
	lfsmake1 make
	lfsmake1 patch
	lfsmake1 perl
	lfsmake1 python3
	lfsmake1 sed
	lfsmake1 tar
	lfsmake1 texinfo
	lfsmake1 xz
	lfsmake1 bison
	lfsmake1 flex
	lfsmake1 fake-environ
	CUSTOM_PATH="${PATH}" lfsmake1 strip
	lfsmake1 cleanup-toolchain
}

buildbase() {
	LOGFILE="$BASEDIR/log/_build.base.log"
	export LOGFILE
	lfsmake2 stage2
	lfsmake2 linux			KCFG="-headers"
	lfsmake2 man-pages
	lfsmake2 glibc
	lfsmake2 tzdata
	lfsmake2 cleanup-toolchain
	lfsmake2 zlib
	[ "${BUILD_ARCH}" = "riscv64" ] && lfsmake2 gcc PASS=A
	lfsmake2 zstd
	lfsmake2 autoconf
	lfsmake2 automake
	lfsmake2 help2man
	lfsmake2 libtool
	lfsmake2 binutils
	lfsmake2 gmp
	lfsmake2 mpfr
	lfsmake2 libmpc
	lfsmake2 libxcrypt
	lfsmake2 file
	lfsmake2 gcc
	lfsmake2 attr
	lfsmake2 acl
	lfsmake2 sed
	lfsmake2 berkeley
	lfsmake2 coreutils
	lfsmake2 iana-etc
	lfsmake2 m4
	lfsmake2 bison
	lfsmake2 ncurses
	lfsmake2 perl
	lfsmake2 readline
	lfsmake2 bzip2
	lfsmake2 xz
	lfsmake2 lzip
	lfsmake2 pcre
	lfsmake2 pcre2
	lfsmake2 gettext
	lfsmake2 bash
	lfsmake2 diffutils
	lfsmake2 ed
	lfsmake2 findutils
	lfsmake2 flex
	lfsmake2 gawk
	lfsmake2 go
	lfsmake2 grep
	lfsmake2 groff
	lfsmake2 gperf
	lfsmake2 gzip
	lfsmake2 hostname
	lfsmake2 whois
	lfsmake2 kbd
	lfsmake2 less
	lfsmake2 pkg-config
	lfsmake2 procps
	lfsmake2 make
	lfsmake2 libpipeline
	lfsmake2 man
	lfsmake2 net-tools
	lfsmake2 patch
	lfsmake2 psmisc
	lfsmake2 shadow
	lfsmake2 sysklogd
	lfsmake2 sysvinit
	lfsmake2 tar
	lfsmake2 texinfo
	lfsmake2 util-linux
	lfsmake2 vim
	lfsmake2 e2fsprogs
	lfsmake2 jq
}

buildipfire() {
  LOGFILE="$BASEDIR/log/_build.ipfire.log"
  export LOGFILE
  lfsmake2 configroot
  lfsmake2 initscripts
  lfsmake2 backup
  lfsmake2 rust
  lfsmake2 openssl
  lfsmake2 popt
  lfsmake2 libedit
  lfsmake2 pam
  lfsmake2 libcap
  lfsmake2 libcap-ng
  lfsmake2 libpcap
  lfsmake2 ppp
  lfsmake2 pptp
  lfsmake2 unzip
  lfsmake2 which
  lfsmake2 bc
  lfsmake2 cpio
  lfsmake2 libaio
  lfsmake2 freetype
  lfsmake2 libmnl
  lfsmake2 libnfnetlink
  lfsmake2 libnetfilter_queue
  lfsmake2 libnetfilter_conntrack
  lfsmake2 libnetfilter_cthelper
  lfsmake2 libnetfilter_cttimeout
  lfsmake2 iptables
  lfsmake2 iproute2
  lfsmake2 screen
  lfsmake2 elfutils
  lfsmake2 expat
  lfsmake2 libconfig
  lfsmake2 curl
  lfsmake2 libarchive
  lfsmake2 cmake
  lfsmake2 json-c
  lfsmake2 tcl
  lfsmake2 libffi
  lfsmake2 gdbm
  lfsmake2 sqlite
  lfsmake2 python3
  lfsmake2 python3-setuptools
  lfsmake2 python3-MarkupSafe
  lfsmake2 python3-Jinja2
  lfsmake2 ninja
  lfsmake2 meson
  lfsmake2 kmod
  lfsmake2 udev
  lfsmake2 libusb
  lfsmake2 mdadm
  lfsmake2 dracut
  lfsmake2 lvm2
  lfsmake2 multipath-tools
  lfsmake2 glib
  lfsmake2 libgudev
  lfsmake2 libgpg-error
  lfsmake2 libgcrypt
  lfsmake2 libassuan
  lfsmake2 nettle
  lfsmake2 libsodium
  lfsmake2 libevent2
  lfsmake2 apr
  lfsmake2 aprutil
  lfsmake2 unbound
  lfsmake2 gnutls
  lfsmake2 libuv
  lfsmake2 bind
  lfsmake2 dhcp
  lfsmake2 dhcpcd
  lfsmake2 boost
  lfsmake2 linux-atm
  lfsmake2 libqmi
  lfsmake2 c-ares
  lfsmake2 rust-dissimilar
  lfsmake2 rust-cfg-if
  lfsmake2 rust-libc
  lfsmake2 rust-getrandom
  lfsmake2 rust-typenum
  lfsmake2 rust-version-check
  lfsmake2 rust-generic-array
  lfsmake2 rust-crypto-common
  lfsmake2 rust-cipher
  lfsmake2 rust-hex
  lfsmake2 rust-unicode-xid
  lfsmake2 rust-proc-macro2
  lfsmake2 rust-quote
  lfsmake2 rust-syn
  lfsmake2 rust-home
  lfsmake2 rust-lazy-static
  lfsmake2 rust-memchr
  lfsmake2 rust-aho-corasick
  lfsmake2 rust-regex-syntax
  lfsmake2 rust-regex
  lfsmake2 rust-ucd-trie
  lfsmake2 rust-pest
  lfsmake2 rust-semver-parser
  lfsmake2 rust-semver
  lfsmake2 rust-same-file
  lfsmake2 rust-walkdir
  lfsmake2 rust-dirs
  lfsmake2 rust-toolchain_find
  lfsmake2 rust-serde
  lfsmake2 rust-itoa
  lfsmake2 rust-ryu
  lfsmake2 rust-serde_json
  lfsmake2 rust-synstructure
  lfsmake2 rust-block-buffer
  lfsmake2 rust-digest
  lfsmake2 rust-ppv-lite86
  lfsmake2 rust-rand_core
  lfsmake2 rust-rand_core-0.4.2
  lfsmake2 rust-rand_core-0.3.1
  lfsmake2 rust-rand_chacha
  lfsmake2 rust-rand_hc
  lfsmake2 rust-rand
  lfsmake2 rust-rdrand
  lfsmake2 rust-rand-0.4
  lfsmake2 rust-log
  lfsmake2 rust-num_cpus
  lfsmake2 rust-crossbeam-utils
  lfsmake2 rust-autocfg
  lfsmake2 rust-memoffset
  lfsmake2 rust-scopeguard
  lfsmake2 rust-crossbeam-epoch
  lfsmake2 rust-crossbeam-deque
  lfsmake2 rust-either
  lfsmake2 rust-crossbeam-channel
  lfsmake2 rust-rayon-core
  lfsmake2 rust-rayon
  lfsmake2 rust-remove_dir_all
  lfsmake2 rust-tempdir
  lfsmake2 rust-glob
  lfsmake2 rust-once_cell
  lfsmake2 rust-termcolor
  lfsmake2 rust-toml
  lfsmake2 rust-serde_derive
  lfsmake2 rust-trybuild
  lfsmake2 rust-unindent
  lfsmake2 rust-proc-macro-hack
  lfsmake2 rust-indoc-impl
  lfsmake2 rust-indoc
  lfsmake2 rust-indoc-0.3.6
  lfsmake2 rust-instant
  lfsmake2 rust-lock_api
  lfsmake2 rust-smallvec
  lfsmake2 rust-parking_lot_core
  lfsmake2 rust-parking_lot
  lfsmake2 rust-paste-impl
  lfsmake2 rust-paste
  lfsmake2 rust-paste-0.1.18
  lfsmake2 rust-ctor
  lfsmake2 rust-ghost
  lfsmake2 rust-inventory-impl
  lfsmake2 rust-inventory
  lfsmake2 rust-pyo3-build-config
  lfsmake2 rust-pyo3-macros-backend
  lfsmake2 rust-pyo3-macros
  lfsmake2 rust-pyo3
  lfsmake2 rust-num-traits
  lfsmake2 rust-num-integer
  lfsmake2 rust-num_threads
  lfsmake2 rust-time
  lfsmake2 rust-iana-time-zone
  lfsmake2 rust-chrono
  lfsmake2 rust-asn1_derive
  lfsmake2 rust-asn1
  lfsmake2 rust-proc-macro-error-attr
  lfsmake2 rust-proc-macro-error
  lfsmake2 rust-Inflector
  lfsmake2 rust-ouroboros_macro
  lfsmake2 rust-aliasable
  lfsmake2 rust-stable_deref_trait
  lfsmake2 rust-ouroboros
  lfsmake2 rust-base64
  lfsmake2 rust-pem
  lfsmake2 gdb
  lfsmake2 grub
  lfsmake2 mandoc
  lfsmake2 efivar
  lfsmake2 efibootmgr
  lfsmake2 libtasn1
  lfsmake2 p11-kit
  lfsmake2 ca-certificates
  lfsmake2 fireinfo
  lfsmake2 libnet
  lfsmake2 libnl-3
  lfsmake2 libidn
  lfsmake2 nasm
  lfsmake2 libjpeg
  lfsmake2 openjpeg
  lfsmake2 libexif
  lfsmake2 libpng
  lfsmake2 libtiff
  lfsmake2 gd
  lfsmake2 slang
  lfsmake2 newt
  lfsmake2 libsmooth
  lfsmake2 pciutils
  lfsmake2 usbutils
  lfsmake2 libxml2
  lfsmake2 libxslt
  lfsmake2 perl-BerkeleyDB
  lfsmake2 cyrus-sasl
  lfsmake2 openldap
  lfsmake2 apache2
  lfsmake2 web-user-interface
  lfsmake2 flag-icons
  lfsmake2 jquery
  lfsmake2 bootstrap
  lfsmake2 arping
  lfsmake2 beep
  lfsmake2 libssh
  lfsmake2 libinih
  lfsmake2 cdrkit
  lfsmake2 dosfstools
  lfsmake2 exfatprogs
  lfsmake2 reiserfsprogs
  lfsmake2 liburcu
  lfsmake2 xfsprogs
  lfsmake2 sysfsutils
  lfsmake2 fuse
  lfsmake2 ntfs-3g
  lfsmake2 ethtool
  lfsmake2 fcron
  lfsmake2 perl-ExtUtils-PkgConfig
  lfsmake2 perl-GD
  lfsmake2 perl-GD-Graph
  lfsmake2 perl-GD-TextUtil
  lfsmake2 perl-Device-SerialPort
  lfsmake2 perl-Device-Modem
  lfsmake2 perl-Apache-Htpasswd
  lfsmake2 perl-Parse-Yapp
  lfsmake2 perl-Data-UUID
  lfsmake2 perl-Try-Tiny
  lfsmake2 perl-HTTP-Message
  lfsmake2 perl-HTTP-Date
  lfsmake2 gnupg
  lfsmake2 hdparm
  lfsmake2 whatmask
  lfsmake2 libtirpc
  lfsmake2 conntrack-tools
  lfsmake2 iputils
  lfsmake2 l7-protocols
  lfsmake2 hwdata
  lfsmake2 logrotate
  lfsmake2 logwatch
  lfsmake2 misc-progs
  lfsmake2 nano
  lfsmake2 perl-URI
  lfsmake2 perl-CGI
  lfsmake2 perl-Switch
  lfsmake2 perl-HTML-Tagset
  lfsmake2 perl-HTML-Parser
  lfsmake2 perl-HTML-Template
  lfsmake2 perl-Compress-Zlib
  lfsmake2 perl-Digest
  lfsmake2 perl-Digest-SHA1
  lfsmake2 perl-Digest-HMAC
  lfsmake2 perl-libwww
  lfsmake2 perl-LWP-Protocol-https
  lfsmake2 perl-Net-HTTP
  lfsmake2 perl-Net-DNS
  lfsmake2 perl-Net-IPv4Addr
  lfsmake2 perl-Net_SSLeay
  lfsmake2 perl-IO-Stringy
  lfsmake2 perl-IO-Socket-SSL
  lfsmake2 perl-Unix-Syslog
  lfsmake2 perl-Mail-Tools
  lfsmake2 perl-MIME-Tools
  lfsmake2 perl-Net-Server
  lfsmake2 perl-Canary-Stability
  lfsmake2 perl-Convert-TNEF
  lfsmake2 perl-Convert-UUlib
  lfsmake2 perl-Archive-Tar
  lfsmake2 perl-Archive-Zip
  lfsmake2 perl-Text-Tabs+Wrap
  lfsmake2 perl-XML-Parser
  lfsmake2 perl-Crypt-PasswdMD5
  lfsmake2 perl-Net-Telnet
  lfsmake2 perl-JSON
  lfsmake2 python3-inotify
  lfsmake2 python3-docutils
  lfsmake2 python3-daemon
  lfsmake2 ntp
  lfsmake2 openssh
  lfsmake2 fontconfig
  lfsmake2 dejavu-fonts-ttf
  lfsmake2 ubuntu-font-family
  lfsmake2 freefont
  lfsmake2 pixman
  lfsmake2 cairo
  lfsmake2 harfbuzz
  lfsmake2 fribidi
  lfsmake2 pango
  lfsmake2 rrdtool
  lfsmake2 setup
  lfsmake2 jansson
  lfsmake2 yaml
  lfsmake2 libhtp
  lfsmake2 colm
  lfsmake2 ragel
  lfsmake2 hyperscan
  lfsmake2 suricata
  lfsmake2 ids-ruleset-sources
  lfsmake2 ipblocklist-sources
  lfsmake2 squid
  lfsmake2 squidguard
  lfsmake2 calamaris
  lfsmake2 tcpdump
  lfsmake2 traceroute
  lfsmake2 vlan
  lfsmake2 wireless
  lfsmake2 pakfire
  lfsmake2 lz4
  lfsmake2 lzo
  lfsmake2 openvpn
  lfsmake2 mpage
  lfsmake2 dbus
  lfsmake2 intltool
  lfsmake2 libdaemon
  lfsmake2 avahi
  lfsmake2 cups
  lfsmake2 lcms2
  lfsmake2 ghostscript
  lfsmake2 qpdf
  lfsmake2 poppler
  lfsmake2 poppler-data
  lfsmake2 cups-filters
  lfsmake2 epson-inkjet-printer-escpr
  lfsmake2 cups-pdf
  lfsmake2 foomatic
  lfsmake2 hplip
  lfsmake2 cifs-utils
  lfsmake2 krb5
  lfsmake2 rpcsvc-proto
  lfsmake2 samba
  lfsmake2 netatalk
  lfsmake2 sudo
  lfsmake2 mc
  lfsmake2 wget
  lfsmake2 bridge-utils
  lfsmake2 smartmontools
  lfsmake2 htop
  lfsmake2 chkconfig
  lfsmake2 postfix
  lfsmake2 fetchmail
  lfsmake2 clamav
  lfsmake2 perl-NetAddr-IP
  lfsmake2 dma
  lfsmake2 alsa
  lfsmake2 mpfire
  lfsmake2 guardian
  lfsmake2 libid3tag
  lfsmake2 libmad
  lfsmake2 libogg
  lfsmake2 libvorbis
  lfsmake2 flac
  lfsmake2 lame
  lfsmake2 soxr
  lfsmake2 libshout
  lfsmake2 xvid
  lfsmake2 libmpeg2
  lfsmake2 gnump3d
  lfsmake2 rsync
  lfsmake2 rpcbind
  lfsmake2 keyutils
  lfsmake2 nfs
  lfsmake2 ncat
  lfsmake2 nmap
  lfsmake2 etherwake
  lfsmake2 bwm-ng
  lfsmake2 sysstat
  lfsmake2 strongswan
  lfsmake2 rng-tools
  lfsmake2 lsof
  lfsmake2 br2684ctl
  lfsmake2 lm_sensors
  lfsmake2 libstatgrab
  lfsmake2 liboping
  lfsmake2 collectd
  lfsmake2 git
  lfsmake2 linux-firmware
  lfsmake2 dvb-firmwares
  lfsmake2 zd1211-firmware
  lfsmake2 rpi-firmware
  lfsmake2 intel-microcode
  lfsmake2 pcengines-apu-firmware
  lfsmake2 elinks
  lfsmake2 igmpproxy
  lfsmake2 opus
  lfsmake2 python3-toml
  lfsmake2 python3-pyproject2setuppy
  lfsmake2 python3-pyparsing
  lfsmake2 spice-protocol
  lfsmake2 spice
  lfsmake2 sdl2
  lfsmake2 libusbredir
  lfsmake2 libseccomp
  lfsmake2 libslirp
  lfsmake2 qemu
  lfsmake2 netsnmpd
  lfsmake2 nagios_nrpe
  lfsmake2 nagios-plugins
  lfsmake2 icinga
  lfsmake2 observium-agent
  lfsmake2 ebtables
  lfsmake2 faad2
  lfsmake2 alac
  lfsmake2 ffmpeg
  lfsmake2 vdr
  lfsmake2 vdr_streamdev
  lfsmake2 vdr_epgsearch
  lfsmake2 vdr_dvbapi
  lfsmake2 vdr_eepg
  lfsmake2 w_scan
  lfsmake2 fmt
  lfsmake2 mpd
  lfsmake2 libmpdclient
  lfsmake2 mpc
  lfsmake2 perl-Net-CIDR-Lite
  lfsmake2 perl-Net-SMTP-SSL
  lfsmake2 perl-MIME-Base64
  lfsmake2 perl-Authen-SASL
  lfsmake2 perl-MIME-Lite
  lfsmake2 perl-Email-Date-Format
  lfsmake2 vnstat
  lfsmake2 iw
  lfsmake2 wpa_supplicant
  lfsmake2 hostapd
  lfsmake2 syslinux
  lfsmake2 tftpd
  lfsmake2 cpufrequtils
  lfsmake2 gutenprint
  lfsmake2 apcupsd
  lfsmake2 fireperf
  lfsmake2 iperf
  lfsmake2 iperf3
  lfsmake2 7zip
  lfsmake2 lynis
  lfsmake2 sshfs
  lfsmake2 taglib
  lfsmake2 sslh
  lfsmake2 perl-gettext
  lfsmake2 perl-Sort-Naturally
  lfsmake2 vdradmin
  lfsmake2 perl-DBI
  lfsmake2 perl-DBD-SQLite
  lfsmake2 perl-File-ReadBackwards
  lfsmake2 openvmtools
  lfsmake2 joe
  lfsmake2 monit
  lfsmake2 nut
  lfsmake2 watchdog
  lfsmake2 usb_modeswitch
  lfsmake2 usb_modeswitch_data
  lfsmake2 zerofree
  lfsmake2 minicom
  lfsmake2 ddrescue
  lfsmake2 parted
  lfsmake2 swig
  lfsmake2 dtc
  lfsmake2 u-boot
  lfsmake2 wireless-regdb
  lfsmake2 ddns
  lfsmake2 python3-pycparser
  lfsmake2 python3-charset-normalizer
  lfsmake2 python3-certifi
  lfsmake2 python3-idna
  lfsmake2 python3-requests
  lfsmake2 python3-tomli
  lfsmake2 python3-pep517
  lfsmake2 python3-build
  lfsmake2 python3-install
  lfsmake2 python3-urllib3
  lfsmake2 python3-flit
  lfsmake2 python3-packaging
  lfsmake2 python3-typing-extensions
  lfsmake2 python3-semantic-version
  lfsmake2 python3-setuptools-scm
  lfsmake2 python3-setuptools-rust
  lfsmake2 python3-six
  lfsmake2 python3-dateutil
  lfsmake2 python3-jmespath
  lfsmake2 python3-colorama
  lfsmake2 python3-yaml
  lfsmake2 python3-s3transfer
  lfsmake2 python3-rsa
  lfsmake2 python3-pyasn1
  lfsmake2 python3-botocore
  lfsmake2 python3-cffi
  lfsmake2 python3-cryptography
  lfsmake2 python3-circuitbreaker
  lfsmake2 python3-pytz
  lfsmake2 python3-click
  lfsmake2 python3-arrow
  lfsmake2 python3-terminaltables
  lfsmake2 python3-pkgconfig
  lfsmake2 python3-msgpack
  lfsmake2 python3-editables
  lfsmake2 python3-pathspec
  lfsmake2 python3-pluggy
  lfsmake2 python3-calver
  lfsmake2 python3-trove-classifiers
  lfsmake2 python3-hatchling
  lfsmake2 python3-hatch-vcs
  lfsmake2 python3-hatch-fancy-pypi-readme
  lfsmake2 python3-attrs
  lfsmake2 python3-sniffio
  lfsmake2 python3-sortedcontainers
  lfsmake2 python3-outcome
  lfsmake2 python3-async_generator
  lfsmake2 python3-flit_scm
  lfsmake2 python3-exceptiongroup
  lfsmake2 python3-trio
  lfsmake2 python3-pyfuse3
  lfsmake2 aws-cli
  lfsmake2 oci-python-sdk
  lfsmake2 oci-cli
  lfsmake2 transmission
  lfsmake2 mtr
  lfsmake2 minidlna
  lfsmake2 acpid
  lfsmake2 fping
  lfsmake2 telnet
  lfsmake2 xinetd
  lfsmake2 stress
  lfsmake2 sarg
  lfsmake2 nginx
  lfsmake2 sysbench
  lfsmake2 strace
  lfsmake2 ltrace
  lfsmake2 ipfire-netboot
  lfsmake2 lcdproc
  lfsmake2 keepalived
  lfsmake2 ipvsadm
  lfsmake2 perl-Carp-Clan
  lfsmake2 perl-Date-Calc
  lfsmake2 perl-Date-Manip
  lfsmake2 perl-File-Tail
  lfsmake2 perl-TimeDate
  lfsmake2 swatch
  lfsmake2 tor
  lfsmake2 wavemon
  lfsmake2 iptraf-ng
  lfsmake2 iotop
  lfsmake2 stunnel
  lfsmake2 bacula
  lfsmake2 perl-Font-TTF
  lfsmake2 perl-IO-String
  lfsmake2 perl-PDF-API2
  lfsmake2 proxy-accounting
  lfsmake2 tmux
  lfsmake2 perl-Text-CSV_XS
  lfsmake2 lua
  lfsmake2 haproxy
  lfsmake2 ipset
  lfsmake2 dnsdist
  lfsmake2 bird
  lfsmake2 libyang
  lfsmake2 abseil-cpp
  lfsmake2 protobuf
  lfsmake2 protobuf-c
  lfsmake2 frr
  lfsmake2 dmidecode
  lfsmake2 mcelog
  lfsmake2 libpciaccess
  lfsmake2 libyajl
  lfsmake2 libvirt
  lfsmake2 libtalloc
  lfsmake2 freeradius
  lfsmake2 perl-common-sense
  lfsmake2 perl-inotify2
  lfsmake2 perl-Net-IP
  lfsmake2 wio
  lfsmake2 iftop
  lfsmake2 mdns-repeater
  lfsmake2 i2c-tools
  lfsmake2 nss-myhostname
  lfsmake2 dehydrated
  lfsmake2 libplist
  lfsmake2 nqptp
  lfsmake2 shairport-sync
  lfsmake2 borgbackup
  lfsmake2 lmdb
  lfsmake2 knot
  lfsmake2 spectre-meltdown-checker
  lfsmake2 zabbix_agentd
  lfsmake2 flashrom
  lfsmake2 firmware-update
  lfsmake2 tshark
  lfsmake2 speedtest-cli
  lfsmake2 amazon-ssm-agent
  lfsmake2 libloc
  lfsmake2 ncdu
  lfsmake2 lshw
  lfsmake2 socat
  lfsmake2 libcdada
  lfsmake2 pmacct
  lfsmake2 squid-asnbl
  lfsmake2 qemu-ga
  lfsmake2 gptfdisk
  lfsmake2 oath-toolkit
  lfsmake2 qrencode
  lfsmake2 perl-File-Remove
  lfsmake2 perl-Module-Build
  lfsmake2 perl-Module-ScanDeps
  lfsmake2 perl-YAML-Tiny
  lfsmake2 perl-Module-Install
  lfsmake2 perl-Imager
  lfsmake2 perl-Imager-QRCode
  lfsmake2 perl-MIME-Base32
  lfsmake2 perl-URI-Encode
  lfsmake2 rsnapshot
<<<<<<< HEAD
  lfsmake2 mympd
=======
  lfsmake2 wsdd
>>>>>>> 2ee8edb8

  # Kernelbuild ... current we have no platform that need
  # multi kernel builds so KCFG is empty
  lfsmake2 linux		KCFG=""
  lfsmake2 rtl8812au		KCFG=""
  lfsmake2 linux-initrd		KCFG=""
}

buildinstaller() {
  # Run installer scripts one by one
  LOGFILE="$BASEDIR/log/_build.installer.log"
  export LOGFILE
  lfsmake2 memtest
  lfsmake2 installer
  # use toolchain bash for chroot to strip
  CUSTOM_PATH="${TOOLS_DIR}/bin" lfsmake2 strip
}

buildpackages() {
  LOGFILE="$BASEDIR/log/_build.packages.log"
  export LOGFILE
  echo "... see detailed log in _build.*.log files" >> $LOGFILE


  # Generating list of packages used
  print_line "Generating packages list from logs"
  rm -f $BASEDIR/doc/packages-list
  for i in `ls -1tr $BASEDIR/log/[^_]*`; do
	if [ "$i" != "$BASEDIR/log/FILES" -a -n $i ]; then
		echo "* `basename $i`" >>$BASEDIR/doc/packages-list
	fi
  done
  echo "== List of softwares used to build $NAME Version: $VERSION ==" > $BASEDIR/doc/packages-list.txt
  grep -v 'configroot$\|img$\|initrd$\|initscripts$\|installer$\|install$\|setup$\|pakfire$\|stage2$\|smp$\|tools$\|tools1$\|tools2$\|.tgz$\|-config$\|_missing_rootfile$\|install1$\|install2$\|pass1$\|pass2$\|pass3$' \
	$BASEDIR/doc/packages-list | sort >> $BASEDIR/doc/packages-list.txt
  rm -f $BASEDIR/doc/packages-list
  # packages-list.txt is ready to be displayed for wiki page
  print_status DONE

  # Update changelog
  cd $BASEDIR
  [ -z $GIT_TAG ]  || LAST_TAG=$GIT_TAG
  [ -z $LAST_TAG ] || EXT="$LAST_TAG..HEAD"
  git log -n 500 --no-merges --pretty=medium --shortstat $EXT > $BASEDIR/doc/ChangeLog

  # Create images for install
  lfsmake2 cdrom

  # Check if there is a loop device for building in virtual environments
  modprobe loop 2>/dev/null
  if [ $BUILD_IMAGES == 1 ] && ([ -e /dev/loop/0 ] || [ -e /dev/loop0 ] || [ -e "/dev/loop-control" ]); then
	lfsmake2 flash-images
  fi

  mv $LFS/install/images/{*.iso,*.img.xz,*.bz2} $BASEDIR >> $LOGFILE 2>&1

  ipfirepackages

  cd $BASEDIR

  for i in $(ls *.bz2 *.img.xz *.iso 2>/dev/null); do
	b2sum $i > $i.b2
  done
  cd $PWD

  # Cleanup
  stdumount
  rm -rf $BASEDIR/build/tmp/*

  cd $PWD
}

ipfirepackages() {
	lfsmake2 core-updates

	local i
	for i in $(find $BASEDIR/config/rootfiles/packages{/${BUILD_ARCH},} -maxdepth 1 -type f); do
		i=$(basename ${i})
		if [ -e $BASEDIR/lfs/$i ]; then
			ipfiredist $i
		else
			echo -n $i
			print_status SKIP
		fi
	done
  test -d $BASEDIR/packages || mkdir $BASEDIR/packages
  mv -f $LFS/install/packages/* $BASEDIR/packages >> $LOGFILE 2>&1
  rm -rf  $BASEDIR/build/install/packages/*
}

while [ $# -gt 0 ]; do
	case "${1}" in
		--target=*)
			configure_build "${1#--target=}"
			;;
		-*)
			exiterror "Unknown configuration option: ${1}"
			;;
		*)
			# Found a command, so exit options parsing.
			break
			;;
	esac
	shift
done

# See what we're supposed to do
case "$1" in
build)
	START_TIME="${SECONDS}"

	PACKAGE="$BASEDIR/cache/toolchains/$SNAME-$VERSION-toolchain-$TOOLCHAINVER-${BUILD_ARCH}.tar.zst"
	#only restore on a clean disk
	if [ ! -e "${BASEDIR}/build${TOOLS_DIR}/.toolchain-successful" ]; then
		if [ ! -n "$PACKAGE" ]; then
			print_build_stage "Full toolchain compilation"
			prepareenv
			buildtoolchain
		else
			PACKAGENAME=${PACKAGE%.tar.zst}
			print_build_stage "Packaged toolchain compilation"
			if [ `b2sum $PACKAGE | awk '{print $1}'` == `cat $PACKAGENAME.b2 | awk '{print $1}'` ]; then
				zstd -d < "${PACKAGE}" | tar x
				prepareenv
			else
				exiterror "$PACKAGENAME BLAKE2 checksum did not match, check downloaded package"
			fi
		fi
	else
		prepareenv
	fi

	print_build_stage "Building LFS"
	buildbase

	print_build_stage "Building IPFire"
	buildipfire

	print_build_stage "Building installer"
	buildinstaller

	print_build_stage "Building packages"
	buildpackages

	print_build_stage "Checking Logfiles for new Files"

	cd $BASEDIR
	tools/checknewlog.pl
	tools/checkrootfiles
	cd $PWD

	print_build_summary $(( SECONDS - START_TIME ))
	;;
shell)
	# enter a shell inside LFS chroot
	# may be used to changed kernel settings
	prepareenv
	entershell
	;;
clean)
	print_line "Cleaning build directory..."

	for i in `mount | grep $BASEDIR | sed 's/^.*loop=\(.*\))/\1/'`; do
		$LOSETUP -d $i 2>/dev/null
	done
	#for i in `mount | grep $BASEDIR | cut -d " " -f 1`; do
	#	umount $i
	#done
	stdumount
	for i in `seq 0 7`; do
		if ( losetup /dev/loop${i} 2>/dev/null | grep -q "/install/images" ); then
		umount /dev/loop${i}     2>/dev/null;
		losetup -d /dev/loop${i} 2>/dev/null;
		fi;
	done
	rm -rf $BASEDIR/build
	rm -rf $BASEDIR/cdrom
	rm -rf $BASEDIR/packages
	rm -rf $BASEDIR/log
	if [ -h "${TOOLS_DIR}" ]; then
		rm -f "${TOOLS_DIR}"
	fi
	rm -f $BASEDIR/ipfire-*
	print_status DONE
	;;
docker)
	# Build the docker image if it does not exist, yet
	if ! docker images -a | grep -q ^ipfire-builder; then
		if docker build -t ipfire-builder ${BASEDIR}/tools/docker; then
			print_status DONE
		else
			print_status FAIL
			exit 1
		fi
	fi

	# Run the container and enter a shell
	docker run -it --privileged -v "${BASEDIR}:/build" -w "/build" ipfire-builder bash -l
	;;
downloadsrc)
	if [ ! -d $BASEDIR/cache ]; then
		mkdir $BASEDIR/cache
	fi
	mkdir -p $BASEDIR/log
	echo -e "${BOLD}Preload all source files${NORMAL}" | tee -a $LOGFILE
	FINISHED=0
	cd $BASEDIR/lfs
	for c in `seq $MAX_RETRIES`; do
		if (( FINISHED==1 )); then
			break
		fi
		FINISHED=1
		cd $BASEDIR/lfs
		for i in *; do
			if [ -f "$i" -a "$i" != "Config" ]; then
				lfsmakecommoncheck ${i} || continue

				make -s -f $i LFS_BASEDIR=$BASEDIR BUILD_ARCH="${BUILD_ARCH}" \
					MESSAGE="$i\t ($c/$MAX_RETRIES)" download >> $LOGFILE 2>&1
				if [ $? -ne 0 ]; then
					print_status FAIL
					FINISHED=0
				else
					if [ $c -eq 1 ]; then
					print_status DONE
					fi
				fi
			fi
		done
	done
	echo -e "${BOLD}***Verifying BLAKE2 checksum${NORMAL}"
	ERROR=0
	for i in *; do
		if [ -f "$i" -a "$i" != "Config" ]; then
			lfsmakecommoncheck ${i} > /dev/null || continue
			make -s -f $i LFS_BASEDIR=$BASEDIR BUILD_ARCH="${BUILD_ARCH}" \
				MESSAGE="$i\t " b2 >> $LOGFILE 2>&1
			if [ $? -ne 0 ]; then
				echo -ne "BLAKE2 checksum difference in lfs/$i"
				print_status FAIL
				ERROR=1
			fi
		fi
	done
	if [ $ERROR -eq 0 ]; then
		echo -ne "${BOLD}all files BLAKE2 checksum match${NORMAL}"
		print_status DONE
	else
		echo -ne "${BOLD}not all files were correctly download${NORMAL}"
		print_status FAIL
	fi
	cd - >/dev/null 2>&1
	;;
toolchain)
	prepareenv
	print_build_stage "Toolchain compilation (${BUILD_ARCH})"
	buildtoolchain
	echo "`date -u '+%b %e %T'`: Create toolchain image for ${BUILD_ARCH}" | tee -a $LOGFILE
	test -d $BASEDIR/cache/toolchains || mkdir -p $BASEDIR/cache/toolchains
	cd $BASEDIR && tar -cf- --exclude='log/_build.*.log' build/${TOOLS_DIR} build/bin/sh log \
		| zstd ${ZSTD_OPT} > cache/toolchains/$SNAME-$VERSION-toolchain-$TOOLCHAINVER-${BUILD_ARCH}.tar.zst
	b2sum cache/toolchains/$SNAME-$VERSION-toolchain-$TOOLCHAINVER-${BUILD_ARCH}.tar.zst \
		> cache/toolchains/$SNAME-$VERSION-toolchain-$TOOLCHAINVER-${BUILD_ARCH}.b2
	stdumount
	;;
gettoolchain)
	# arbitrary name to be updated in case of new toolchain package upload
	PACKAGE=$SNAME-$VERSION-toolchain-$TOOLCHAINVER-${BUILD_ARCH}
	if [ ! -f $BASEDIR/cache/toolchains/$PACKAGE.tar.zst ]; then
		URL_TOOLCHAIN=`grep URL_TOOLCHAIN lfs/Config | awk '{ print $3 }'`
		test -d $BASEDIR/cache/toolchains || mkdir -p $BASEDIR/cache/toolchains
		echo "`date -u '+%b %e %T'`: Load toolchain image for ${BUILD_ARCH}" | tee -a $LOGFILE
		cd $BASEDIR/cache/toolchains
		wget -U "IPFireSourceGrabber/2.x" $URL_TOOLCHAIN/$PACKAGE.tar.zst $URL_TOOLCHAIN/$PACKAGE.b2 >& /dev/null
		if [ $? -ne 0 ]; then
			echo "`date -u '+%b %e %T'`: error downloading $PACKAGE toolchain for ${BUILD_ARCH} machine" | tee -a $LOGFILE
		else
			if [ "`b2sum $PACKAGE.tar.zst | awk '{print $1}'`" = "`cat $PACKAGE.b2 | awk '{print $1}'`" ]; then
				echo "`date -u '+%b %e %T'`: toolchain BLAKE2 checksum ok" | tee -a $LOGFILE
			else
				exiterror "$PACKAGE BLAKE2 checksum did not match, check downloaded package"
			fi
		fi
	else
		echo "Toolchain is already downloaded. Exiting..."
	fi
	;;
uploadsrc)
	if [ -z $IPFIRE_USER ]; then
		echo -n "You have to setup IPFIRE_USER first. See .config for details."
		print_status FAIL
		exit 1
	fi

	URL_SOURCE="$(awk '/^URL_SOURCE/ { print $3 }' lfs/Config)"

	rsync \
		--recursive \
		--update \
		--ignore-existing \
		--progress \
		--human-readable \
		--exclude="toolchains/" \
		"${BASEDIR}/cache/" \
		"${IPFIRE_USER}@${URL_SOURCE}"

	exit 0
	;;
lang)
	echo -ne "Checking the translations for missing or obsolete strings..."
	chmod 755 $BASEDIR/tools/{check_strings.pl,sort_strings.pl,check_langs.sh}
	$BASEDIR/tools/sort_strings.pl en
	$BASEDIR/tools/sort_strings.pl de
	$BASEDIR/tools/sort_strings.pl fr
	$BASEDIR/tools/sort_strings.pl es
	$BASEDIR/tools/sort_strings.pl pl
	$BASEDIR/tools/sort_strings.pl ru
	$BASEDIR/tools/sort_strings.pl nl
	$BASEDIR/tools/sort_strings.pl tr
	$BASEDIR/tools/sort_strings.pl it
	$BASEDIR/tools/check_strings.pl en > $BASEDIR/doc/language_issues.en
	$BASEDIR/tools/check_strings.pl de > $BASEDIR/doc/language_issues.de
	$BASEDIR/tools/check_strings.pl fr > $BASEDIR/doc/language_issues.fr
	$BASEDIR/tools/check_strings.pl es > $BASEDIR/doc/language_issues.es
	$BASEDIR/tools/check_strings.pl pl > $BASEDIR/doc/language_issues.pl
	$BASEDIR/tools/check_strings.pl ru > $BASEDIR/doc/language_issues.ru
	$BASEDIR/tools/check_strings.pl nl > $BASEDIR/doc/language_issues.nl
	$BASEDIR/tools/check_strings.pl tr > $BASEDIR/doc/language_issues.tr
	$BASEDIR/tools/check_strings.pl it > $BASEDIR/doc/language_issues.it
	$BASEDIR/tools/check_langs.sh > $BASEDIR/doc/language_missings
	print_status DONE

	echo -ne "Updating language lists..."
	update_language_list ${BASEDIR}/src/installer/po
	update_language_list ${BASEDIR}/src/setup/po
	print_status DONE
	;;
update-contributors)
	update_contributors
	;;
find-dependencies)
	shift
	exec "${BASEDIR}/tools/find-dependencies" "${BASEDIR}/build" "$@"
	;;
check-manualpages)
	echo "Checking the manual pages for broken links..."

	chmod 755 $BASEDIR/tools/check_manualpages.pl
	if $BASEDIR/tools/check_manualpages.pl; then
		print_status DONE
	else
		print_status FAIL
	fi
	;;
*)
	echo "Usage: $0 [OPTIONS] {build|check-manualpages|clean|docker|downloadsrc|find-dependencies|gettoolchain|lang|shell|toolchain|update-contributors|uploadsrc}"
	cat doc/make.sh-usage
	;;
esac<|MERGE_RESOLUTION|>--- conflicted
+++ resolved
@@ -1710,11 +1710,8 @@
   lfsmake2 perl-MIME-Base32
   lfsmake2 perl-URI-Encode
   lfsmake2 rsnapshot
-<<<<<<< HEAD
   lfsmake2 mympd
-=======
   lfsmake2 wsdd
->>>>>>> 2ee8edb8
 
   # Kernelbuild ... current we have no platform that need
   # multi kernel builds so KCFG is empty
