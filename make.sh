#!/bin/bash
############################################################################
#                                                                          #
# This file is part of the IPFire Firewall.                                #
#                                                                          #
# IPFire is free software; you can redistribute it and/or modify           #
# it under the terms of the GNU General Public License as published by     #
# the Free Software Foundation; either version 2 of the License, or        #
# (at your option) any later version.                                      #
#                                                                          #
# IPFire is distributed in the hope that it will be useful,                #
# but WITHOUT ANY WARRANTY; without even the implied warranty of           #
# MERCHANTABILITY or FITNESS FOR A PARTICULAR PURPOSE.  See the            #
# GNU General Public License for more details.                             #
#                                                                          #
# You should have received a copy of the GNU General Public License        #
# along with IPFire; if not, write to the Free Software                    #
# Foundation, Inc., 59 Temple Place, Suite 330, Boston, MA  02111-1307 USA #
#                                                                          #
# Copyright (C) 2007-2011 IPFire-Team <info@ipfire.org>.                   #
#                                                                          #
############################################################################
#

NAME="IPFire"							# Software name
SNAME="ipfire"							# Short name
VERSION="2.9"							# Version number
CORE="49"							# Core Level (Filename)
PAKFIRE_CORE="48"						# Core Level (PAKFIRE)
GIT_BRANCH=`git status | head -n1 | cut -d" " -f4`		# Git Branch
SLOGAN="www.ipfire.org"						# Software slogan
CONFIG_ROOT=/var/ipfire						# Configuration rootdir
NICE=10								# Nice level
MAX_RETRIES=1							# prefetch/check loop
BUILD_IMAGES=1							# Build USB, Flash and Xen Images
KVER=`grep --max-count=1 VER lfs/linux | awk '{ print $3 }'`
MACHINE=`uname -m`
GIT_TAG=$(git tag | tail -1)					# Git Tag
GIT_LASTCOMMIT=$(git log | head -n1 | cut -d" " -f2 |head -c8)	# Last commit
TOOLCHAINVER=1
IPFVER="full"				# Which versions should be compiled? (full|devel)

BUILDMACHINE=$MACHINE
    if [ "$MACHINE" = "x86_64" ]; then
        BUILDMACHINE="i686";
        linux32="linux32";
    fi


# Debian specific settings
if [ ! -e /etc/debian_version ]; then
	FULLPATH=`which $0`
else
	if [ -x /usr/bin/realpath ]; then
		FULLPATH=`/usr/bin/realpath $0`
	else
		echo "ERROR: Need to do apt-get install realpath"
		exit 1
	fi
fi

PWD=`pwd`
BASENAME=`basename $0`
BASEDIR=`echo $FULLPATH | sed "s/\/$BASENAME//g"`
LOGFILE=$BASEDIR/log/_build.preparation.log
export BASEDIR LOGFILE
DIR_CHK=$BASEDIR/cache/check
mkdir $BASEDIR/log/ 2>/dev/null

# Include funtions
. tools/make-functions

if [ -f .config ]; then
	. .config
else
	echo -e  "${BOLD}No configuration found!${NORMAL}"
	echo -ne "Do you want to create one (y/N)?"
	read CREATE_CONFIG
	echo ""
	if [ "$CREATE_CONFIG" == "y" ]; then
		make_config
	fi
fi

if [ -z $EDITOR ]; then
	for i in nano emacs vi; do
		EDITOR=$(which $i 2>/dev/null)
		if ! [ -z $EDITOR ]; then
			export EDITOR=$EDITOR
			break
		fi
	done
	[ -z $EDITOR ] && exiterror "You should have installed an editor."
fi

prepareenv() {
    ############################################################################
    #                                                                          #
    # Are we running the right shell?                                          #
    #                                                                          #
    ############################################################################
    if [ ! "$BASH" ]; then
			exiterror "BASH environment variable is not set.  You're probably running the wrong shell."
    fi

    if [ -z "${BASH_VERSION}" ]; then
			exiterror "Not running BASH shell."
    fi


    ############################################################################
    #                                                                          #
    # Trap on emergency exit                                                   #
    #                                                                          #
    ############################################################################
    trap "exiterror 'Build process interrupted'" SIGINT SIGTERM SIGKILL SIGSTOP SIGQUIT


    ############################################################################
    #                                                                          #
    # Resetting our nice level                                                 #
    #                                                                          #
    ############################################################################
    echo -ne "Resetting our nice level to $NICE" | tee -a $LOGFILE
    renice $NICE $$ > /dev/null
    if [ `nice` != "$NICE" ]; then
			beautify message FAIL
			exiterror "Failed to set correct nice level"
    else
			beautify message DONE
    fi


    ############################################################################
    #                                                                          #
    # Checking if running as root user                                         #
    #                                                                          #
    ############################################################################
    echo -ne "Checking if we're running as root user" | tee -a $LOGFILE
    if [ `id -u` != 0 ]; then
			beautify message FAIL
			exiterror "Not building as root"
    else
			beautify message DONE
    fi


    ############################################################################
    #                                                                          #
    # Checking for necessary temporary space                                   #
    #                                                                          #
    ############################################################################
    echo -ne "Checking for necessary space on disk $BASE_DEV" | tee -a $LOGFILE
    BASE_DEV=`df -P -k $BASEDIR | tail -n 1 | awk '{ print $1 }'`
    BASE_ASPACE=`df -P -k $BASEDIR | tail -n 1 | awk '{ print $4 }'`
    if (( 2048000 > $BASE_ASPACE )); then
			BASE_USPACE=`du -skx $BASEDIR | awk '{print $1}'`
			if (( 2048000 - $BASE_USPACE > $BASE_ASPACE )); then
				beautify message FAIL
				exiterror "Not enough temporary space available, need at least 2GB on $BASE_DEV"
			fi
    else
			beautify message DONE
    fi

    ############################################################################
    #                                                                          #
    # Building Linux From Scratch system                                       #
    #                                                                          #
    ############################################################################
    # Set umask
    umask 022

    # Set LFS Directory
    LFS=$BASEDIR/build

    # Check /tools symlink
    if [ -h /tools ]; then
        rm -f /tools
    fi
    if [ ! -a /tools ]; then
			ln -s $BASEDIR/build/tools /
    fi
    if [ ! -h /tools ]; then
			exiterror "Could not create /tools symbolic link."
    fi

    # Setup environment
    set +h
    LC_ALL=POSIX
    if [ -z $MAKETUNING ]; then
       MAKETUNING="-j6"
    fi
    export LFS LC_ALL CFLAGS CXXFLAGS MAKETUNING
    unset CC CXX CPP LD_LIBRARY_PATH LD_PRELOAD

    # Make some extra directories
    mkdir -p $BASEDIR/build/{tools,etc,usr/src} 2>/dev/null
    mkdir -p $BASEDIR/build/{dev/{shm,pts},proc,sys}
    mkdir -p $BASEDIR/{cache,ccache} 2>/dev/null
    mkdir -p $BASEDIR/build/usr/src/{cache,config,doc,html,langs,lfs,log,src,ccache}

    mknod -m 600 $BASEDIR/build/dev/console c 5 1 2>/dev/null
    mknod -m 666 $BASEDIR/build/dev/null c 1 3 2>/dev/null

    # Make all sources and proc available under lfs build
    mount --bind /dev            $BASEDIR/build/dev
    mount --bind /dev/pts        $BASEDIR/build/dev/pts
    mount --bind /dev/shm        $BASEDIR/build/dev/shm
    mount --bind /proc           $BASEDIR/build/proc
    mount --bind /sys            $BASEDIR/build/sys
    mount --bind $BASEDIR/cache  $BASEDIR/build/usr/src/cache
    mount --bind $BASEDIR/ccache $BASEDIR/build/usr/src/ccache
    mount --bind $BASEDIR/config $BASEDIR/build/usr/src/config
    mount --bind $BASEDIR/doc    $BASEDIR/build/usr/src/doc
    mount --bind $BASEDIR/html   $BASEDIR/build/usr/src/html
    mount --bind $BASEDIR/langs  $BASEDIR/build/usr/src/langs
    mount --bind $BASEDIR/lfs    $BASEDIR/build/usr/src/lfs
    mount --bind $BASEDIR/log    $BASEDIR/build/usr/src/log
    mount --bind $BASEDIR/src    $BASEDIR/build/usr/src/src

    # This is a temporary hack!!!
    if [ ! -f /tools/bin/hostname ]; then
      cp -f /bin/hostname /tools/bin/hostname 2>/dev/null
    fi

    # Run LFS static binary creation scripts one by one
    export CCACHE_DIR=$BASEDIR/ccache
    export CCACHE_COMPRESS=1
    export CCACHE_HASHDIR=1

    # Remove pre-install list of installed files in case user erase some files before rebuild
    rm -f $BASEDIR/build/usr/src/lsalr 2>/dev/null
}

buildtoolchain() {
    if [ "$(uname -m)" = "x86_64" ]; then
        exiterror "Cannot build toolchain on x86_64. Please use the download."
    fi
    if [ "$(uname -r | grep ipfire)" ]; then
        exiterror "Cannot build toolchain on ipfire. Please use the download."
    fi

    LOGFILE="$BASEDIR/log/_build.toolchain.log"
    export LOGFILE
    ORG_PATH=$PATH
    NATIVEGCC=`gcc --version | grep GCC | awk {'print $3'}`
    export NATIVEGCC GCCmajor=${NATIVEGCC:0:1} GCCminor=${NATIVEGCC:2:1} GCCrelease=${NATIVEGCC:4:1}
    lfsmake1 ccache	PASS=1
    lfsmake1 binutils	PASS=1
    lfsmake1 gcc		PASS=1
    export PATH=$BASEDIR/build/usr/local/bin:$BASEDIR/build/tools/bin:$PATH
    lfsmake1 linux-libc-header
    lfsmake1 glibc
    lfsmake1 cleanup-toolchain PASS=1
    lfsmake1 tcl
    lfsmake1 expect
    lfsmake1 dejagnu
    lfsmake1 gcc		PASS=2
    lfsmake1 binutils	PASS=2
    lfsmake1 ccache	PASS=2
    lfsmake1 ncurses
    lfsmake1 bash
    lfsmake1 bzip2
    lfsmake1 coreutils
    lfsmake1 diffutils
    lfsmake1 findutils
    lfsmake1 gawk
    lfsmake1 gettext
    lfsmake1 grep
    lfsmake1 gzip
    lfsmake1 m4
    lfsmake1 make
    lfsmake1 patch
    lfsmake1 perl
    lfsmake1 sed
    lfsmake1 tar
    lfsmake1 texinfo
    lfsmake1 util-linux
    lfsmake1 cleanup-toolchain	PASS=2
    export PATH=$ORG_PATH
}

buildbase() {
    LOGFILE="$BASEDIR/log/_build.base.log"
    export LOGFILE
    lfsmake2 stage2
    lfsmake2 linux-libc-header
    lfsmake2 man-pages
    lfsmake2 glibc
    lfsmake2 cleanup-toolchain	PASS=3
    lfsmake2 binutils
    lfsmake2 gcc
    lfsmake2 berkeley
    lfsmake2 coreutils
    lfsmake2 iana-etc
    lfsmake2 m4
    lfsmake2 bison
    lfsmake2 ncurses
    lfsmake2 procps
    lfsmake2 sed
    lfsmake2 libtool
    lfsmake2 perl
    lfsmake2 readline
    lfsmake2 zlib
    lfsmake2 autoconf
    lfsmake2 automake
    lfsmake2 bash
    lfsmake2 bzip2
    lfsmake2 diffutils
    lfsmake2 e2fsprogs
    lfsmake2 ed
    lfsmake2 file
    lfsmake2 findutils
    lfsmake2 flex
    lfsmake2 gawk
    lfsmake2 gettext
    lfsmake2 grep
    lfsmake2 groff
    lfsmake2 gzip
    lfsmake2 inetutils
    lfsmake2 iproute2
    lfsmake2 kbd
    lfsmake2 less
    lfsmake2 libaal
    lfsmake2 make
    lfsmake2 man
    lfsmake2 mktemp
    lfsmake2 module-init-tools
    lfsmake2 net-tools
    lfsmake2 patch
    lfsmake2 psmisc
    lfsmake2 reiser4progs
    lfsmake2 shadow
    lfsmake2 sysklogd
    lfsmake2 sysvinit
    lfsmake2 tar
    lfsmake2 texinfo
    lfsmake2 udev
    lfsmake2 util-linux
    lfsmake2 vim
    lfsmake2 grub
}

buildipfire() {
  LOGFILE="$BASEDIR/log/_build.ipfire.log"
  export LOGFILE
  ipfiremake configroot
  ipfiremake backup
  ipfiremake dhcp
  ipfiremake dhcpcd
  ipfiremake libusb
  ipfiremake libpcap
  ipfiremake ppp
  ipfiremake pptp
  ipfiremake unzip
  ipfiremake which
  ipfiremake xz
  ipfiremake linux-firmware
  ipfiremake linux			XEN=1
  ipfiremake kqemu			XEN=1
  ipfiremake v4l-dvb			XEN=1
  ipfiremake madwifi			XEN=1
  ipfiremake mISDN			XEN=1
  ipfiremake dahdi			XEN=1 KMOD=1
  ipfiremake cryptodev			XEN=1
  ipfiremake compat-wireless		XEN=1
  ipfiremake r8169			XEN=1
  ipfiremake r8168			XEN=1
  ipfiremake r8101			XEN=1
  ipfiremake e1000			XEN=1
  ipfiremake e1000e			XEN=1
  ipfiremake igb			XEN=1
  ipfiremake linux			PAE=1
  ipfiremake kqemu			PAE=1
  ipfiremake kvm-kmod			PAE=1
  ipfiremake v4l-dvb			PAE=1
  ipfiremake madwifi			PAE=1
  ipfiremake alsa			PAE=1 KMOD=1
  ipfiremake mISDN			PAE=1
  ipfiremake dahdi			PAE=1 KMOD=1
  ipfiremake cryptodev			PAE=1
  ipfiremake compat-wireless		PAE=1
#  ipfiremake r8169			PAE=1
#  ipfiremake r8168			PAE=1
#  ipfiremake r8101			PAE=1
  ipfiremake e1000			PAE=1
  ipfiremake e1000e			PAE=1
  ipfiremake igb			PAE=1
  ipfiremake linux
  ipfiremake kqemu
  ipfiremake kvm-kmod
  ipfiremake v4l-dvb
  ipfiremake madwifi
  ipfiremake alsa			KMOD=1
  ipfiremake mISDN
  ipfiremake dahdi			KMOD=1
  ipfiremake cryptodev
  ipfiremake compat-wireless
#  ipfiremake r8169
#  ipfiremake r8168
#  ipfiremake r8101
  ipfiremake e1000
  ipfiremake e1000e
  ipfiremake igb
  ipfiremake pkg-config
  ipfiremake linux-atm
  ipfiremake cpio

  installmake strip

  ipfiremake dracut
  ipfiremake expat
  ipfiremake gdbm
  ipfiremake gmp
  ipfiremake pam
  ipfiremake openssl
  ipfiremake curl
  ipfiremake tcl
  ipfiremake sqlite
  ipfiremake python
  ipfiremake fireinfo
  ipfiremake libnet
  ipfiremake libnl
  ipfiremake libidn
  ipfiremake libjpeg
  ipfiremake libpng
  ipfiremake libtiff
  ipfiremake libart
  ipfiremake freetype
  ipfiremake gd
  ipfiremake popt
  ipfiremake pcre
  ipfiremake slang
  ipfiremake newt
  ipfiremake attr
  ipfiremake acl
  ipfiremake libcap
  ipfiremake pciutils
  ipfiremake usbutils
  ipfiremake libxml2
  ipfiremake libxslt
  ipfiremake BerkeleyDB
  ipfiremake mysql
  ipfiremake cyrus-sasl
  ipfiremake openldap
  ipfiremake apache2
  ipfiremake php
  ipfiremake apache2			PASS=C
  ipfiremake arping
  ipfiremake beep
  ipfiremake bind
  ipfiremake cdrtools
  ipfiremake dnsmasq
  ipfiremake dosfstools
  ipfiremake reiserfsprogs
  ipfiremake xfsprogs
  ipfiremake sysfsutils
  ipfiremake fuse
  ipfiremake ntfs-3g
  ipfiremake ethtool
  ipfiremake ez-ipupdate
  ipfiremake fcron
  ipfiremake perl-GD
  ipfiremake GD-Graph
  ipfiremake GD-TextUtil
  ipfiremake gnupg
  ipfiremake hdparm
  ipfiremake sdparm
  ipfiremake mtools
  ipfiremake initscripts
  ipfiremake whatmask
  ipfiremake iptables
  ipfiremake libupnp
  ipfiremake ipaddr
  ipfiremake iptstate
  ipfiremake iputils
  ipfiremake l7-protocols
  ipfiremake mISDNuser
  ipfiremake capi4k-utils
  ipfiremake hwdata
  ipfiremake kudzu
  ipfiremake logrotate
  ipfiremake logwatch
  ipfiremake misc-progs
  ipfiremake nano
  ipfiremake nasm
  ipfiremake URI
  ipfiremake HTML-Tagset
  ipfiremake HTML-Parser
  ipfiremake Compress-Zlib
  ipfiremake Digest
  ipfiremake Digest-SHA1
  ipfiremake Digest-HMAC
  ipfiremake libwww-perl
  ipfiremake Net-DNS
  ipfiremake Net-IPv4Addr
  ipfiremake Net_SSLeay
  ipfiremake IO-Stringy
  ipfiremake Unix-Syslog
  ipfiremake Mail-Tools
  ipfiremake MIME-Tools
  ipfiremake Net-Server
  ipfiremake Convert-TNEF
  ipfiremake Convert-UUlib
  ipfiremake Archive-Tar
  ipfiremake Archive-Zip
  ipfiremake Text-Tabs+Wrap
  ipfiremake Locale-Country
  ipfiremake XML-Parser
  ipfiremake python-setuptools
  ipfiremake python-clientform
  ipfiremake python-mechanize
  ipfiremake python-feedparser
  ipfiremake python-rssdler
  ipfiremake glib
  ipfiremake GeoIP
  ipfiremake fwhits
  ipfiremake noip_updater
  ipfiremake ntp
  ipfiremake openssh
  ipfiremake rrdtool
  ipfiremake setserial
  ipfiremake setup
  ipfiremake libdnet
  ipfiremake daq
  ipfiremake snort
  ipfiremake oinkmaster
  ipfiremake squid
  ipfiremake squidguard
  ipfiremake calamaris
  ipfiremake tcpdump
  ipfiremake traceroute
  ipfiremake vlan
  ipfiremake wireless
  ipfiremake libsafe
  ipfiremake pakfire
  ipfiremake java
  ipfiremake spandsp
  ipfiremake lzo
  ipfiremake openvpn
  ipfiremake pammysql
  ipfiremake cups
  ipfiremake ghostscript
  ipfiremake foomatic
  ipfiremake hplip
  ipfiremake samba
  ipfiremake sudo
  ipfiremake mc
  ipfiremake wget
  ipfiremake bridge-utils
  ipfiremake screen
  ipfiremake hddtemp
  ipfiremake smartmontools
  ipfiremake htop
  ipfiremake postfix
  ipfiremake fetchmail
  ipfiremake cyrus-imapd
  ipfiremake openmailadmin
  ipfiremake clamav
  ipfiremake spamassassin
  ipfiremake amavisd
  ipfiremake alsa
  ipfiremake mpfire
  ipfiremake guardian
  ipfiremake libid3tag
  ipfiremake libmad
  ipfiremake libogg
  ipfiremake libvorbis
  ipfiremake libdvbpsi
  ipfiremake lame
  ipfiremake sox
  ipfiremake libshout
  ipfiremake xvid
  ipfiremake libmpeg2
  ipfiremake cmake
  ipfiremake gnump3d
  ipfiremake libsigc++
  ipfiremake applejuice
  ipfiremake libtorrent
  ipfiremake rtorrent
  ipfiremake ipfireseeder
  ipfiremake rsync
  ipfiremake tcpwrapper
  ipfiremake libevent
  ipfiremake portmap
  ipfiremake nfs
  ipfiremake nmap
  ipfiremake ncftp
  ipfiremake etherwake
  ipfiremake bwm-ng
  ipfiremake tripwire
  ipfiremake sysstat
  ipfiremake vsftpd
  ipfiremake strongswan
  ipfiremake lsof
  ipfiremake centerim
  ipfiremake br2684ctl
  ipfiremake pcmciautils
  ipfiremake lm_sensors
  ipfiremake liboping
  ipfiremake collectd
  ipfiremake lcd4linux
  ipfiremake teamspeak
  ipfiremake elinks
  ipfiremake igmpproxy
  ipfiremake fbset
  ipfiremake sdl
  ipfiremake qemu
  ipfiremake qemu-kqemu
  ipfiremake sane
  ipfiremake netpbm
  ipfiremake phpSANE
  ipfiremake tunctl
  ipfiremake nagios
  ipfiremake ebtables
  ipfiremake fontconfig
  ipfiremake freefont
  ipfiremake directfb
  ipfiremake dfb++
  ipfiremake faad2
  ipfiremake ffmpeg
  ipfiremake videolan
  ipfiremake vdr
  ipfiremake w_scan
  ipfiremake icecast
  ipfiremake icegenerator
  ipfiremake mpd
  ipfiremake libmpdclient
  ipfiremake mpc
  ipfiremake git
  ipfiremake squidclamav
  ipfiremake bc
  ipfiremake vnstat
  ipfiremake vnstati
  ipfiremake iw
  ipfiremake wpa_supplicant
  ipfiremake hostapd
  ipfiremake urlgrabber
  ipfiremake syslinux
  ipfiremake tftpd
  ipfiremake cpufrequtils
  ipfiremake dbus
  ipfiremake bluetooth
  ipfiremake gutenprint
  ipfiremake apcupsd
  ipfiremake iperf
  ipfiremake netcat
  ipfiremake 7zip
  ipfiremake lynis
  ipfiremake splix
  ipfiremake streamripper
  ipfiremake sshfs
  ipfiremake taglib
  ipfiremake mediatomb
  ipfiremake sslh
  ipfiremake perl-gettext
  ipfiremake vdradmin
  ipfiremake miau
  ipfiremake netsnmpd
  ipfiremake perl-DBI
  ipfiremake perl-DBD-mysql
  ipfiremake cacti
  ipfiremake icecc
  ipfiremake openvmtools
  ipfiremake nagiosql
  ipfiremake iftop
  ipfiremake motion
  ipfiremake joe
  ipfiremake nut
  ipfiremake watchdog
  ipfiremake libpri
  ipfiremake dahdi
  ipfiremake asterisk
  ipfiremake lcr
  ipfiremake usb_modeswitch
  ipfiremake usb_modeswitch_data
  ipfiremake zerofree
  ipfiremake mdadm
  ipfiremake eject
  ipfiremake pound
  ipfiremake minicom
  ipfiremake ddrescue
  ipfiremake imspector
  ipfiremake miniupnpd
  ipfiremake client175
  ipfiremake powertop
  ipfiremake parted
  ipfiremake swig
  ipfiremake python-m2crypto
  ipfiremake crda
<<<<<<< HEAD
  ipfiremake python-distutils-extra
  ipfiremake python-lzma
  ipfiremake python-progressbar
  ipfiremake python-xattr
  ipfiremake intltool
  ipfiremake pakfire3-deps

=======
  ipfiremake libsatsolver
>>>>>>> 93aa811e
  echo Build on $HOSTNAME > $BASEDIR/build/var/ipfire/firebuild
  cat /proc/version >> $BASEDIR/build/var/ipfire/firebuild
  echo >> $BASEDIR/build/var/ipfire/firebuild
  git log -1 >> $BASEDIR/build/var/ipfire/firebuild
  echo >> $BASEDIR/build/var/ipfire/firebuild
  git status >> $BASEDIR/build/var/ipfire/firebuild
  echo >> $BASEDIR/build/var/ipfire/firebuild
  cat /proc/cpuinfo >> $BASEDIR/build/var/ipfire/firebuild
  echo $PAKFIRE_CORE > $BASEDIR/build/opt/pakfire/db/core/mine
  if [ "$GIT_BRANCH" = "master" ]; then
	echo "$NAME $VERSION - (Development Build: $GIT_LASTCOMMIT)" > $BASEDIR/build/etc/system-release
  else
	echo "$NAME $VERSION - $GIT_BRANCH" > $BASEDIR/build/etc/system-release
  fi
}

buildinstaller() {
  # Run installer scripts one by one
  LOGFILE="$BASEDIR/log/_build.installer.log"
  export LOGFILE
  ipfiremake as86
  ipfiremake mbr
  ipfiremake memtest
  ipfiremake installer
  cp -f $BASEDIR/doc/COPYING $BASEDIR/build/install/initrd/
  installmake strip
  ipfiremake initrd
}

buildpackages() {
  LOGFILE="$BASEDIR/log/_build.packages.log"
  export LOGFILE
  echo "... see detailed log in _build.*.log files" >> $LOGFILE

  
  # Generating list of packages used
  echo -n "Generating packages list from logs" | tee -a $LOGFILE
  rm -f $BASEDIR/doc/packages-list
  for i in `ls -1tr $BASEDIR/log/[^_]*`; do
	if [ "$i" != "$BASEDIR/log/FILES" -a -n $i ]; then
		echo "* `basename $i`" >>$BASEDIR/doc/packages-list
	fi
  done
  echo "== List of softwares used to build $NAME Version: $VERSION ==" > $BASEDIR/doc/packages-list.txt
  grep -v 'configroot$\|img$\|initrd$\|initscripts$\|installer$\|install$\|setup$\|pakfire$\|stage2$\|smp$\|tools$\|tools1$\|tools2$\|.tgz$\|-config$\|_missing_rootfile$\|install1$\|install2$\|pass1$\|pass2$\|pass3$' \
	$BASEDIR/doc/packages-list | sort >> $BASEDIR/doc/packages-list.txt
  rm -f $BASEDIR/doc/packages-list
  # packages-list.txt is ready to be displayed for wiki page
  beautify message DONE
  
  # Update changelog
  cd $BASEDIR
  $0 git log

  # Create images for install
	ipfiremake cdrom ED=$IPFVER

  # Check if there is a loop device for building in virtual environments
  if [ $BUILD_IMAGES == 1 ] &&  ([ -e /dev/loop/0 ] || [ -e /dev/loop0 ]); then
	ipfiremake usb-stick ED=$IPFVER
	ipfiremake flash-images ED=$IPFVER
  fi

  mv $LFS/install/images/{*.iso,*.tgz,*.img.gz,*.bz2} $BASEDIR >> $LOGFILE 2>&1

  ipfirepackages

  # Check if there is a loop device for building in virtual environments
  if [ $BUILD_IMAGES == 1 ] && ([ -e /dev/loop/0 ] || [ -e /dev/loop0 ]); then
        cp -f $BASEDIR/packages/linux-xen-*.ipfire $LFS/install/packages/
        cp -f $BASEDIR/packages/meta-linux-xen $LFS/install/packages/
	ipfiremake xen-image ED=$IPFVER
	rm -rf $LFS/install/packages/linux-xen-*.ipfire
	rm -rf $LFS/install/packages/meta-linux-xen
  fi
  mv $LFS/install/images/*.bz2 $BASEDIR >> $LOGFILE 2>&1

  cd $BASEDIR
  for i in `ls *.bz2 *.img.gz *.iso`; do
	md5sum $i > $i.md5
  done
  cd $PWD

  # Cleanup
  stdumount
  rm -rf $BASEDIR/build/tmp/*

  # Generating total list of files
  echo -n "Generating files list from logs" | tee -a $LOGFILE
  rm -f $BASEDIR/log/FILES
  for i in `ls -1tr $BASEDIR/log/[^_]*`; do
	if [ "$i" != "$BASEDIR/log/FILES" -a -n $i ]; then
		echo "##" >>$BASEDIR/log/FILES
		echo "## `basename $i`" >>$BASEDIR/log/FILES
		echo "##" >>$BASEDIR/log/FILES
		cat $i | sed "s%^\./%#%" | sort >> $BASEDIR/log/FILES
	fi
  done
  beautify message DONE

  cd $PWD
}

ipfirepackages() {
	ipfiremake core-updates
	for i in $(ls -1 $BASEDIR/config/rootfiles/packages); do
		if [ -e $BASEDIR/lfs/$i ]; then
			ipfiredist $i
		else
			echo -n $i
			beautify message SKIP
		fi
	done
  test -d $BASEDIR/packages || mkdir $BASEDIR/packages
  mv -f $LFS/install/packages/* $BASEDIR/packages >> $LOGFILE 2>&1
  rm -rf  $BASEDIR/build/install/packages/*
}

# See what we're supposed to do
case "$1" in 
build)
	clear
	PACKAGE=`ls -v -r $BASEDIR/cache/toolchains/$SNAME-$VERSION-toolchain-$TOOLCHAINVER-$BUILDMACHINE.tar.gz 2> /dev/null | head -n 1`
	#only restore on a clean disk
	if [ ! -f log/cleanup-toolchain-2-tools ]; then
		if [ ! -n "$PACKAGE" ]; then
			beautify build_stage "Full toolchain compilation - Native GCC: `gcc --version | grep GCC | awk {'print $3'}`"
			prepareenv
			buildtoolchain
		else
			PACKAGENAME=${PACKAGE%.tar.gz}
			beautify build_stage "Packaged toolchain compilation"
			if [ `md5sum $PACKAGE | awk '{print $1}'` == `cat $PACKAGENAME.md5 | awk '{print $1}'` ]; then
				tar zxf $PACKAGE
				prepareenv
			else
				exiterror "$PACKAGENAME md5 did not match, check downloaded package"
			fi
		fi
	else
		echo -n "Using installed toolchain" | tee -a $LOGFILE
		beautify message SKIP
		prepareenv
	fi

	beautify build_start
	beautify build_stage "Building LFS"
	buildbase

	beautify build_stage "Building IPFire"
	buildipfire

	beautify build_stage "Building installer"
	buildinstaller

	beautify build_stage "Building packages"
	buildpackages
	
	beautify build_stage "Checking Logfiles for new Files"

	cd $BASEDIR
	tools/checknewlog.pl
	cd $PWD

	beautify build_end
	;;
shell)
	# enter a shell inside LFS chroot
	# may be used to changed kernel settings
	prepareenv
	entershell
	;;
clean)
	echo -en "${BOLD}Cleaning build directory...${NORMAL}"
	for i in `mount | grep $BASEDIR | sed 's/^.*loop=\(.*\))/\1/'`; do
		$LOSETUP -d $i 2>/dev/null
	done
	for i in `mount | grep $BASEDIR | cut -d " " -f 1`; do
		umount $i
	done
	stdumount
	for i in `seq 0 7`; do
	    if ( losetup /dev/loop${i} 2>/dev/null | grep -q "/install/images" ); then
		umount /dev/loop${i}     2>/dev/null;
		losetup -d /dev/loop${i} 2>/dev/null;
	    fi;
	done
	rm -rf $BASEDIR/build
	rm -rf $BASEDIR/cdrom
	rm -rf $BASEDIR/packages
	rm -rf $BASEDIR/log
	if [ -h /tools ]; then
		rm -f /tools
	fi
	rm -f $BASEDIR/ipfire-*
	beautify message DONE
	;;
downloadsrc)
	if [ ! -d $BASEDIR/cache ]; then
		mkdir $BASEDIR/cache
	fi
	mkdir -p $BASEDIR/log
	echo -e "${BOLD}Preload all source files${NORMAL}" | tee -a $LOGFILE
	FINISHED=0
	cd $BASEDIR/lfs
	for c in `seq $MAX_RETRIES`; do
		if (( FINISHED==1 )); then 
			break
		fi
		FINISHED=1
		cd $BASEDIR/lfs
		for i in *; do
			if [ -f "$i" -a "$i" != "Config" ]; then
				echo -ne "Loading $i"
				make -s -f $i LFS_BASEDIR=$BASEDIR MESSAGE="$i\t ($c/$MAX_RETRIES)" download >> $LOGFILE 2>&1
				if [ $? -ne 0 ]; then
					beautify message FAIL
					FINISHED=0
				else
					if [ $c -eq 1 ]; then
					beautify message DONE
					fi
				fi
			fi
		done
	done
	echo -e "${BOLD}***Verifying md5sums${NORMAL}"
	ERROR=0
	for i in *; do
		if [ -f "$i" -a "$i" != "Config" ]; then
			make -s -f $i LFS_BASEDIR=$BASEDIR MESSAGE="$i\t " md5 >> $LOGFILE 2>&1
			if [ $? -ne 0 ]; then
				echo -ne "MD5 difference in lfs/$i"
				beautify message FAIL
				ERROR=1
			fi
		fi
	done
	if [ $ERROR -eq 0 ]; then
		echo -ne "${BOLD}all files md5sum match${NORMAL}"
		beautify message DONE
	else
		echo -ne "${BOLD}not all files were correctly download${NORMAL}"
		beautify message FAIL
	fi
	cd - >/dev/null 2>&1
	;;
toolchain)
	clear
	prepareenv
	beautify build_stage "Toolchain compilation - Native GCC: `gcc --version | grep GCC | awk {'print $3'}`"
	buildtoolchain
	echo "`date -u '+%b %e %T'`: Create toolchain tar.gz for $BUILDMACHINE" | tee -a $LOGFILE
	test -d $BASEDIR/cache/toolchains || mkdir -p $BASEDIR/cache/toolchains
	cd $BASEDIR && tar -zc --exclude='log/_build.*.log' -f cache/toolchains/$SNAME-$VERSION-toolchain-$TOOLCHAINVER-$BUILDMACHINE.tar.gz \
		build/{bin,etc,usr/bin,usr/local} \
		build/tools/{bin,etc,*-linux-gnu,include,lib,libexec,sbin,share,var} \
		log >> $LOGFILE
	md5sum cache/toolchains/$SNAME-$VERSION-toolchain-$TOOLCHAINVER-$BUILDMACHINE.tar.gz \
		> cache/toolchains/$SNAME-$VERSION-toolchain-$TOOLCHAINVER-$BUILDMACHINE.md5
	stdumount
	;;
gettoolchain)
	# arbitrary name to be updated in case of new toolchain package upload
	PACKAGE=$SNAME-$VERSION-toolchain-$TOOLCHAINVER-$BUILDMACHINE
	if [ ! -f $BASEDIR/cache/toolchains/$PACKAGE.tar.gz ]; then
		URL_TOOLCHAIN=`grep URL_TOOLCHAIN lfs/Config | awk '{ print $3 }'`
		test -d $BASEDIR/cache/toolchains || mkdir -p $BASEDIR/cache/toolchains
		echo "`date -u '+%b %e %T'`: Load toolchain tar.gz for $BUILDMACHINE" | tee -a $LOGFILE
		cd $BASEDIR/cache/toolchains
		wget -U "IPFireSourceGrabber/2.x" $URL_TOOLCHAIN/$PACKAGE.tar.gz $URL_TOOLCHAIN/$PACKAGE.md5 >& /dev/null
		if [ $? -ne 0 ]; then
			echo "`date -u '+%b %e %T'`: error downloading $PACKAGE toolchain for $BUILDMACHINE machine" | tee -a $LOGFILE
		else
			if [ "`md5sum $PACKAGE.tar.gz | awk '{print $1}'`" = "`cat $PACKAGE.md5 | awk '{print $1}'`" ]; then
				echo "`date -u '+%b %e %T'`: toolchain md5 ok" | tee -a $LOGFILE
			else
				exiterror "$PACKAGE.md5 did not match, check downloaded package"
			fi
		fi
	else
		echo "Toolchain is already downloaded. Exiting..."
	fi
	;;
othersrc)
	prepareenv
	echo -ne "`date -u '+%b %e %T'`: Build sources iso for $MACHINE" | tee -a $LOGFILE
	chroot $LFS /tools/bin/env -i   HOME=/root \
	TERM=$TERM PS1='\u:\w\$ ' \
	PATH=/usr/local/bin:/bin:/usr/bin:/sbin:/usr/sbin \
	VERSION=$VERSION NAME="$NAME" SNAME="$SNAME" MACHINE=$MACHINE \
	/bin/bash -x -c "cd /usr/src/lfs && make -f sources-iso LFS_BASEDIR=/usr/src install" >>$LOGFILE 2>&1
	mv $LFS/install/images/ipfire-* $BASEDIR >> $LOGFILE 2>&1
	if [ $? -eq "0" ]; then
		beautify message DONE
	else
		beautify message FAIL
	fi
	stdumount
	;;
git)
	case "$2" in
	  update|up)
	  		## REMOVES ALL UNCOMMITTED CHANGES!
	  		[ "$3" == "--force" ] && git checkout -f
			git pull
	  	;;
	  commit|ci)
	  	shift 2
			git commit $*
			
			[ "$?" -eq "0" ] || exiterror "git commit $* failed."
			
			echo -e "${BOLD}Do you want to push, too? [y/N]${NORMAL}"
			read
			[ -z $REPLY ] && exit 0
			for i in y Y j J; do
				if [ "$i" == "$REPLY" ]; then
					$0 git push
					exit $?
				fi
			done
			exiterror "\"$REPLY\" is not a valid answer."
	  	;;
	  dist)
			git archive HEAD | gzip -9 > ${SNAME}-${VERSION}.tar.gz
		  ;;
	  diff|di)
			echo -ne "Make a local diff to last revision"
			git diff HEAD > ipfire-diff-$(date +'%Y-%m-%d-%H:%M').diff
			evaluate 1
			echo "Diff was successfully saved to ipfire-diff-$(date +'%Y-%m-%d-%H:%M').diff"
			git diff --stat
	  	;;
	  push)
	  	[ -z $GIT_USER ] && exiterror "You have to setup GIT_USER first."
			GIT_URL="ssh://${GIT_USER}@git.ipfire.org/pub/git/ipfire-2.x"
			
		git push ${GIT_URL} $3
	  	;;
	  log)
		[ -z $GIT_TAG ]  || LAST_TAG=$GIT_TAG
		[ -z $LAST_TAG ] || EXT="$LAST_TAG..HEAD"

		git log -n 500 --no-merges --pretty=medium --shortstat $EXT > $BASEDIR/doc/ChangeLog
	;;
	esac
	;;
uploadsrc)
	PWD=`pwd`
	if [ -z $IPFIRE_USER ]; then
		echo -n "You have to setup IPFIRE_USER first. See .config for details."
		beautify message FAIL
		exit 1
	fi

	URL_SOURCE=$(grep URL_SOURCE lfs/Config | awk '{ print $3 }')
	REMOTE_FILES=$(echo "ls -1 --ignore=toolchains" | sftp -C ${IPFIRE_USER}@${URL_SOURCE})

	cd $BASEDIR/cache/
	for file in $(ls -1 --ignore=toolchains); do
		grep -q "$file" <<<$REMOTE_FILES && continue
		NEW_FILES="$NEW_FILES $file"
	done
	[ -n "$NEW_FILES" ] && scp -2 $NEW_FILES ${IPFIRE_USER}@${URL_SOURCE}
	cd $BASEDIR
	cd $PWD
	exit 0
	;;
batch)
	if [ "$2" = "--background" ]; then
		batch_script
		exit $?
	fi
	if [ `screen -ls | grep -q ipfire` ]; then
		echo "Build is already running, sorry!"
		exit 1
	else
		if [ "$2" = "--rebuild" ]; then
			export IPFIRE_REBUILD=1
			echo "REBUILD!"
		else
			export IPFIRE_REBUILD=0
		fi
		echo -en "${BOLD}***IPFire-Batch-Build is starting...${NORMAL}"
		screen -dmS ipfire $0 batch --background
		evaluate 1
		exit 0
	fi
	;;
watch)
	watch_screen
	;;
pxe)
	case "$2" in
	  start)
		start_tftpd
		;;
	  stop)
		stop_tftpd
		;;
	  reload|restart)
		reload_tftpd
		;;		
	esac
	exit 0
	;;
lang)
	update_langs
	;;
"")
	clear
	select name in "Exit" "IPFIRE: Downloadsrc" "IPFIRE: Build (silent)" "IPFIRE: Watch Build" "IPFIRE: Batch" "IPFIRE: Clean" "LOG: Tail" "Help"
	do
	case $name in
	"IPFIRE: Downloadsrc")
		$0 downloadsrc
		;;
	"IPFIRE: Build (silent)")
		$0 build-silent
		;;
	"IPFIRE: Watch Build")
		$0 watch
		;;
	"IPFIRE: Batch")
		$0 batch
		;;
	"IPFIRE: Clean")
		$0 clean
		;;
	"Help")
		echo "Usage: $0 {build|changelog|clean|gettoolchain|downloadsrc|shell|sync|toolchain}"
		cat doc/make.sh-usage
		;;
	"LOG: Tail")
		tail -f log/_*
		;;
	"Exit")
		break
		;;
	esac
	done
	;;
config)
	make_config
	;;
*)
	echo "Usage: $0 {build|changelog|clean|gettoolchain|downloadsrc|shell|sync|toolchain}"
	cat doc/make.sh-usage
	;;
esac<|MERGE_RESOLUTION|>--- conflicted
+++ resolved
@@ -689,17 +689,13 @@
   ipfiremake swig
   ipfiremake python-m2crypto
   ipfiremake crda
-<<<<<<< HEAD
+  ipfiremake libsatsolver
   ipfiremake python-distutils-extra
   ipfiremake python-lzma
   ipfiremake python-progressbar
   ipfiremake python-xattr
   ipfiremake intltool
   ipfiremake pakfire3-deps
-
-=======
-  ipfiremake libsatsolver
->>>>>>> 93aa811e
   echo Build on $HOSTNAME > $BASEDIR/build/var/ipfire/firebuild
   cat /proc/version >> $BASEDIR/build/var/ipfire/firebuild
   echo >> $BASEDIR/build/var/ipfire/firebuild
