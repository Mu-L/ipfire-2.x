--- conflicted
+++ resolved
@@ -344,21 +344,12 @@
 #  ipfiremake sane		KMOD=1	SMP=1
 #  ipfiremake openswan		KMOD=1	SMP=1
   ipfiremake linux25
-<<<<<<< HEAD
-  ipfiremake atl2			KVER=2.6.25.17
-  ipfiremake kqemu			KVER=2.6.25.17
-  ipfiremake v4l-dvb			KVER=2.6.25.17
-  ipfiremake madwifi			KVER=2.6.25.17
-  ipfiremake alsa		KMOD=1	KVER=2.6.25.17
-  ipfiremake openswan		KMOD=1	KVER=2.6.25.17
-=======
   ipfiremake atl2			KVER=2.6.25.18
   ipfiremake kqemu			KVER=2.6.25.18
   ipfiremake v4l-dvb			KVER=2.6.25.18
   ipfiremake madwifi			KVER=2.6.25.18
   ipfiremake alsa		KMOD=1	KVER=2.6.25.18
-#  ipfiremake openswan		KMOD=1	KVER=2.6.25.18
->>>>>>> 2219b263
+  ipfiremake openswan		KMOD=1	KVER=2.6.25.18
   ipfiremake linux
   ipfiremake atl2
   ipfiremake r8168
