#!/bin/bash
############################################################################
#                                                                          #
# This file is part of the IPFire Firewall.                                #
#                                                                          #
# IPFire is free software; you can redistribute it and/or modify           #
# it under the terms of the GNU General Public License as published by     #
# the Free Software Foundation; either version 2 of the License, or        #
# (at your option) any later version.                                      #
#                                                                          #
# IPFire is distributed in the hope that it will be useful,                #
# but WITHOUT ANY WARRANTY; without even the implied warranty of           #
# MERCHANTABILITY or FITNESS FOR A PARTICULAR PURPOSE.  See the            #
# GNU General Public License for more details.                             #
#                                                                          #
# You should have received a copy of the GNU General Public License        #
# along with IPFire; if not, write to the Free Software                    #
# Foundation, Inc., 59 Temple Place, Suite 330, Boston, MA  02111-1307 USA #
#                                                                          #
# Copyright (C) 2007-2013 IPFire Team <info@ipfire.org>.                   #
#                                                                          #
############################################################################
#

NAME="IPFire"							# Software name
SNAME="ipfire"							# Short name
VERSION="2.13"							# Version number
CORE="73"							# Core Level (Filename)
PAKFIRE_CORE="72"						# Core Level (PAKFIRE)
GIT_BRANCH=`git status | head -n1 | cut -d" " -f4`		# Git Branch
SLOGAN="www.ipfire.org"						# Software slogan
CONFIG_ROOT=/var/ipfire						# Configuration rootdir
NICE=10								# Nice level
MAX_RETRIES=1							# prefetch/check loop
BUILD_IMAGES=1							# Build USB, Flash and Xen Images
KVER=`grep --max-count=1 VER lfs/linux | awk '{ print $3 }'`
MACHINE=`uname -m`
GIT_TAG=$(git tag | tail -1)					# Git Tag
GIT_LASTCOMMIT=$(git log | head -n1 | cut -d" " -f2 |head -c8)	# Last commit
TOOLCHAINVER=6

BUILDMACHINE=$MACHINE
    if [ "$MACHINE" = "x86_64" ]; then
        BUILDMACHINE="i686";
    fi


# Debian specific settings
if [ ! -e /etc/debian_version ]; then
	FULLPATH=`which $0`
else
	if [ -x /usr/bin/realpath ]; then
		FULLPATH=`/usr/bin/realpath $0`
	else
		echo "ERROR: Need to do apt-get install realpath"
		exit 1
	fi
fi

PWD=`pwd`
BASENAME=`basename $0`
BASEDIR=`echo $FULLPATH | sed "s/\/$BASENAME//g"`
LOGFILE=$BASEDIR/log/_build.preparation.log
export BASEDIR LOGFILE
DIR_CHK=$BASEDIR/cache/check
mkdir $BASEDIR/log/ 2>/dev/null

# Include funtions
. tools/make-functions

if [ -f .config ]; then
	. .config
fi

if [ -z $EDITOR ]; then
	for i in nano emacs vi; do
		EDITOR=$(which $i 2>/dev/null)
		if ! [ -z $EDITOR ]; then
			export EDITOR=$EDITOR
			break
		fi
	done
	[ -z $EDITOR ] && exiterror "You should have installed an editor."
fi

prepareenv() {
    ############################################################################
    #                                                                          #
    # Are we running the right shell?                                          #
    #                                                                          #
    ############################################################################
    if [ ! "$BASH" ]; then
			exiterror "BASH environment variable is not set.  You're probably running the wrong shell."
    fi

    if [ -z "${BASH_VERSION}" ]; then
			exiterror "Not running BASH shell."
    fi


    ############################################################################
    #                                                                          #
    # Trap on emergency exit                                                   #
    #                                                                          #
    ############################################################################
    trap "exiterror 'Build process interrupted'" SIGINT SIGTERM SIGKILL SIGSTOP SIGQUIT


    ############################################################################
    #                                                                          #
    # Resetting our nice level                                                 #
    #                                                                          #
    ############################################################################
    echo -ne "Resetting our nice level to $NICE" | tee -a $LOGFILE
    renice $NICE $$ > /dev/null
    if [ `nice` != "$NICE" ]; then
			beautify message FAIL
			exiterror "Failed to set correct nice level"
    else
			beautify message DONE
    fi


    ############################################################################
    #                                                                          #
    # Checking if running as root user                                         #
    #                                                                          #
    ############################################################################
    echo -ne "Checking if we're running as root user" | tee -a $LOGFILE
    if [ `id -u` != 0 ]; then
			beautify message FAIL
			exiterror "Not building as root"
    else
			beautify message DONE
    fi


    ############################################################################
    #                                                                          #
    # Checking for necessary temporary space                                   #
    #                                                                          #
    ############################################################################
    echo -ne "Checking for necessary space on disk $BASE_DEV" | tee -a $LOGFILE
    BASE_DEV=`df -P -k $BASEDIR | tail -n 1 | awk '{ print $1 }'`
    BASE_ASPACE=`df -P -k $BASEDIR | tail -n 1 | awk '{ print $4 }'`
    if (( 2048000 > $BASE_ASPACE )); then
			BASE_USPACE=`du -skx $BASEDIR | awk '{print $1}'`
			if (( 2048000 - $BASE_USPACE > $BASE_ASPACE )); then
				beautify message FAIL
				exiterror "Not enough temporary space available, need at least 2GB on $BASE_DEV"
			fi
    else
			beautify message DONE
    fi

    ############################################################################
    #                                                                          #
    # Building Linux From Scratch system                                       #
    #                                                                          #
    ############################################################################
    # Set umask
    umask 022

    # Set LFS Directory
    LFS=$BASEDIR/build

    # Check /tools symlink
    if [ -h /tools ]; then
        rm -f /tools
    fi
    if [ ! -a /tools ]; then
			ln -s $BASEDIR/build/tools /
    fi
    if [ ! -h /tools ]; then
			exiterror "Could not create /tools symbolic link."
    fi

    # Setup environment
    set +h
    LC_ALL=POSIX
    if [ -z $MAKETUNING ]; then
        if [ "${MACHINE:0:3}" = "arm" ]; then
            MAKETUNING="-j2"
        else
            MAKETUNING="-j6"
        fi
    fi
    export LFS LC_ALL CFLAGS CXXFLAGS MAKETUNING
    unset CC CXX CPP LD_LIBRARY_PATH LD_PRELOAD

    # Make some extra directories
    mkdir -p $BASEDIR/build/{tools,etc,usr/src} 2>/dev/null
    mkdir -p $BASEDIR/build/{dev/{shm,pts},proc,sys}
    mkdir -p $BASEDIR/{cache,ccache} 2>/dev/null
    mkdir -p $BASEDIR/build/usr/src/{cache,config,doc,html,langs,lfs,log,src,ccache}

    mknod -m 600 $BASEDIR/build/dev/console c 5 1 2>/dev/null
    mknod -m 666 $BASEDIR/build/dev/null c 1 3 2>/dev/null

    # Make all sources and proc available under lfs build
    mount --bind /dev            $BASEDIR/build/dev
    mount --bind /dev/pts        $BASEDIR/build/dev/pts
    mount --bind /dev/shm        $BASEDIR/build/dev/shm
    mount --bind /proc           $BASEDIR/build/proc
    mount --bind /sys            $BASEDIR/build/sys
    mount --bind $BASEDIR/cache  $BASEDIR/build/usr/src/cache
    mount --bind $BASEDIR/ccache $BASEDIR/build/usr/src/ccache
    mount --bind $BASEDIR/config $BASEDIR/build/usr/src/config
    mount --bind $BASEDIR/doc    $BASEDIR/build/usr/src/doc
    mount --bind $BASEDIR/html   $BASEDIR/build/usr/src/html
    mount --bind $BASEDIR/langs  $BASEDIR/build/usr/src/langs
    mount --bind $BASEDIR/lfs    $BASEDIR/build/usr/src/lfs
    mount --bind $BASEDIR/log    $BASEDIR/build/usr/src/log
    mount --bind $BASEDIR/src    $BASEDIR/build/usr/src/src

    # Run LFS static binary creation scripts one by one
    export CCACHE_DIR=$BASEDIR/ccache
    export CCACHE_COMPRESS=1
    export CCACHE_COMPILERCHECK="none"

    # Remove pre-install list of installed files in case user erase some files before rebuild
    rm -f $BASEDIR/build/usr/src/lsalr 2>/dev/null
}

buildtoolchain() {
    local error=false
    case "${MACHINE}:$(uname -m)" in
        # x86
        i586:i586|i586:i686|i586:x86_64)
            # These are working.
            ;;
        i586:*)
            error=true
            ;;

        # ARM
        armv5tel:armv5tel|armv5tel:armv5tejl|armv5tel:armv6l|armv5tel:armv7l)
            # These are working.
            ;;
        armv5tel:*)
            error=true
            ;;
    esac

    ${error} && \
        exiterror "Cannot build ${MACHINE} toolchain on $(uname -m). Please use the download if any."

    local gcc=$(type -p gcc)
    if [ -z "${gcc}" ]; then
        exiterror "Could not find GCC. You will need a working build enviroment in order to build the toolchain."
    fi

    LOGFILE="$BASEDIR/log/_build.toolchain.log"
    export LOGFILE

    local ORG_PATH=$PATH
    export PATH="/tools/ccache/bin:/tools/bin:$PATH"
    lfsmake1 ccache			PASS=1
    lfsmake1 binutils			PASS=1
    lfsmake1 gcc			PASS=1
    lfsmake1 linux			TOOLS=1 KCFG="-headers"
    lfsmake1 glibc
    lfsmake1 cleanup-toolchain		PASS=1
    lfsmake1 binutils			PASS=2
    lfsmake1 gcc			PASS=2
    lfsmake1 ccache			PASS=2
    lfsmake1 tcl
    lfsmake1 expect
    lfsmake1 dejagnu
    lfsmake1 ncurses
    lfsmake1 bash
    lfsmake1 bzip2
    lfsmake1 coreutils
    lfsmake1 diffutils
    lfsmake1 findutils
    lfsmake1 gawk
    lfsmake1 gettext
    lfsmake1 grep
    lfsmake1 gzip
    lfsmake1 m4
    lfsmake1 make
    lfsmake1 patch
    lfsmake1 perl
    lfsmake1 sed
    lfsmake1 tar
    lfsmake1 texinfo
    lfsmake1 xz
    lfsmake1 fake-environ
    lfsmake1 cleanup-toolchain		PASS=2
    export PATH=$ORG_PATH
}

buildbase() {
    LOGFILE="$BASEDIR/log/_build.base.log"
    export LOGFILE
    lfsmake2 stage2
    lfsmake2 linux			KCFG="-headers"
    lfsmake2 man-pages
    lfsmake2 glibc
    lfsmake2 tzdata
    lfsmake2 cleanup-toolchain		PASS=3
    lfsmake2 zlib
    lfsmake2 binutils
    lfsmake2 gmp
    lfsmake2 gmp-compat
    lfsmake2 mpfr
    lfsmake2 file
    lfsmake2 gcc
    lfsmake2 sed
    lfsmake2 berkeley
    lfsmake2 coreutils
    lfsmake2 iana-etc
    lfsmake2 m4
    lfsmake2 bison
    lfsmake2 ncurses
    lfsmake2 procps
    lfsmake2 libtool
    lfsmake2 perl
    lfsmake2 readline
    lfsmake2 readline-compat
    lfsmake2 pcre
    lfsmake2 pcre-compat
    lfsmake2 autoconf
    lfsmake2 automake
    lfsmake2 bash
    lfsmake2 bzip2
    lfsmake2 diffutils
    lfsmake2 e2fsprogs
    lfsmake2 ed
    lfsmake2 findutils
    lfsmake2 flex
    lfsmake2 gawk
    lfsmake2 gettext
    lfsmake2 grep
    lfsmake2 groff
    lfsmake2 gperf
    lfsmake2 gzip
    lfsmake2 inetutils
    lfsmake2 iproute2
    lfsmake2 jwhois
    lfsmake2 kbd
    lfsmake2 less
    lfsmake2 make
    lfsmake2 man
    lfsmake2 mktemp
    lfsmake2 module-init-tools
    lfsmake2 net-tools
    lfsmake2 patch
    lfsmake2 psmisc
    lfsmake2 shadow
    lfsmake2 sysklogd
    lfsmake2 sysvinit
    lfsmake2 tar
    lfsmake2 texinfo
    lfsmake2 udev
    lfsmake2 util-linux
    lfsmake2 vim
    lfsmake2 xz
    lfsmake2 grub
}

buildipfire() {
  LOGFILE="$BASEDIR/log/_build.ipfire.log"
  export LOGFILE
  ipfiremake configroot
  ipfiremake backup
  ipfiremake bind
  ipfiremake dhcp
  ipfiremake dhcpcd
  ipfiremake libusb
  ipfiremake libpcap
  ipfiremake ppp
  ipfiremake pptp
  ipfiremake unzip
  ipfiremake which
  ipfiremake linux-firmware
  ipfiremake dvb-firmwares
  ipfiremake zd1211-firmware
  ipfiremake rpi-firmware
  ipfiremake u-boot

  if [ "${MACHINE_TYPE}" != "arm" ]; then

    # x86-xen (Legacy XEN) kernel build
    ipfiremake linux2			KCFG="-xen"
    ipfiremake v4l-dvb			KCFG="-xen"
    ipfiremake mISDN			KCFG="-xen"
    ipfiremake cryptodev		KCFG="-xen"
    ipfiremake compat-drivers		KCFG="-xen"
    ipfiremake r8169			KCFG="-xen"
    ipfiremake r8168			KCFG="-xen"
    ipfiremake r8101			KCFG="-xen"
    ipfiremake e1000			KCFG="-xen"
    ipfiremake e1000e			KCFG="-xen"
    ipfiremake igb			KCFG="-xen"

    # x86-pae (Native and new XEN) kernel build
    ipfiremake linux			KCFG="-pae"
    ipfiremake kvm-kmod			KCFG="-pae"
    ipfiremake v4l-dvb			KCFG="-pae"
    ipfiremake mISDN			KCFG="-pae"
    ipfiremake cryptodev		KCFG="-pae"
    ipfiremake compat-drivers		KCFG="-pae"
    ipfiremake r8169			KCFG="-pae"
    ipfiremake r8168			KCFG="-pae"
    ipfiremake r8101			KCFG="-pae"
    ipfiremake e1000e			KCFG="-pae"
    ipfiremake igb			KCFG="-pae"

    # x86 kernel build
    ipfiremake linux			KCFG=""
    ipfiremake kvm-kmod			KCFG=""
    ipfiremake v4l-dvb			KCFG=""
    ipfiremake mISDN			KCFG=""
    ipfiremake cryptodev		KCFG=""
    ipfiremake compat-drivers		KCFG=""
    ipfiremake r8169			KCFG=""
    ipfiremake r8168			KCFG=""
    ipfiremake r8101			KCFG=""
    ipfiremake e1000e			KCFG=""
    ipfiremake igb			KCFG=""

  else
    # arm-rpi (Raspberry Pi) kernel build
    ipfiremake linux			KCFG="-rpi"
    ipfiremake v4l-dvb			KCFG="-rpi"
    ipfiremake mISDN			KCFG="-rpi" NOPCI=1
    ipfiremake cryptodev		KCFG="-rpi"
    ipfiremake compat-drivers		KCFG="-rpi"

    # arm-omap (Panda Board) kernel build
    ipfiremake linux			KCFG="-omap"
    ipfiremake v4l-dvb			KCFG="-omap"
    ipfiremake mISDN			KCFG="-omap" NOPCI=1
    ipfiremake cryptodev		KCFG="-omap"
    ipfiremake compat-drivers		KCFG="-omap"

    # arm-kirkwood (Dreamplug, ICY-Box ...) kernel build
    ipfiremake linux			KCFG="-kirkwood"
    ipfiremake v4l-dvb			KCFG="-kirkwood"
    ipfiremake mISDN			KCFG="-kirkwood"
    ipfiremake cryptodev		KCFG="-kirkwood"
    ipfiremake compat-drivers		KCFG="-kirkwood"
    ipfiremake r8169			KCFG="-kirkwood"
    ipfiremake r8168			KCFG="-kirkwood"
    ipfiremake r8101			KCFG="-kirkwood"
#    ipfiremake e1000e			KCFG="-kirkwood"
    ipfiremake igb			KCFG="-kirkwood"

  fi
  ipfiremake pkg-config
  ipfiremake linux-atm
  ipfiremake cpio
  ipfiremake dracut
  ipfiremake expat
  ipfiremake gdbm
  ipfiremake pam
  ipfiremake openssl
  ipfiremake curl
  ipfiremake tcl
  ipfiremake sqlite
  ipfiremake python
  ipfiremake fireinfo
  ipfiremake libnet
  ipfiremake libnl
  ipfiremake libidn
  ipfiremake nasm
  ipfiremake libjpeg
  ipfiremake libexif
  ipfiremake libpng
  ipfiremake libtiff
  ipfiremake libart
  ipfiremake freetype
  ipfiremake gd
  ipfiremake popt
  ipfiremake pcre
  ipfiremake slang
  ipfiremake newt
  ipfiremake attr
  ipfiremake acl
  ipfiremake libcap
  ipfiremake pciutils
  ipfiremake usbutils
  ipfiremake libxml2
  ipfiremake libxslt
  ipfiremake BerkeleyDB
  ipfiremake mysql
  ipfiremake cyrus-sasl
  ipfiremake openldap
  ipfiremake apache2
  ipfiremake php
  ipfiremake apache2			PASS=C
  ipfiremake arping
  ipfiremake beep
  ipfiremake dvdrtools
  ipfiremake dnsmasq
  ipfiremake dosfstools
  ipfiremake reiserfsprogs
  ipfiremake xfsprogs
  ipfiremake sysfsutils
  ipfiremake fuse
  ipfiremake ntfs-3g
  ipfiremake ethtool
  ipfiremake ez-ipupdate
  ipfiremake fcron
  ipfiremake perl-GD
  ipfiremake GD-Graph
  ipfiremake GD-TextUtil
  ipfiremake gnupg
  ipfiremake hdparm
  ipfiremake sdparm
  ipfiremake mtools
  ipfiremake initscripts
  ipfiremake whatmask
  ipfiremake libmnl
  ipfiremake iptables
  ipfiremake conntrack-tools
  ipfiremake libupnp
  ipfiremake ipaddr
  ipfiremake iputils
  ipfiremake l7-protocols
  ipfiremake mISDNuser
  ipfiremake capi4k-utils
  ipfiremake hwdata
  ipfiremake logrotate
  ipfiremake logwatch
  ipfiremake misc-progs
  ipfiremake nano
  ipfiremake URI
  ipfiremake HTML-Tagset
  ipfiremake HTML-Parser
  ipfiremake Compress-Zlib
  ipfiremake Digest
  ipfiremake Digest-SHA1
  ipfiremake Digest-HMAC
  ipfiremake libwww-perl
  ipfiremake Net-DNS
  ipfiremake Net-IPv4Addr
  ipfiremake Net_SSLeay
  ipfiremake IO-Stringy
  ipfiremake IO-Socket-SSL
  ipfiremake Unix-Syslog
  ipfiremake Mail-Tools
  ipfiremake MIME-Tools
  ipfiremake Net-Server
  ipfiremake Convert-TNEF
  ipfiremake Convert-UUlib
  ipfiremake Archive-Tar
  ipfiremake Archive-Zip
  ipfiremake Text-Tabs+Wrap
  ipfiremake Locale-Country
  ipfiremake XML-Parser
  ipfiremake Crypt-PasswdMD5
  ipfiremake Net-Telnet
  ipfiremake python-setuptools
  ipfiremake python-clientform
  ipfiremake python-mechanize
  ipfiremake python-feedparser
  ipfiremake python-rssdler
  ipfiremake libffi
  ipfiremake glib
  ipfiremake GeoIP
  ipfiremake fwhits
  ipfiremake noip_updater
  ipfiremake ntp
  ipfiremake openssh
  ipfiremake fontconfig
  ipfiremake dejavu-fonts-ttf
  ipfiremake freefont
  ipfiremake pixman
  ipfiremake cairo
  ipfiremake pango
  ipfiremake rrdtool
  ipfiremake setserial
  ipfiremake setup
  ipfiremake libdnet
  ipfiremake daq
  ipfiremake snort
  ipfiremake oinkmaster
  ipfiremake squid
  ipfiremake squidguard
  ipfiremake calamaris
  ipfiremake tcpdump
  ipfiremake traceroute
  ipfiremake vlan
  ipfiremake wireless
  ipfiremake pakfire
  ipfiremake spandsp
  ipfiremake lzo
  ipfiremake openvpn
  ipfiremake pammysql
  ipfiremake cups
  ipfiremake ghostscript
  ipfiremake foomatic
  ipfiremake hplip
  ipfiremake cifs-utils
  ipfiremake samba
  ipfiremake sudo
  ipfiremake mc
  ipfiremake wget
  ipfiremake bridge-utils
  ipfiremake screen
  ipfiremake smartmontools
  ipfiremake htop
  ipfiremake postfix
  ipfiremake fetchmail
  ipfiremake cyrus-imapd
  ipfiremake openmailadmin
  ipfiremake clamav
  ipfiremake spamassassin
  ipfiremake amavisd
  ipfiremake alsa
  ipfiremake mpfire
  ipfiremake guardian
  ipfiremake libid3tag
  ipfiremake libmad
  ipfiremake libogg
  ipfiremake libvorbis
  ipfiremake libdvbpsi
  ipfiremake flac
  ipfiremake lame
  ipfiremake sox
  ipfiremake libshout
  ipfiremake xvid
  ipfiremake libmpeg2
  ipfiremake cmake
  ipfiremake gnump3d
  ipfiremake libsigc++
  ipfiremake libtorrent
  ipfiremake rtorrent
  ipfiremake rsync
  ipfiremake tcpwrapper
  ipfiremake libevent
  ipfiremake libevent2
  ipfiremake portmap
  ipfiremake nfs
  ipfiremake nmap
  ipfiremake ncftp
  ipfiremake etherwake
  ipfiremake bwm-ng
  ipfiremake tripwire
  ipfiremake sysstat
  ipfiremake vsftpd
  ipfiremake strongswan
  ipfiremake lsof
  ipfiremake br2684ctl
  ipfiremake pcmciautils
  ipfiremake lm_sensors
  ipfiremake liboping
  ipfiremake collectd
  ipfiremake teamspeak
  ipfiremake elinks
  ipfiremake igmpproxy
  ipfiremake fbset
  ipfiremake sdl
  ipfiremake qemu
  ipfiremake sane
  ipfiremake netpbm
  ipfiremake phpSANE
  ipfiremake tunctl
  ipfiremake nagios
  ipfiremake nagios_nrpe
  ipfiremake ebtables
  ipfiremake directfb
  ipfiremake dfb++
  ipfiremake faad2
  ipfiremake ffmpeg
  ipfiremake vdr
  ipfiremake vdr_streamdev
  ipfiremake vdr_vnsiserver3
  ipfiremake vdr_epgsearch
  ipfiremake w_scan
  ipfiremake icecast
  ipfiremake icegenerator
  ipfiremake mpd
  ipfiremake libmpdclient
  ipfiremake mpc
  ipfiremake git
  ipfiremake squidclamav
  ipfiremake bc
  ipfiremake vnstat
  ipfiremake vnstati
  ipfiremake iw
  ipfiremake wpa_supplicant
  ipfiremake hostapd
  ipfiremake pycurl
  ipfiremake urlgrabber
  ipfiremake syslinux
  ipfiremake tftpd
  ipfiremake cpufrequtils
  ipfiremake dbus
  ipfiremake bluetooth
  ipfiremake gutenprint
  ipfiremake apcupsd
  ipfiremake iperf
  ipfiremake netcat
  ipfiremake 7zip
  ipfiremake lynis
  ipfiremake streamripper
  ipfiremake sshfs
  ipfiremake taglib
  ipfiremake mediatomb
  ipfiremake sslh
  ipfiremake perl-gettext
  ipfiremake perl-Sort-Naturally
  ipfiremake vdradmin
  ipfiremake miau
  ipfiremake netsnmpd
  ipfiremake perl-DBI
  ipfiremake perl-DBD-mysql
  ipfiremake cacti
  ipfiremake icecc
  ipfiremake openvmtools
  ipfiremake nagiosql
  ipfiremake iftop
  ipfiremake motion
  ipfiremake joe
  ipfiremake nut
  ipfiremake watchdog
  ipfiremake libpri
  ipfiremake asterisk
  ipfiremake lcr
  ipfiremake usb_modeswitch
  ipfiremake usb_modeswitch_data
  ipfiremake zerofree
  ipfiremake mdadm
  ipfiremake eject
  ipfiremake pound
  ipfiremake minicom
  ipfiremake ddrescue
  ipfiremake imspector
  ipfiremake miniupnpd
  ipfiremake client175
  ipfiremake powertop
  ipfiremake parted
  ipfiremake swig
  ipfiremake python-m2crypto
  ipfiremake wireless-regdb
  ipfiremake crda
  ipfiremake libsolv
  ipfiremake python-distutils-extra
  ipfiremake python-lzma
  ipfiremake python-progressbar
  ipfiremake python-xattr
  ipfiremake intltool
  ipfiremake transmission
  ipfiremake dpfhack
  ipfiremake lcd4linux
  ipfiremake mtr
  ipfiremake tcpick
  ipfiremake minidlna
  ipfiremake acpid
  ipfiremake fping
  ipfiremake telnet
  ipfiremake libgpg-error
  ipfiremake libassuan
  ipfiremake gpgme
  ipfiremake pygpgme
  ipfiremake pakfire3
  ipfiremake stress
  ipfiremake libstatgrab
  ipfiremake sarg
  ipfiremake fstrim
  ipfiremake check_mk_agent
  ipfiremake libdaemon
  ipfiremake avahi
  ipfiremake nginx
  ipfiremake sendEmail
  ipfiremake sysbench
  ipfiremake strace
  ipfiremake ipfire-netboot
  ipfiremake lcdproc
  ipfiremake bitstream
  ipfiremake multicat
  ipfiremake keepalived
  ipfiremake ipvsadm
  ipfiremake perl-Carp-Clan
  ipfiremake perl-Date-Calc
  ipfiremake perl-Date-Manip
  ipfiremake perl-File-Tail
  ipfiremake perl-TimeDate
  ipfiremake swatch
<<<<<<< HEAD
  ipfiremake tor
  ipfiremake arm
=======
  ipfiremake wavemon
>>>>>>> 7a6bb67a
  echo Build on $HOSTNAME > $BASEDIR/build/var/ipfire/firebuild
  cat /proc/version >> $BASEDIR/build/var/ipfire/firebuild
  echo >> $BASEDIR/build/var/ipfire/firebuild
  git log -1 >> $BASEDIR/build/var/ipfire/firebuild
  echo >> $BASEDIR/build/var/ipfire/firebuild
  git status >> $BASEDIR/build/var/ipfire/firebuild
  echo >> $BASEDIR/build/var/ipfire/firebuild
  cat /proc/cpuinfo >> $BASEDIR/build/var/ipfire/firebuild
  echo $PAKFIRE_CORE > $BASEDIR/build/opt/pakfire/db/core/mine
  if [ "$(git status -s | wc -l)" == "0" ]; then
	GIT_STATUS=""
  else
	GIT_STATUS="-dirty"
  fi
  case "$GIT_BRANCH" in
	core*|beta?|rc?)
	    echo "$NAME $VERSION ($MACHINE) - $GIT_BRANCH$GIT_STATUS" > $BASEDIR/build/etc/system-release
	    ;;
	*)
	    echo "$NAME $VERSION ($MACHINE) - Development Build: $GIT_BRANCH/$GIT_LASTCOMMIT$GIT_STATUS" > $BASEDIR/build/etc/system-release
	    ;;
  esac
}

buildinstaller() {
  # Run installer scripts one by one
  LOGFILE="$BASEDIR/log/_build.installer.log"
  export LOGFILE
  ipfiremake as86
  ipfiremake mbr
  ipfiremake memtest
  ipfiremake installer
  installmake strip
  ipfiremake initrd
}

buildpackages() {
  LOGFILE="$BASEDIR/log/_build.packages.log"
  export LOGFILE
  echo "... see detailed log in _build.*.log files" >> $LOGFILE

  
  # Generating list of packages used
  echo -n "Generating packages list from logs" | tee -a $LOGFILE
  rm -f $BASEDIR/doc/packages-list
  for i in `ls -1tr $BASEDIR/log/[^_]*`; do
	if [ "$i" != "$BASEDIR/log/FILES" -a -n $i ]; then
		echo "* `basename $i`" >>$BASEDIR/doc/packages-list
	fi
  done
  echo "== List of softwares used to build $NAME Version: $VERSION ==" > $BASEDIR/doc/packages-list.txt
  grep -v 'configroot$\|img$\|initrd$\|initscripts$\|installer$\|install$\|setup$\|pakfire$\|stage2$\|smp$\|tools$\|tools1$\|tools2$\|.tgz$\|-config$\|_missing_rootfile$\|install1$\|install2$\|pass1$\|pass2$\|pass3$' \
	$BASEDIR/doc/packages-list | sort >> $BASEDIR/doc/packages-list.txt
  rm -f $BASEDIR/doc/packages-list
  # packages-list.txt is ready to be displayed for wiki page
  beautify message DONE
  
  # Update changelog
  cd $BASEDIR
  [ -z $GIT_TAG ]  || LAST_TAG=$GIT_TAG
  [ -z $LAST_TAG ] || EXT="$LAST_TAG..HEAD"
  git log -n 500 --no-merges --pretty=medium --shortstat $EXT > $BASEDIR/doc/ChangeLog

  # Create images for install
  ipfiremake cdrom

  # Check if there is a loop device for building in virtual environments
  if [ $BUILD_IMAGES == 1 ] && ([ -e /dev/loop/0 ] || [ -e /dev/loop0 ]); then
	if [ "${MACHINE_TYPE}" != "arm" ]; then
		ipfiremake usb-stick
	fi
	ipfiremake flash-images
  fi

  mv $LFS/install/images/{*.iso,*.tgz,*.img.gz,*.bz2} $BASEDIR >> $LOGFILE 2>&1

  ipfirepackages

  # Check if there is a loop device for building in virtual environments
  if [ $BUILD_IMAGES == 1 ] && ([ -e /dev/loop/0 ] || [ -e /dev/loop0 ]) && [ "${MACHINE_TYPE}" != "arm" ]; then
        cp -f $BASEDIR/packages/linux-xen-*.ipfire $LFS/install/packages/
        cp -f $BASEDIR/packages/meta-linux-xen $LFS/install/packages/
        cp -f $BASEDIR/packages/linux-pae-*.ipfire $LFS/install/packages/
        cp -f $BASEDIR/packages/meta-linux-pae $LFS/install/packages/
	ipfiremake xen-image
	rm -rf $LFS/install/packages/linux-xen-*.ipfire
	rm -rf $LFS/install/packages/meta-linux-xen
  fi
  mv $LFS/install/images/*.bz2 $BASEDIR >> $LOGFILE 2>&1

  cd $BASEDIR
  for i in `ls *.bz2 *.img.gz *.iso`; do
	md5sum $i > $i.md5
  done
  cd $PWD

  # Cleanup
  stdumount
  rm -rf $BASEDIR/build/tmp/*

  # Generating total list of files
  echo -n "Generating files list from logs" | tee -a $LOGFILE
  rm -f $BASEDIR/log/FILES
  for i in `ls -1tr $BASEDIR/log/[^_]*`; do
	if [ "$i" != "$BASEDIR/log/FILES" -a -n $i ]; then
		echo "##" >>$BASEDIR/log/FILES
		echo "## `basename $i`" >>$BASEDIR/log/FILES
		echo "##" >>$BASEDIR/log/FILES
		cat $i | sed "s%^\./%#%" | sort >> $BASEDIR/log/FILES
	fi
  done
  beautify message DONE

  cd $PWD
}

ipfirepackages() {
	ipfiremake core-updates

	local i
	for i in $(find $BASEDIR/config/rootfiles/packages{/${MACHINE},} -maxdepth 1 -type f); do
		i=$(basename ${i})
		if [ -e $BASEDIR/lfs/$i ]; then
			ipfiredist $i
		else
			echo -n $i
			beautify message SKIP
		fi
	done
  test -d $BASEDIR/packages || mkdir $BASEDIR/packages
  mv -f $LFS/install/packages/* $BASEDIR/packages >> $LOGFILE 2>&1
  rm -rf  $BASEDIR/build/install/packages/*
}

# See what we're supposed to do
case "$1" in 
build)
	clear
	PACKAGE=`ls -v -r $BASEDIR/cache/toolchains/$SNAME-$VERSION-toolchain-$TOOLCHAINVER-$MACHINE.tar.gz 2> /dev/null | head -n 1`
	#only restore on a clean disk
	if [ ! -f log/cleanup-toolchain-2-tools ]; then
		if [ ! -n "$PACKAGE" ]; then
			beautify build_stage "Full toolchain compilation - Native GCC: `gcc --version | grep GCC | awk {'print $3'}`"
			prepareenv
			buildtoolchain
		else
			PACKAGENAME=${PACKAGE%.tar.gz}
			beautify build_stage "Packaged toolchain compilation"
			if [ `md5sum $PACKAGE | awk '{print $1}'` == `cat $PACKAGENAME.md5 | awk '{print $1}'` ]; then
				tar zxf $PACKAGE
				prepareenv
			else
				exiterror "$PACKAGENAME md5 did not match, check downloaded package"
			fi
		fi
	else
		echo -n "Using installed toolchain" | tee -a $LOGFILE
		beautify message SKIP
		prepareenv
	fi

	beautify build_start
	beautify build_stage "Building LFS"
	buildbase

	beautify build_stage "Building IPFire"
	buildipfire

	beautify build_stage "Building installer"
	buildinstaller

	beautify build_stage "Building packages"
	buildpackages
	
	beautify build_stage "Checking Logfiles for new Files"

	cd $BASEDIR
	tools/checknewlog.pl
	tools/checkwronginitlinks
	cd $PWD

	beautify build_end
	;;
shell)
	# enter a shell inside LFS chroot
	# may be used to changed kernel settings
	prepareenv
	entershell
	;;
clean)
	echo -en "${BOLD}Cleaning build directory...${NORMAL}"
	for i in `mount | grep $BASEDIR | sed 's/^.*loop=\(.*\))/\1/'`; do
		$LOSETUP -d $i 2>/dev/null
	done
	for i in `mount | grep $BASEDIR | cut -d " " -f 1`; do
		umount $i
	done
	stdumount
	for i in `seq 0 7`; do
	    if ( losetup /dev/loop${i} 2>/dev/null | grep -q "/install/images" ); then
		umount /dev/loop${i}     2>/dev/null;
		losetup -d /dev/loop${i} 2>/dev/null;
	    fi;
	done
	rm -rf $BASEDIR/build
	rm -rf $BASEDIR/cdrom
	rm -rf $BASEDIR/packages
	rm -rf $BASEDIR/log
	if [ -h /tools ]; then
		rm -f /tools
	fi
	rm -f $BASEDIR/ipfire-*
	beautify message DONE
	;;
downloadsrc)
	if [ ! -d $BASEDIR/cache ]; then
		mkdir $BASEDIR/cache
	fi
	mkdir -p $BASEDIR/log
	echo -e "${BOLD}Preload all source files${NORMAL}" | tee -a $LOGFILE
	FINISHED=0
	cd $BASEDIR/lfs
	for c in `seq $MAX_RETRIES`; do
		if (( FINISHED==1 )); then 
			break
		fi
		FINISHED=1
		cd $BASEDIR/lfs
		for i in *; do
			if [ -f "$i" -a "$i" != "Config" ]; then
				lfsmakecommoncheck ${i} || continue

				make -s -f $i LFS_BASEDIR=$BASEDIR MACHINE=$MACHINE \
					MESSAGE="$i\t ($c/$MAX_RETRIES)" download >> $LOGFILE 2>&1
				if [ $? -ne 0 ]; then
					beautify message FAIL
					FINISHED=0
				else
					if [ $c -eq 1 ]; then
					beautify message DONE
					fi
				fi
			fi
		done
	done
	echo -e "${BOLD}***Verifying md5sums${NORMAL}"
	ERROR=0
	for i in *; do
		if [ -f "$i" -a "$i" != "Config" ]; then
			lfsmakecommoncheck ${i} > /dev/null || continue
			make -s -f $i LFS_BASEDIR=$BASEDIR MACHINE=$MACHINE \
				MESSAGE="$i\t " md5 >> $LOGFILE 2>&1
			if [ $? -ne 0 ]; then
				echo -ne "MD5 difference in lfs/$i"
				beautify message FAIL
				ERROR=1
			fi
		fi
	done
	if [ $ERROR -eq 0 ]; then
		echo -ne "${BOLD}all files md5sum match${NORMAL}"
		beautify message DONE
	else
		echo -ne "${BOLD}not all files were correctly download${NORMAL}"
		beautify message FAIL
	fi
	cd - >/dev/null 2>&1
	;;
toolchain)
	clear
	prepareenv
	beautify build_stage "Toolchain compilation - Native GCC: `gcc --version | grep GCC | awk {'print $3'}`"
	buildtoolchain
	echo "`date -u '+%b %e %T'`: Create toolchain tar.gz for $MACHINE" | tee -a $LOGFILE
	test -d $BASEDIR/cache/toolchains || mkdir -p $BASEDIR/cache/toolchains
	cd $BASEDIR && tar -zc --exclude='log/_build.*.log' -f cache/toolchains/$SNAME-$VERSION-toolchain-$TOOLCHAINVER-$MACHINE.tar.gz \
		build/tools build/bin/sh log >> $LOGFILE
	md5sum cache/toolchains/$SNAME-$VERSION-toolchain-$TOOLCHAINVER-$MACHINE.tar.gz \
		> cache/toolchains/$SNAME-$VERSION-toolchain-$TOOLCHAINVER-$MACHINE.md5
	stdumount
	;;
gettoolchain)
	# arbitrary name to be updated in case of new toolchain package upload
	PACKAGE=$SNAME-$VERSION-toolchain-$TOOLCHAINVER-$MACHINE
	if [ ! -f $BASEDIR/cache/toolchains/$PACKAGE.tar.gz ]; then
		URL_TOOLCHAIN=`grep URL_TOOLCHAIN lfs/Config | awk '{ print $3 }'`
		test -d $BASEDIR/cache/toolchains || mkdir -p $BASEDIR/cache/toolchains
		echo "`date -u '+%b %e %T'`: Load toolchain tar.gz for $MACHINE" | tee -a $LOGFILE
		cd $BASEDIR/cache/toolchains
		wget -U "IPFireSourceGrabber/2.x" $URL_TOOLCHAIN/$PACKAGE.tar.gz $URL_TOOLCHAIN/$PACKAGE.md5 >& /dev/null
		if [ $? -ne 0 ]; then
			echo "`date -u '+%b %e %T'`: error downloading $PACKAGE toolchain for $MACHINE machine" | tee -a $LOGFILE
		else
			if [ "`md5sum $PACKAGE.tar.gz | awk '{print $1}'`" = "`cat $PACKAGE.md5 | awk '{print $1}'`" ]; then
				echo "`date -u '+%b %e %T'`: toolchain md5 ok" | tee -a $LOGFILE
			else
				exiterror "$PACKAGE.md5 did not match, check downloaded package"
			fi
		fi
	else
		echo "Toolchain is already downloaded. Exiting..."
	fi
	;;
othersrc)
	prepareenv
	echo -ne "`date -u '+%b %e %T'`: Build sources iso for $MACHINE" | tee -a $LOGFILE
	chroot $LFS /tools/bin/env -i   HOME=/root \
	TERM=$TERM PS1='\u:\w\$ ' \
	PATH=/usr/local/bin:/bin:/usr/bin:/sbin:/usr/sbin \
	VERSION=$VERSION NAME="$NAME" SNAME="$SNAME" MACHINE=$MACHINE \
	/bin/bash -x -c "cd /usr/src/lfs && make -f sources-iso LFS_BASEDIR=/usr/src install" >>$LOGFILE 2>&1
	mv $LFS/install/images/ipfire-* $BASEDIR >> $LOGFILE 2>&1
	if [ $? -eq "0" ]; then
		beautify message DONE
	else
		beautify message FAIL
	fi
	stdumount
	;;
uploadsrc)
	PWD=`pwd`
	if [ -z $IPFIRE_USER ]; then
		echo -n "You have to setup IPFIRE_USER first. See .config for details."
		beautify message FAIL
		exit 1
	fi

	URL_SOURCE=$(grep URL_SOURCE lfs/Config | awk '{ print $3 }')
	REMOTE_FILES=$(echo "ls -1 --ignore=toolchains" | sftp -C ${IPFIRE_USER}@${URL_SOURCE})

	cd $BASEDIR/cache/
	for file in $(ls -1 --ignore=toolchains); do
		grep -q "$file" <<<$REMOTE_FILES && continue
		NEW_FILES="$NEW_FILES $file"
	done
	[ -n "$NEW_FILES" ] && scp -2 $NEW_FILES ${IPFIRE_USER}@${URL_SOURCE}
	cd $BASEDIR
	cd $PWD
	exit 0
	;;
lang)
	update_langs
	;;
*)
	echo "Usage: $0 {build|changelog|clean|gettoolchain|downloadsrc|shell|sync|toolchain}"
	cat doc/make.sh-usage
	;;
esac<|MERGE_RESOLUTION|>--- conflicted
+++ resolved
@@ -780,12 +780,9 @@
   ipfiremake perl-File-Tail
   ipfiremake perl-TimeDate
   ipfiremake swatch
-<<<<<<< HEAD
   ipfiremake tor
   ipfiremake arm
-=======
   ipfiremake wavemon
->>>>>>> 7a6bb67a
   echo Build on $HOSTNAME > $BASEDIR/build/var/ipfire/firebuild
   cat /proc/version >> $BASEDIR/build/var/ipfire/firebuild
   echo >> $BASEDIR/build/var/ipfire/firebuild
