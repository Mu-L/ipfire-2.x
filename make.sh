--- conflicted
+++ resolved
@@ -25,12 +25,8 @@
 NAME="IPFire"							# Software name
 SNAME="ipfire"							# Short name
 VERSION="2.11"							# Version number
-CORE="60"							# Core Level (Filename)
-<<<<<<< HEAD
-PAKFIRE_CORE="59"						# Core Level (PAKFIRE)
-=======
+CORE="61"							# Core Level (Filename)
 PAKFIRE_CORE="60"						# Core Level (PAKFIRE)
->>>>>>> 1346863a
 GIT_BRANCH=`git status | head -n1 | cut -d" " -f4`		# Git Branch
 SLOGAN="www.ipfire.org"						# Software slogan
 CONFIG_ROOT=/var/ipfire						# Configuration rootdir
