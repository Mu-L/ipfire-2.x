--- conflicted
+++ resolved
@@ -25,11 +25,7 @@
 NAME="IPFire"							# Software name
 SNAME="ipfire"							# Short name
 VERSION="2.15"							# Version number
-<<<<<<< HEAD
 CORE="85"							# Core Level (Filename)
-=======
-CORE="84"							# Core Level (Filename)
->>>>>>> 38c6822d
 PAKFIRE_CORE="84"						# Core Level (PAKFIRE)
 GIT_BRANCH=`git rev-parse --abbrev-ref HEAD`			# Git Branch
 SLOGAN="www.ipfire.org"						# Software slogan
