#!/bin/bash
############################################################################
#                                                                          #
# This file is part of the IPFire Firewall.                                #
#                                                                          #
# IPFire is free software; you can redistribute it and/or modify           #
# it under the terms of the GNU General Public License as published by     #
# the Free Software Foundation; either version 2 of the License, or        #
# (at your option) any later version.                                      #
#                                                                          #
# IPFire is distributed in the hope that it will be useful,                #
# but WITHOUT ANY WARRANTY; without even the implied warranty of           #
# MERCHANTABILITY or FITNESS FOR A PARTICULAR PURPOSE.  See the            #
# GNU General Public License for more details.                             #
#                                                                          #
# You should have received a copy of the GNU General Public License        #
# along with IPFire; if not, write to the Free Software                    #
# Foundation, Inc., 59 Temple Place, Suite 330, Boston, MA  02111-1307 USA #
#                                                                          #
# Copyright (C) 2007-2012 IPFire Team <info@ipfire.org>.                   #
#                                                                          #
############################################################################
#

NAME="IPFire"							# Software name
SNAME="ipfire"							# Short name
VERSION="2.13"							# Version number
CORE="70"							# Core Level (Filename)
PAKFIRE_CORE="69"						# Core Level (PAKFIRE)
GIT_BRANCH=`git status | head -n1 | cut -d" " -f4`		# Git Branch
SLOGAN="www.ipfire.org"						# Software slogan
CONFIG_ROOT=/var/ipfire						# Configuration rootdir
NICE=10								# Nice level
MAX_RETRIES=1							# prefetch/check loop
BUILD_IMAGES=1							# Build USB, Flash and Xen Images
KVER=`grep --max-count=1 VER lfs/linux | awk '{ print $3 }'`
MACHINE=`uname -m`
GIT_TAG=$(git tag | tail -1)					# Git Tag
GIT_LASTCOMMIT=$(git log | head -n1 | cut -d" " -f2 |head -c8)	# Last commit
TOOLCHAINVER=6

BUILDMACHINE=$MACHINE
    if [ "$MACHINE" = "x86_64" ]; then
        BUILDMACHINE="i686";
    fi


# Debian specific settings
if [ ! -e /etc/debian_version ]; then
	FULLPATH=`which $0`
else
	if [ -x /usr/bin/realpath ]; then
		FULLPATH=`/usr/bin/realpath $0`
	else
		echo "ERROR: Need to do apt-get install realpath"
		exit 1
	fi
fi

PWD=`pwd`
BASENAME=`basename $0`
BASEDIR=`echo $FULLPATH | sed "s/\/$BASENAME//g"`
LOGFILE=$BASEDIR/log/_build.preparation.log
export BASEDIR LOGFILE
DIR_CHK=$BASEDIR/cache/check
mkdir $BASEDIR/log/ 2>/dev/null

# Include funtions
. tools/make-functions

if [ -f .config ]; then
	. .config
fi

if [ -z $EDITOR ]; then
	for i in nano emacs vi; do
		EDITOR=$(which $i 2>/dev/null)
		if ! [ -z $EDITOR ]; then
			export EDITOR=$EDITOR
			break
		fi
	done
	[ -z $EDITOR ] && exiterror "You should have installed an editor."
fi

prepareenv() {
    ############################################################################
    #                                                                          #
    # Are we running the right shell?                                          #
    #                                                                          #
    ############################################################################
    if [ ! "$BASH" ]; then
			exiterror "BASH environment variable is not set.  You're probably running the wrong shell."
    fi

    if [ -z "${BASH_VERSION}" ]; then
			exiterror "Not running BASH shell."
    fi


    ############################################################################
    #                                                                          #
    # Trap on emergency exit                                                   #
    #                                                                          #
    ############################################################################
    trap "exiterror 'Build process interrupted'" SIGINT SIGTERM SIGKILL SIGSTOP SIGQUIT


    ############################################################################
    #                                                                          #
    # Resetting our nice level                                                 #
    #                                                                          #
    ############################################################################
    echo -ne "Resetting our nice level to $NICE" | tee -a $LOGFILE
    renice $NICE $$ > /dev/null
    if [ `nice` != "$NICE" ]; then
			beautify message FAIL
			exiterror "Failed to set correct nice level"
    else
			beautify message DONE
    fi


    ############################################################################
    #                                                                          #
    # Checking if running as root user                                         #
    #                                                                          #
    ############################################################################
    echo -ne "Checking if we're running as root user" | tee -a $LOGFILE
    if [ `id -u` != 0 ]; then
			beautify message FAIL
			exiterror "Not building as root"
    else
			beautify message DONE
    fi


    ############################################################################
    #                                                                          #
    # Checking for necessary temporary space                                   #
    #                                                                          #
    ############################################################################
    echo -ne "Checking for necessary space on disk $BASE_DEV" | tee -a $LOGFILE
    BASE_DEV=`df -P -k $BASEDIR | tail -n 1 | awk '{ print $1 }'`
    BASE_ASPACE=`df -P -k $BASEDIR | tail -n 1 | awk '{ print $4 }'`
    if (( 2048000 > $BASE_ASPACE )); then
			BASE_USPACE=`du -skx $BASEDIR | awk '{print $1}'`
			if (( 2048000 - $BASE_USPACE > $BASE_ASPACE )); then
				beautify message FAIL
				exiterror "Not enough temporary space available, need at least 2GB on $BASE_DEV"
			fi
    else
			beautify message DONE
    fi

    ############################################################################
    #                                                                          #
    # Building Linux From Scratch system                                       #
    #                                                                          #
    ############################################################################
    # Set umask
    umask 022

    # Set LFS Directory
    LFS=$BASEDIR/build

    # Check /tools symlink
    if [ -h /tools ]; then
        rm -f /tools
    fi
    if [ ! -a /tools ]; then
			ln -s $BASEDIR/build/tools /
    fi
    if [ ! -h /tools ]; then
			exiterror "Could not create /tools symbolic link."
    fi

    # Setup environment
    set +h
    LC_ALL=POSIX
    if [ -z $MAKETUNING ]; then
        if [ "${MACHINE:0:3}" = "arm" ]; then
            MAKETUNING="-j2"
        else
            MAKETUNING="-j6"
        fi
    fi
    export LFS LC_ALL CFLAGS CXXFLAGS MAKETUNING
    unset CC CXX CPP LD_LIBRARY_PATH LD_PRELOAD

    # Make some extra directories
    mkdir -p $BASEDIR/build/{tools,etc,usr/src} 2>/dev/null
    mkdir -p $BASEDIR/build/{dev/{shm,pts},proc,sys}
    mkdir -p $BASEDIR/{cache,ccache} 2>/dev/null
    mkdir -p $BASEDIR/build/usr/src/{cache,config,doc,html,langs,lfs,log,src,ccache}

    mknod -m 600 $BASEDIR/build/dev/console c 5 1 2>/dev/null
    mknod -m 666 $BASEDIR/build/dev/null c 1 3 2>/dev/null

    # Make all sources and proc available under lfs build
    mount --bind /dev            $BASEDIR/build/dev
    mount --bind /dev/pts        $BASEDIR/build/dev/pts
    mount --bind /dev/shm        $BASEDIR/build/dev/shm
    mount --bind /proc           $BASEDIR/build/proc
    mount --bind /sys            $BASEDIR/build/sys
    mount --bind $BASEDIR/cache  $BASEDIR/build/usr/src/cache
    mount --bind $BASEDIR/ccache $BASEDIR/build/usr/src/ccache
    mount --bind $BASEDIR/config $BASEDIR/build/usr/src/config
    mount --bind $BASEDIR/doc    $BASEDIR/build/usr/src/doc
    mount --bind $BASEDIR/html   $BASEDIR/build/usr/src/html
    mount --bind $BASEDIR/langs  $BASEDIR/build/usr/src/langs
    mount --bind $BASEDIR/lfs    $BASEDIR/build/usr/src/lfs
    mount --bind $BASEDIR/log    $BASEDIR/build/usr/src/log
    mount --bind $BASEDIR/src    $BASEDIR/build/usr/src/src

    # Run LFS static binary creation scripts one by one
    export CCACHE_DIR=$BASEDIR/ccache
    export CCACHE_COMPRESS=1
    export CCACHE_COMPILERCHECK="none"

    # Remove pre-install list of installed files in case user erase some files before rebuild
    rm -f $BASEDIR/build/usr/src/lsalr 2>/dev/null
}

buildtoolchain() {
    local error=false
    case "${MACHINE}:$(uname -m)" in
        # x86
        i586:i586|i586:i686|i586:x86_64)
            # These are working.
            ;;
        i586:*)
            error=true
            ;;

        # ARM
        armv5tel:armv5tel|armv5tel:armv5tejl|armv5tel:armv6l|armv5tel:armv7l)
            # These are working.
            ;;
        armv5tel:*)
            error=true
            ;;
    esac

    ${error} && \
        exiterror "Cannot build ${MACHINE} toolchain on $(uname -m). Please use the download if any."

    local gcc=$(type -p gcc)
    if [ -z "${gcc}" ]; then
        exiterror "Could not find GCC. You will need a working build enviroment in order to build the toolchain."
    fi

    LOGFILE="$BASEDIR/log/_build.toolchain.log"
    export LOGFILE

    local ORG_PATH=$PATH
    export PATH="/tools/ccache/bin:/tools/bin:$PATH"
    lfsmake1 ccache			PASS=1
    lfsmake1 binutils			PASS=1
    lfsmake1 gcc			PASS=1
    lfsmake1 linux			TOOLS=1 KCFG="-headers"
    lfsmake1 glibc
    lfsmake1 cleanup-toolchain		PASS=1
    lfsmake1 binutils			PASS=2
    lfsmake1 gcc			PASS=2
    lfsmake1 ccache			PASS=2
    lfsmake1 tcl
    lfsmake1 expect
    lfsmake1 dejagnu
    lfsmake1 ncurses
    lfsmake1 bash
    lfsmake1 bzip2
    lfsmake1 coreutils
    lfsmake1 diffutils
    lfsmake1 findutils
    lfsmake1 gawk
    lfsmake1 gettext
    lfsmake1 grep
    lfsmake1 gzip
    lfsmake1 m4
    lfsmake1 make
    lfsmake1 patch
    lfsmake1 perl
    lfsmake1 sed
    lfsmake1 tar
    lfsmake1 texinfo
    lfsmake1 xz
    lfsmake1 fake-environ
    lfsmake1 cleanup-toolchain		PASS=2
    export PATH=$ORG_PATH
}

buildbase() {
    LOGFILE="$BASEDIR/log/_build.base.log"
    export LOGFILE
    lfsmake2 stage2
    lfsmake2 linux			KCFG="-headers"
    lfsmake2 man-pages
    lfsmake2 glibc
    lfsmake2 tzdata
    lfsmake2 cleanup-toolchain		PASS=3
    lfsmake2 zlib
    lfsmake2 binutils
    lfsmake2 gmp
    lfsmake2 gmp-compat
    lfsmake2 mpfr
    lfsmake2 file
    lfsmake2 gcc
    lfsmake2 sed
    lfsmake2 berkeley
    lfsmake2 coreutils
    lfsmake2 iana-etc
    lfsmake2 m4
    lfsmake2 bison
    lfsmake2 ncurses
    lfsmake2 procps
    lfsmake2 libtool
    lfsmake2 perl
    lfsmake2 readline
    lfsmake2 readline-compat
    lfsmake2 pcre
    lfsmake2 pcre-compat
    lfsmake2 autoconf
    lfsmake2 automake
    lfsmake2 bash
    lfsmake2 bzip2
    lfsmake2 diffutils
    lfsmake2 e2fsprogs
    lfsmake2 ed
    lfsmake2 findutils
    lfsmake2 flex
    lfsmake2 gawk
    lfsmake2 gettext
    lfsmake2 grep
    lfsmake2 groff
    lfsmake2 gzip
    lfsmake2 inetutils
    lfsmake2 iproute2
    lfsmake2 kbd
    lfsmake2 less
    lfsmake2 make
    lfsmake2 man
    lfsmake2 mktemp
    lfsmake2 module-init-tools
    lfsmake2 net-tools
    lfsmake2 patch
    lfsmake2 psmisc
    lfsmake2 shadow
    lfsmake2 sysklogd
    lfsmake2 sysvinit
    lfsmake2 tar
    lfsmake2 texinfo
    lfsmake2 udev
    lfsmake2 util-linux
    lfsmake2 vim
    lfsmake2 xz
    lfsmake2 grub
}

buildipfire() {
  LOGFILE="$BASEDIR/log/_build.ipfire.log"
  export LOGFILE
  ipfiremake configroot
  ipfiremake backup
  ipfiremake bind
  ipfiremake dhcp
  ipfiremake dhcpcd
  ipfiremake libusb
  ipfiremake libpcap
  ipfiremake ppp
  ipfiremake pptp
  ipfiremake unzip
  ipfiremake which
  ipfiremake linux-firmware
  ipfiremake dvb-firmwares
  ipfiremake zd1211-firmware
  ipfiremake rpi-firmware
  ipfiremake u-boot

  if [ "${MACHINE_TYPE}" != "arm" ]; then

    # x86-xen (Legacy XEN) kernel build
    ipfiremake linux2			KCFG="-xen"
    ipfiremake v4l-dvb			KCFG="-xen"
    ipfiremake mISDN			KCFG="-xen"
    ipfiremake cryptodev		KCFG="-xen"
    ipfiremake compat-drivers		KCFG="-xen"
    ipfiremake r8169			KCFG="-xen"
    ipfiremake r8168			KCFG="-xen"
    ipfiremake r8101			KCFG="-xen"
    ipfiremake e1000			KCFG="-xen"
    ipfiremake e1000e			KCFG="-xen"
    ipfiremake igb			KCFG="-xen"

    # x86-pae (Native and new XEN) kernel build
    ipfiremake linux			KCFG="-pae"
    ipfiremake kvm-kmod			KCFG="-pae"
    ipfiremake v4l-dvb			KCFG="-pae"
    ipfiremake mISDN			KCFG="-pae"
    ipfiremake cryptodev		KCFG="-pae"
    ipfiremake compat-drivers		KCFG="-pae"
    ipfiremake r8169			KCFG="-pae"
    ipfiremake r8168			KCFG="-pae"
    ipfiremake r8101			KCFG="-pae"
    ipfiremake e1000e			KCFG="-pae"
    ipfiremake igb			KCFG="-pae"

    # x86 kernel build
    ipfiremake linux			KCFG=""
    ipfiremake kvm-kmod			KCFG=""
    ipfiremake v4l-dvb			KCFG=""
    ipfiremake mISDN			KCFG=""
    ipfiremake cryptodev		KCFG=""
    ipfiremake compat-drivers		KCFG=""
    ipfiremake r8169			KCFG=""
    ipfiremake r8168			KCFG=""
    ipfiremake r8101			KCFG=""
    ipfiremake e1000e			KCFG=""
    ipfiremake igb			KCFG=""

  else
    # arm-rpi (Raspberry Pi) kernel build
    ipfiremake linux			KCFG="-rpi"
    ipfiremake v4l-dvb			KCFG="-rpi"
    ipfiremake mISDN			KCFG="-rpi" NOPCI=1
    ipfiremake cryptodev		KCFG="-rpi"
    ipfiremake compat-drivers		KCFG="-rpi"

    # arm-omap (Panda Board) kernel build
    ipfiremake linux			KCFG="-omap"
    ipfiremake v4l-dvb			KCFG="-omap"
    ipfiremake mISDN			KCFG="-omap" NOPCI=1
    ipfiremake cryptodev		KCFG="-omap"
    ipfiremake compat-drivers		KCFG="-omap"

    # arm-kirkwood (Dreamplug, ICY-Box ...) kernel build
    ipfiremake linux			KCFG="-kirkwood"
    ipfiremake v4l-dvb			KCFG="-kirkwood"
    ipfiremake mISDN			KCFG="-kirkwood"
    ipfiremake cryptodev		KCFG="-kirkwood"
    ipfiremake compat-drivers		KCFG="-kirkwood"
    ipfiremake r8169			KCFG="-kirkwood"
    ipfiremake r8168			KCFG="-kirkwood"
    ipfiremake r8101			KCFG="-kirkwood"
    ipfiremake e1000e			KCFG="-kirkwood"
    ipfiremake igb			KCFG="-kirkwood"

  fi
  ipfiremake pkg-config
  ipfiremake linux-atm
  ipfiremake cpio
  ipfiremake dracut
  ipfiremake expat
  ipfiremake gdbm
  ipfiremake pam
  ipfiremake openssl
  ipfiremake curl
  ipfiremake tcl
  ipfiremake sqlite
  ipfiremake python
  ipfiremake fireinfo
  ipfiremake libnet
  ipfiremake libnl
  ipfiremake libidn
  ipfiremake nasm
  ipfiremake libjpeg
  ipfiremake libexif
  ipfiremake libpng
  ipfiremake libtiff
  ipfiremake libart
  ipfiremake freetype
  ipfiremake gd
  ipfiremake popt
  ipfiremake pcre
  ipfiremake slang
  ipfiremake newt
  ipfiremake attr
  ipfiremake acl
  ipfiremake libcap
  ipfiremake pciutils
  ipfiremake usbutils
  ipfiremake libxml2
  ipfiremake libxslt
  ipfiremake BerkeleyDB
  ipfiremake mysql
  ipfiremake cyrus-sasl
  ipfiremake openldap
  ipfiremake apache2
  ipfiremake php
  ipfiremake apache2			PASS=C
  ipfiremake arping
  ipfiremake beep
  ipfiremake dvdrtools
  ipfiremake dnsmasq
  ipfiremake dosfstools
  ipfiremake reiserfsprogs
  ipfiremake xfsprogs
  ipfiremake sysfsutils
  ipfiremake fuse
  ipfiremake ntfs-3g
  ipfiremake ethtool
  ipfiremake ez-ipupdate
  ipfiremake fcron
  ipfiremake perl-GD
  ipfiremake GD-Graph
  ipfiremake GD-TextUtil
  ipfiremake gnupg
  ipfiremake hdparm
  ipfiremake sdparm
  ipfiremake mtools
  ipfiremake initscripts
  ipfiremake whatmask
  ipfiremake libmnl
  ipfiremake iptables
  ipfiremake conntrack-tools
  ipfiremake libupnp
  ipfiremake ipaddr
  ipfiremake iputils
  ipfiremake l7-protocols
  ipfiremake mISDNuser
  ipfiremake capi4k-utils
  ipfiremake hwdata
  ipfiremake logrotate
  ipfiremake logwatch
  ipfiremake misc-progs
  ipfiremake nano
  ipfiremake URI
  ipfiremake HTML-Tagset
  ipfiremake HTML-Parser
  ipfiremake Compress-Zlib
  ipfiremake Digest
  ipfiremake Digest-SHA1
  ipfiremake Digest-HMAC
  ipfiremake libwww-perl
  ipfiremake Net-DNS
  ipfiremake Net-IPv4Addr
  ipfiremake Net_SSLeay
  ipfiremake IO-Stringy
  ipfiremake IO-Socket-SSL
  ipfiremake Unix-Syslog
  ipfiremake Mail-Tools
  ipfiremake MIME-Tools
  ipfiremake Net-Server
  ipfiremake Convert-TNEF
  ipfiremake Convert-UUlib
  ipfiremake Archive-Tar
  ipfiremake Archive-Zip
  ipfiremake Text-Tabs+Wrap
  ipfiremake Locale-Country
  ipfiremake XML-Parser
  ipfiremake Crypt-PasswdMD5
  ipfiremake Net-Telnet
  ipfiremake python-setuptools
  ipfiremake python-clientform
  ipfiremake python-mechanize
  ipfiremake python-feedparser
  ipfiremake python-rssdler
  ipfiremake libffi
  ipfiremake glib
  ipfiremake GeoIP
  ipfiremake fwhits
  ipfiremake noip_updater
  ipfiremake ntp
  ipfiremake openssh
  ipfiremake fontconfig
  ipfiremake dejavu-fonts-ttf
  ipfiremake freefont
  ipfiremake pixman
  ipfiremake cairo
  ipfiremake pango
  ipfiremake rrdtool
  ipfiremake setserial
  ipfiremake setup
  ipfiremake libdnet
  ipfiremake daq
  ipfiremake snort
  ipfiremake oinkmaster
  ipfiremake squid
  ipfiremake squidguard
  ipfiremake calamaris
  ipfiremake tcpdump
  ipfiremake traceroute
  ipfiremake vlan
  ipfiremake wireless
  ipfiremake pakfire
  ipfiremake spandsp
  ipfiremake lzo
  ipfiremake openvpn
  ipfiremake pammysql
  ipfiremake cups
  ipfiremake ghostscript
  ipfiremake foomatic
  ipfiremake hplip
  ipfiremake cifs-utils
  ipfiremake samba
  ipfiremake sudo
  ipfiremake mc
  ipfiremake wget
  ipfiremake bridge-utils
  ipfiremake screen
  ipfiremake smartmontools
  ipfiremake htop
  ipfiremake postfix
  ipfiremake fetchmail
  ipfiremake cyrus-imapd
  ipfiremake openmailadmin
  ipfiremake clamav
  ipfiremake spamassassin
  ipfiremake amavisd
  ipfiremake alsa
  ipfiremake mpfire
  ipfiremake guardian
  ipfiremake libid3tag
  ipfiremake libmad
  ipfiremake libogg
  ipfiremake libvorbis
  ipfiremake libdvbpsi
  ipfiremake flac
  ipfiremake lame
  ipfiremake sox
  ipfiremake libshout
  ipfiremake xvid
  ipfiremake libmpeg2
  ipfiremake cmake
  ipfiremake gnump3d
  ipfiremake libsigc++
  ipfiremake libtorrent
  ipfiremake rtorrent
  ipfiremake rsync
  ipfiremake tcpwrapper
  ipfiremake libevent
  ipfiremake libevent2
  ipfiremake portmap
  ipfiremake nfs
  ipfiremake nmap
  ipfiremake ncftp
  ipfiremake etherwake
  ipfiremake bwm-ng
  ipfiremake tripwire
  ipfiremake sysstat
  ipfiremake vsftpd
  ipfiremake strongswan
  ipfiremake lsof
  ipfiremake br2684ctl
  ipfiremake pcmciautils
  ipfiremake lm_sensors
  ipfiremake liboping
  ipfiremake collectd
  ipfiremake teamspeak
  ipfiremake elinks
  ipfiremake igmpproxy
  ipfiremake fbset
  ipfiremake sdl
  ipfiremake qemu
  ipfiremake sane
  ipfiremake netpbm
  ipfiremake phpSANE
  ipfiremake tunctl
  ipfiremake nagios
  ipfiremake nagios_nrpe
  ipfiremake ebtables
  ipfiremake directfb
  ipfiremake dfb++
  ipfiremake faad2
  ipfiremake ffmpeg
  ipfiremake vdr
  ipfiremake vdr_streamdev
  ipfiremake vdr_vnsiserver3
  ipfiremake vdr_epgsearch
  ipfiremake w_scan
  ipfiremake icecast
  ipfiremake icegenerator
  ipfiremake mpd
  ipfiremake libmpdclient
  ipfiremake mpc
  ipfiremake git
  ipfiremake squidclamav
  ipfiremake bc
  ipfiremake vnstat
  ipfiremake vnstati
  ipfiremake iw
  ipfiremake wpa_supplicant
  ipfiremake hostapd
  ipfiremake pycurl
  ipfiremake urlgrabber
  ipfiremake syslinux
  ipfiremake tftpd
  ipfiremake cpufrequtils
  ipfiremake dbus
  ipfiremake bluetooth
  ipfiremake gutenprint
  ipfiremake apcupsd
  ipfiremake iperf
  ipfiremake netcat
  ipfiremake 7zip
  ipfiremake lynis
  ipfiremake streamripper
  ipfiremake sshfs
  ipfiremake taglib
  ipfiremake mediatomb
  ipfiremake sslh
  ipfiremake perl-gettext
  ipfiremake perl-Sort-Naturally
  ipfiremake vdradmin
  ipfiremake miau
  ipfiremake netsnmpd
  ipfiremake perl-DBI
  ipfiremake perl-DBD-mysql
  ipfiremake cacti
  ipfiremake icecc
  ipfiremake openvmtools
  ipfiremake nagiosql
  ipfiremake iftop
  ipfiremake motion
  ipfiremake joe
  ipfiremake nut
  ipfiremake watchdog
  ipfiremake libpri
  ipfiremake asterisk
  ipfiremake lcr
  ipfiremake usb_modeswitch
  ipfiremake usb_modeswitch_data
  ipfiremake zerofree
  ipfiremake mdadm
  ipfiremake eject
  ipfiremake pound
  ipfiremake minicom
  ipfiremake ddrescue
  ipfiremake imspector
  ipfiremake miniupnpd
  ipfiremake client175
  ipfiremake powertop
  ipfiremake parted
  ipfiremake swig
  ipfiremake python-m2crypto
  ipfiremake wireless-regdb
  ipfiremake crda
  ipfiremake libsolv
  ipfiremake python-distutils-extra
  ipfiremake python-lzma
  ipfiremake python-progressbar
  ipfiremake python-xattr
  ipfiremake intltool
  ipfiremake transmission
  ipfiremake dpfhack
  ipfiremake lcd4linux
  ipfiremake mtr
  ipfiremake tcpick
  ipfiremake minidlna
  ipfiremake acpid
  ipfiremake fping
  ipfiremake telnet
  ipfiremake libgpg-error
  ipfiremake libassuan
  ipfiremake gpgme
  ipfiremake pygpgme
  ipfiremake pakfire3
  ipfiremake stress
  ipfiremake libstatgrab
  ipfiremake sarg
  ipfiremake fstrim
  ipfiremake check_mk_agent
  ipfiremake libdaemon
  ipfiremake avahi
  ipfiremake nginx
  ipfiremake sendEmail
  ipfiremake sysbench
<<<<<<< HEAD
  ipfiremake strace
  ipfiremake ipfire-netboot
  ipfiremake lcdproc
=======
  ipfiremake bitstream
  ipfiremake multicat
>>>>>>> 0a21ce42
  echo Build on $HOSTNAME > $BASEDIR/build/var/ipfire/firebuild
  cat /proc/version >> $BASEDIR/build/var/ipfire/firebuild
  echo >> $BASEDIR/build/var/ipfire/firebuild
  git log -1 >> $BASEDIR/build/var/ipfire/firebuild
  echo >> $BASEDIR/build/var/ipfire/firebuild
  git status >> $BASEDIR/build/var/ipfire/firebuild
  echo >> $BASEDIR/build/var/ipfire/firebuild
  cat /proc/cpuinfo >> $BASEDIR/build/var/ipfire/firebuild
  echo $PAKFIRE_CORE > $BASEDIR/build/opt/pakfire/db/core/mine
  if [ "$(git status -s | wc -l)" == "0" ]; then
	GIT_STATUS=""
  else
	GIT_STATUS="-dirty"
  fi
  case "$GIT_BRANCH" in
	core*|beta?|rc?)
	    echo "$NAME $VERSION ($MACHINE) - $GIT_BRANCH$GIT_STATUS" > $BASEDIR/build/etc/system-release
	    ;;
	*)
	    echo "$NAME $VERSION ($MACHINE) - Development Build: $GIT_BRANCH/$GIT_LASTCOMMIT$GIT_STATUS" > $BASEDIR/build/etc/system-release
	    ;;
  esac
}

buildinstaller() {
  # Run installer scripts one by one
  LOGFILE="$BASEDIR/log/_build.installer.log"
  export LOGFILE
  ipfiremake as86
  ipfiremake mbr
  ipfiremake memtest
  ipfiremake installer
  installmake strip
  ipfiremake initrd
}

buildpackages() {
  LOGFILE="$BASEDIR/log/_build.packages.log"
  export LOGFILE
  echo "... see detailed log in _build.*.log files" >> $LOGFILE

  
  # Generating list of packages used
  echo -n "Generating packages list from logs" | tee -a $LOGFILE
  rm -f $BASEDIR/doc/packages-list
  for i in `ls -1tr $BASEDIR/log/[^_]*`; do
	if [ "$i" != "$BASEDIR/log/FILES" -a -n $i ]; then
		echo "* `basename $i`" >>$BASEDIR/doc/packages-list
	fi
  done
  echo "== List of softwares used to build $NAME Version: $VERSION ==" > $BASEDIR/doc/packages-list.txt
  grep -v 'configroot$\|img$\|initrd$\|initscripts$\|installer$\|install$\|setup$\|pakfire$\|stage2$\|smp$\|tools$\|tools1$\|tools2$\|.tgz$\|-config$\|_missing_rootfile$\|install1$\|install2$\|pass1$\|pass2$\|pass3$' \
	$BASEDIR/doc/packages-list | sort >> $BASEDIR/doc/packages-list.txt
  rm -f $BASEDIR/doc/packages-list
  # packages-list.txt is ready to be displayed for wiki page
  beautify message DONE
  
  # Update changelog
  cd $BASEDIR
  [ -z $GIT_TAG ]  || LAST_TAG=$GIT_TAG
  [ -z $LAST_TAG ] || EXT="$LAST_TAG..HEAD"
  git log -n 500 --no-merges --pretty=medium --shortstat $EXT > $BASEDIR/doc/ChangeLog

  # Create images for install
  ipfiremake cdrom

  # Check if there is a loop device for building in virtual environments
  if [ $BUILD_IMAGES == 1 ] && ([ -e /dev/loop/0 ] || [ -e /dev/loop0 ]); then
	if [ "${MACHINE_TYPE}" != "arm" ]; then
		ipfiremake usb-stick
	fi
	ipfiremake flash-images
  fi

  mv $LFS/install/images/{*.iso,*.tgz,*.img.gz,*.bz2} $BASEDIR >> $LOGFILE 2>&1

  ipfirepackages

  # Check if there is a loop device for building in virtual environments
  if [ $BUILD_IMAGES == 1 ] && ([ -e /dev/loop/0 ] || [ -e /dev/loop0 ]) && [ "${MACHINE_TYPE}" != "arm" ]; then
        cp -f $BASEDIR/packages/linux-xen-*.ipfire $LFS/install/packages/
        cp -f $BASEDIR/packages/meta-linux-xen $LFS/install/packages/
        cp -f $BASEDIR/packages/linux-pae-*.ipfire $LFS/install/packages/
        cp -f $BASEDIR/packages/meta-linux-pae $LFS/install/packages/
	ipfiremake xen-image
	rm -rf $LFS/install/packages/linux-xen-*.ipfire
	rm -rf $LFS/install/packages/meta-linux-xen
  fi
  mv $LFS/install/images/*.bz2 $BASEDIR >> $LOGFILE 2>&1

  cd $BASEDIR
  for i in `ls *.bz2 *.img.gz *.iso`; do
	md5sum $i > $i.md5
  done
  cd $PWD

  # Cleanup
  stdumount
  rm -rf $BASEDIR/build/tmp/*

  # Generating total list of files
  echo -n "Generating files list from logs" | tee -a $LOGFILE
  rm -f $BASEDIR/log/FILES
  for i in `ls -1tr $BASEDIR/log/[^_]*`; do
	if [ "$i" != "$BASEDIR/log/FILES" -a -n $i ]; then
		echo "##" >>$BASEDIR/log/FILES
		echo "## `basename $i`" >>$BASEDIR/log/FILES
		echo "##" >>$BASEDIR/log/FILES
		cat $i | sed "s%^\./%#%" | sort >> $BASEDIR/log/FILES
	fi
  done
  beautify message DONE

  cd $PWD
}

ipfirepackages() {
	ipfiremake core-updates

	local i
	for i in $(find $BASEDIR/config/rootfiles/packages{/${MACHINE},} -maxdepth 1 -type f); do
		i=$(basename ${i})
		if [ -e $BASEDIR/lfs/$i ]; then
			ipfiredist $i
		else
			echo -n $i
			beautify message SKIP
		fi
	done
  test -d $BASEDIR/packages || mkdir $BASEDIR/packages
  mv -f $LFS/install/packages/* $BASEDIR/packages >> $LOGFILE 2>&1
  rm -rf  $BASEDIR/build/install/packages/*
}

# See what we're supposed to do
case "$1" in 
build)
	clear
	PACKAGE=`ls -v -r $BASEDIR/cache/toolchains/$SNAME-$VERSION-toolchain-$TOOLCHAINVER-$MACHINE.tar.gz 2> /dev/null | head -n 1`
	#only restore on a clean disk
	if [ ! -f log/cleanup-toolchain-2-tools ]; then
		if [ ! -n "$PACKAGE" ]; then
			beautify build_stage "Full toolchain compilation - Native GCC: `gcc --version | grep GCC | awk {'print $3'}`"
			prepareenv
			buildtoolchain
		else
			PACKAGENAME=${PACKAGE%.tar.gz}
			beautify build_stage "Packaged toolchain compilation"
			if [ `md5sum $PACKAGE | awk '{print $1}'` == `cat $PACKAGENAME.md5 | awk '{print $1}'` ]; then
				tar zxf $PACKAGE
				prepareenv
			else
				exiterror "$PACKAGENAME md5 did not match, check downloaded package"
			fi
		fi
	else
		echo -n "Using installed toolchain" | tee -a $LOGFILE
		beautify message SKIP
		prepareenv
	fi

	beautify build_start
	beautify build_stage "Building LFS"
	buildbase

	beautify build_stage "Building IPFire"
	buildipfire

	beautify build_stage "Building installer"
	buildinstaller

	beautify build_stage "Building packages"
	buildpackages
	
	beautify build_stage "Checking Logfiles for new Files"

	cd $BASEDIR
	tools/checknewlog.pl
	cd $PWD

	beautify build_end
	;;
shell)
	# enter a shell inside LFS chroot
	# may be used to changed kernel settings
	prepareenv
	entershell
	;;
clean)
	echo -en "${BOLD}Cleaning build directory...${NORMAL}"
	for i in `mount | grep $BASEDIR | sed 's/^.*loop=\(.*\))/\1/'`; do
		$LOSETUP -d $i 2>/dev/null
	done
	for i in `mount | grep $BASEDIR | cut -d " " -f 1`; do
		umount $i
	done
	stdumount
	for i in `seq 0 7`; do
	    if ( losetup /dev/loop${i} 2>/dev/null | grep -q "/install/images" ); then
		umount /dev/loop${i}     2>/dev/null;
		losetup -d /dev/loop${i} 2>/dev/null;
	    fi;
	done
	rm -rf $BASEDIR/build
	rm -rf $BASEDIR/cdrom
	rm -rf $BASEDIR/packages
	rm -rf $BASEDIR/log
	if [ -h /tools ]; then
		rm -f /tools
	fi
	rm -f $BASEDIR/ipfire-*
	beautify message DONE
	;;
downloadsrc)
	if [ ! -d $BASEDIR/cache ]; then
		mkdir $BASEDIR/cache
	fi
	mkdir -p $BASEDIR/log
	echo -e "${BOLD}Preload all source files${NORMAL}" | tee -a $LOGFILE
	FINISHED=0
	cd $BASEDIR/lfs
	for c in `seq $MAX_RETRIES`; do
		if (( FINISHED==1 )); then 
			break
		fi
		FINISHED=1
		cd $BASEDIR/lfs
		for i in *; do
			if [ -f "$i" -a "$i" != "Config" ]; then
				lfsmakecommoncheck ${i} || continue

				make -s -f $i LFS_BASEDIR=$BASEDIR MACHINE=$MACHINE \
					MESSAGE="$i\t ($c/$MAX_RETRIES)" download >> $LOGFILE 2>&1
				if [ $? -ne 0 ]; then
					beautify message FAIL
					FINISHED=0
				else
					if [ $c -eq 1 ]; then
					beautify message DONE
					fi
				fi
			fi
		done
	done
	echo -e "${BOLD}***Verifying md5sums${NORMAL}"
	ERROR=0
	for i in *; do
		if [ -f "$i" -a "$i" != "Config" ]; then
			lfsmakecommoncheck ${i} > /dev/null || continue
			make -s -f $i LFS_BASEDIR=$BASEDIR MACHINE=$MACHINE \
				MESSAGE="$i\t " md5 >> $LOGFILE 2>&1
			if [ $? -ne 0 ]; then
				echo -ne "MD5 difference in lfs/$i"
				beautify message FAIL
				ERROR=1
			fi
		fi
	done
	if [ $ERROR -eq 0 ]; then
		echo -ne "${BOLD}all files md5sum match${NORMAL}"
		beautify message DONE
	else
		echo -ne "${BOLD}not all files were correctly download${NORMAL}"
		beautify message FAIL
	fi
	cd - >/dev/null 2>&1
	;;
toolchain)
	clear
	prepareenv
	beautify build_stage "Toolchain compilation - Native GCC: `gcc --version | grep GCC | awk {'print $3'}`"
	buildtoolchain
	echo "`date -u '+%b %e %T'`: Create toolchain tar.gz for $MACHINE" | tee -a $LOGFILE
	test -d $BASEDIR/cache/toolchains || mkdir -p $BASEDIR/cache/toolchains
	cd $BASEDIR && tar -zc --exclude='log/_build.*.log' -f cache/toolchains/$SNAME-$VERSION-toolchain-$TOOLCHAINVER-$MACHINE.tar.gz \
		build/tools build/bin/sh log >> $LOGFILE
	md5sum cache/toolchains/$SNAME-$VERSION-toolchain-$TOOLCHAINVER-$MACHINE.tar.gz \
		> cache/toolchains/$SNAME-$VERSION-toolchain-$TOOLCHAINVER-$MACHINE.md5
	stdumount
	;;
gettoolchain)
	# arbitrary name to be updated in case of new toolchain package upload
	PACKAGE=$SNAME-$VERSION-toolchain-$TOOLCHAINVER-$MACHINE
	if [ ! -f $BASEDIR/cache/toolchains/$PACKAGE.tar.gz ]; then
		URL_TOOLCHAIN=`grep URL_TOOLCHAIN lfs/Config | awk '{ print $3 }'`
		test -d $BASEDIR/cache/toolchains || mkdir -p $BASEDIR/cache/toolchains
		echo "`date -u '+%b %e %T'`: Load toolchain tar.gz for $MACHINE" | tee -a $LOGFILE
		cd $BASEDIR/cache/toolchains
		wget -U "IPFireSourceGrabber/2.x" $URL_TOOLCHAIN/$PACKAGE.tar.gz $URL_TOOLCHAIN/$PACKAGE.md5 >& /dev/null
		if [ $? -ne 0 ]; then
			echo "`date -u '+%b %e %T'`: error downloading $PACKAGE toolchain for $MACHINE machine" | tee -a $LOGFILE
		else
			if [ "`md5sum $PACKAGE.tar.gz | awk '{print $1}'`" = "`cat $PACKAGE.md5 | awk '{print $1}'`" ]; then
				echo "`date -u '+%b %e %T'`: toolchain md5 ok" | tee -a $LOGFILE
			else
				exiterror "$PACKAGE.md5 did not match, check downloaded package"
			fi
		fi
	else
		echo "Toolchain is already downloaded. Exiting..."
	fi
	;;
othersrc)
	prepareenv
	echo -ne "`date -u '+%b %e %T'`: Build sources iso for $MACHINE" | tee -a $LOGFILE
	chroot $LFS /tools/bin/env -i   HOME=/root \
	TERM=$TERM PS1='\u:\w\$ ' \
	PATH=/usr/local/bin:/bin:/usr/bin:/sbin:/usr/sbin \
	VERSION=$VERSION NAME="$NAME" SNAME="$SNAME" MACHINE=$MACHINE \
	/bin/bash -x -c "cd /usr/src/lfs && make -f sources-iso LFS_BASEDIR=/usr/src install" >>$LOGFILE 2>&1
	mv $LFS/install/images/ipfire-* $BASEDIR >> $LOGFILE 2>&1
	if [ $? -eq "0" ]; then
		beautify message DONE
	else
		beautify message FAIL
	fi
	stdumount
	;;
uploadsrc)
	PWD=`pwd`
	if [ -z $IPFIRE_USER ]; then
		echo -n "You have to setup IPFIRE_USER first. See .config for details."
		beautify message FAIL
		exit 1
	fi

	URL_SOURCE=$(grep URL_SOURCE lfs/Config | awk '{ print $3 }')
	REMOTE_FILES=$(echo "ls -1 --ignore=toolchains" | sftp -C ${IPFIRE_USER}@${URL_SOURCE})

	cd $BASEDIR/cache/
	for file in $(ls -1 --ignore=toolchains); do
		grep -q "$file" <<<$REMOTE_FILES && continue
		NEW_FILES="$NEW_FILES $file"
	done
	[ -n "$NEW_FILES" ] && scp -2 $NEW_FILES ${IPFIRE_USER}@${URL_SOURCE}
	cd $BASEDIR
	cd $PWD
	exit 0
	;;
lang)
	update_langs
	;;
*)
	echo "Usage: $0 {build|changelog|clean|gettoolchain|downloadsrc|shell|sync|toolchain}"
	cat doc/make.sh-usage
	;;
esac<|MERGE_RESOLUTION|>--- conflicted
+++ resolved
@@ -765,14 +765,11 @@
   ipfiremake nginx
   ipfiremake sendEmail
   ipfiremake sysbench
-<<<<<<< HEAD
   ipfiremake strace
   ipfiremake ipfire-netboot
   ipfiremake lcdproc
-=======
   ipfiremake bitstream
   ipfiremake multicat
->>>>>>> 0a21ce42
   echo Build on $HOSTNAME > $BASEDIR/build/var/ipfire/firebuild
   cat /proc/version >> $BASEDIR/build/var/ipfire/firebuild
   echo >> $BASEDIR/build/var/ipfire/firebuild
