#!/bin/bash
############################################################################
#                                                                          #
# This file is part of the IPFire Firewall.                                #
#                                                                          #
# IPFire is free software; you can redistribute it and/or modify           #
# it under the terms of the GNU General Public License as published by     #
# the Free Software Foundation; either version 2 of the License, or        #
# (at your option) any later version.                                      #
#                                                                          #
# IPFire is distributed in the hope that it will be useful,                #
# but WITHOUT ANY WARRANTY; without even the implied warranty of           #
# MERCHANTABILITY or FITNESS FOR A PARTICULAR PURPOSE.  See the            #
# GNU General Public License for more details.                             #
#                                                                          #
# You should have received a copy of the GNU General Public License        #
# along with IPFire; if not, write to the Free Software                    #
# Foundation, Inc., 59 Temple Place, Suite 330, Boston, MA  02111-1307 USA #
#                                                                          #
# Copyright (C) 2007-2014 IPFire Team <info@ipfire.org>.                   #
#                                                                          #
############################################################################
#

NAME="IPFire"							# Software name
SNAME="ipfire"							# Short name
VERSION="2.17"							# Version number
CORE="86"							# Core Level (Filename)
PAKFIRE_CORE="85"						# Core Level (PAKFIRE)
GIT_BRANCH=`git rev-parse --abbrev-ref HEAD`			# Git Branch
SLOGAN="www.ipfire.org"						# Software slogan
CONFIG_ROOT=/var/ipfire						# Configuration rootdir
NICE=10								# Nice level
MAX_RETRIES=1							# prefetch/check loop
BUILD_IMAGES=1							# Flash and Xen Downloader
KVER=`grep --max-count=1 VER lfs/linux | awk '{ print $3 }'`
GIT_TAG=$(git tag | tail -1)					# Git Tag
GIT_LASTCOMMIT=$(git log | head -n1 | cut -d" " -f2 |head -c8)	# Last commit
TOOLCHAINVER=8

# New architecture variables
BUILD_ARCH="$(uname -m)"
BUILDMACHINE="${BUILD_ARCH}"

# Debian specific settings
if [ ! -e /etc/debian_version ]; then
	FULLPATH=`which $0`
else
	if [ -x /usr/bin/realpath ]; then
		FULLPATH=`/usr/bin/realpath $0`
	else
		echo "ERROR: Need to do apt-get install realpath"
		exit 1
	fi
fi

PWD=`pwd`
BASENAME=`basename $0`
BASEDIR=`echo $FULLPATH | sed "s/\/$BASENAME//g"`
LOGFILE=$BASEDIR/log/_build.preparation.log
export BASEDIR LOGFILE
DIR_CHK=$BASEDIR/cache/check
mkdir $BASEDIR/log/ 2>/dev/null

# Include funtions
. tools/make-functions

if [ -f .config ]; then
	. .config
fi

if [ -n "${TARGET_ARCH}" ]; then
	configure_target "${TARGET_ARCH}"
else
	configure_target "default"
fi

if [ -z $EDITOR ]; then
	for i in nano emacs vi; do
		EDITOR=$(which $i 2>/dev/null)
		if ! [ -z $EDITOR ]; then
			export EDITOR=$EDITOR
			break
		fi
	done
	[ -z $EDITOR ] && exiterror "You should have installed an editor."
fi

# Prepare string for /etc/system-release.
SYSTEM_RELEASE="${NAME} ${VERSION} (${MACHINE})"
if [ "$(git status -s | wc -l)" == "0" ]; then
	GIT_STATUS=""
else
	GIT_STATUS="-dirty"
fi
case "$GIT_BRANCH" in
	core*|beta?|rc?)
		SYSTEM_RELEASE="${SYSTEM_RELEASE} - $GIT_BRANCH$GIT_STATUS"
		;;
	*)
		SYSTEM_RELEASE="${SYSTEM_RELEASE} - Development Build: $GIT_BRANCH/$GIT_LASTCOMMIT$GIT_STATUS"
		;;
esac

prepareenv() {
    ############################################################################
    #                                                                          #
    # Are we running the right shell?                                          #
    #                                                                          #
    ############################################################################
    if [ ! "$BASH" ]; then
			exiterror "BASH environment variable is not set.  You're probably running the wrong shell."
    fi

    if [ -z "${BASH_VERSION}" ]; then
			exiterror "Not running BASH shell."
    fi


    ############################################################################
    #                                                                          #
    # Trap on emergency exit                                                   #
    #                                                                          #
    ############################################################################
    trap "exiterror 'Build process interrupted'" SIGINT SIGTERM SIGKILL SIGSTOP SIGQUIT


    ############################################################################
    #                                                                          #
    # Resetting our nice level                                                 #
    #                                                                          #
    ############################################################################
    echo -ne "Resetting our nice level to $NICE" | tee -a $LOGFILE
    renice $NICE $$ > /dev/null
    if [ `nice` != "$NICE" ]; then
			beautify message FAIL
			exiterror "Failed to set correct nice level"
    else
			beautify message DONE
    fi


    ############################################################################
    #                                                                          #
    # Checking if running as root user                                         #
    #                                                                          #
    ############################################################################
    echo -ne "Checking if we're running as root user" | tee -a $LOGFILE
    if [ `id -u` != 0 ]; then
			beautify message FAIL
			exiterror "Not building as root"
    else
			beautify message DONE
    fi


    ############################################################################
    #                                                                          #
    # Checking for necessary temporary space                                   #
    #                                                                          #
    ############################################################################
    echo -ne "Checking for necessary space on disk $BASE_DEV" | tee -a $LOGFILE
    BASE_DEV=`df -P -k $BASEDIR | tail -n 1 | awk '{ print $1 }'`
    BASE_ASPACE=`df -P -k $BASEDIR | tail -n 1 | awk '{ print $4 }'`
    if (( 2048000 > $BASE_ASPACE )); then
			BASE_USPACE=`du -skx $BASEDIR | awk '{print $1}'`
			if (( 2048000 - $BASE_USPACE > $BASE_ASPACE )); then
				beautify message FAIL
				exiterror "Not enough temporary space available, need at least 2GB on $BASE_DEV"
			fi
    else
			beautify message DONE
    fi

    ############################################################################
    #                                                                          #
    # Building Linux From Scratch system                                       #
    #                                                                          #
    ############################################################################
    # Set umask
    umask 022

    # Set LFS Directory
    LFS=$BASEDIR/build

    # Check /tools symlink
    if [ -h /tools ]; then
        rm -f /tools
    fi
    if [ ! -a /tools ]; then
			ln -s $BASEDIR/build/tools /
    fi
    if [ ! -h /tools ]; then
			exiterror "Could not create /tools symbolic link."
    fi

    # Setup environment
    set +h
    LC_ALL=POSIX
    if [ -z $MAKETUNING ]; then
	CPU_COUNT="$(getconf _NPROCESSORS_ONLN 2>/dev/null)"
	if [ -z "${CPU_COUNT}" ]; then
		CPU_COUNT=1
	fi

	MAKETUNING="-j$(( ${CPU_COUNT} * 2 + 1 ))"
    fi
    export LFS LC_ALL CFLAGS CXXFLAGS MAKETUNING
    unset CC CXX CPP LD_LIBRARY_PATH LD_PRELOAD

    # Make some extra directories
    mkdir -p $BASEDIR/build/{tools,etc,usr/src} 2>/dev/null
    mkdir -p $BASEDIR/build/{dev/{shm,pts},proc,sys}
    mkdir -p $BASEDIR/{cache,ccache} 2>/dev/null
    mkdir -p $BASEDIR/build/usr/src/{cache,config,doc,html,langs,lfs,log,src,ccache}

    mknod -m 600 $BASEDIR/build/dev/console c 5 1 2>/dev/null
    mknod -m 666 $BASEDIR/build/dev/null c 1 3 2>/dev/null

    # Make all sources and proc available under lfs build
    mount --bind /dev            $BASEDIR/build/dev
    mount --bind /dev/pts        $BASEDIR/build/dev/pts
    mount --bind /dev/shm        $BASEDIR/build/dev/shm
    mount --bind /proc           $BASEDIR/build/proc
    mount --bind /sys            $BASEDIR/build/sys
    mount --bind $BASEDIR/cache  $BASEDIR/build/usr/src/cache
    mount --bind $BASEDIR/ccache $BASEDIR/build/usr/src/ccache
    mount --bind $BASEDIR/config $BASEDIR/build/usr/src/config
    mount --bind $BASEDIR/doc    $BASEDIR/build/usr/src/doc
    mount --bind $BASEDIR/html   $BASEDIR/build/usr/src/html
    mount --bind $BASEDIR/langs  $BASEDIR/build/usr/src/langs
    mount --bind $BASEDIR/lfs    $BASEDIR/build/usr/src/lfs
    mount --bind $BASEDIR/log    $BASEDIR/build/usr/src/log
    mount --bind $BASEDIR/src    $BASEDIR/build/usr/src/src

    # Run LFS static binary creation scripts one by one
    export CCACHE_DIR=$BASEDIR/ccache
    export CCACHE_COMPRESS=1
    export CCACHE_COMPILERCHECK="none"

    # Remove pre-install list of installed files in case user erase some files before rebuild
    rm -f $BASEDIR/build/usr/src/lsalr 2>/dev/null
}

buildtoolchain() {
    local error=false
    case "${TARGET_ARCH}:${BUILD_ARCH}" in
        # x86
        i586:i586|i586:i686|i586:x86_64)
            # These are working.
            ;;
        i586:*)
            error=true
            ;;

        # ARM
        armv5tel:armv5tel|armv5tel:armv5tejl|armv5tel:armv6l|armv5tel:armv7l)
            # These are working.
            ;;
        armv5tel:*)
            error=true
            ;;
    esac

    ${error} && \
        exiterror "Cannot build ${MACHINE} toolchain on $(uname -m). Please use the download if any."

    local gcc=$(type -p gcc)
    if [ -z "${gcc}" ]; then
        exiterror "Could not find GCC. You will need a working build enviroment in order to build the toolchain."
    fi

    LOGFILE="$BASEDIR/log/_build.toolchain.log"
    export LOGFILE

    local ORG_PATH=$PATH
    export PATH="/tools/ccache/bin:/tools/bin:$PATH"
    lfsmake1 ccache			PASS=1
    lfsmake1 binutils			PASS=1
    lfsmake1 gcc			PASS=1
    lfsmake1 linux			TOOLS=1 KCFG="-headers"
    lfsmake1 glibc
    lfsmake1 cleanup-toolchain		PASS=1
    lfsmake1 binutils			PASS=2
    lfsmake1 gcc			PASS=2
    lfsmake1 ccache			PASS=2
    lfsmake1 tcl
    lfsmake1 expect
    lfsmake1 dejagnu
    lfsmake1 ncurses
    lfsmake1 bash
    lfsmake1 bzip2
    lfsmake1 coreutils
    lfsmake1 diffutils
    lfsmake1 findutils
    lfsmake1 gawk
    lfsmake1 gettext
    lfsmake1 grep
    lfsmake1 gzip
    lfsmake1 m4
    lfsmake1 make
    lfsmake1 patch
    lfsmake1 perl
    lfsmake1 sed
    lfsmake1 tar
    lfsmake1 texinfo
    lfsmake1 xz
    lfsmake1 fake-environ
    lfsmake1 cleanup-toolchain		PASS=2
    export PATH=$ORG_PATH
}

buildbase() {
    LOGFILE="$BASEDIR/log/_build.base.log"
    export LOGFILE
    lfsmake2 stage2
    lfsmake2 linux			KCFG="-headers"
    lfsmake2 man-pages
    lfsmake2 glibc
    lfsmake2 tzdata
    lfsmake2 cleanup-toolchain		PASS=3
    lfsmake2 zlib
    lfsmake2 binutils
    lfsmake2 gmp
    lfsmake2 gmp-compat
    lfsmake2 mpfr
    lfsmake2 file
    lfsmake2 gcc
    lfsmake2 sed
    lfsmake2 berkeley
    lfsmake2 coreutils
    lfsmake2 iana-etc
    lfsmake2 m4
    lfsmake2 bison
    lfsmake2 ncurses
    lfsmake2 procps
    lfsmake2 libtool
    lfsmake2 perl
    lfsmake2 readline
    lfsmake2 readline-compat
    lfsmake2 pcre
    lfsmake2 pcre-compat
    lfsmake2 autoconf
    lfsmake2 automake
    lfsmake2 bash
    lfsmake2 bzip2
    lfsmake2 diffutils
    lfsmake2 e2fsprogs
    lfsmake2 ed
    lfsmake2 findutils
    lfsmake2 flex
    lfsmake2 gawk
    lfsmake2 gettext
    lfsmake2 grep
    lfsmake2 groff
    lfsmake2 gperf
    lfsmake2 gzip
    lfsmake2 hostname
    lfsmake2 iproute2
    lfsmake2 jwhois
    lfsmake2 kbd
    lfsmake2 less
    lfsmake2 make
    lfsmake2 man
    lfsmake2 kmod
    lfsmake2 net-tools
    lfsmake2 patch
    lfsmake2 psmisc
    lfsmake2 shadow
    lfsmake2 sysklogd
    lfsmake2 sysvinit
    lfsmake2 tar
    lfsmake2 texinfo
    lfsmake2 util-linux
    lfsmake2 udev
    lfsmake2 vim
    lfsmake2 xz
    lfsmake2 paxctl
}

buildipfire() {
  LOGFILE="$BASEDIR/log/_build.ipfire.log"
  export LOGFILE
  ipfiremake configroot
  ipfiremake backup
  ipfiremake libusb
  ipfiremake libusbx
  ipfiremake libpcap
  ipfiremake ppp
  ipfiremake pptp
  ipfiremake unzip
  ipfiremake which
  ipfiremake linux-firmware
  ipfiremake dvb-firmwares
  ipfiremake zd1211-firmware
  ipfiremake rpi-firmware
  ipfiremake bc
  ipfiremake u-boot
  ipfiremake cpio
  ipfiremake mdadm
  ipfiremake dracut
  ipfiremake lvm2
  ipfiremake multipath-tools
  ipfiremake freetype
  ipfiremake grub

  case "${TARGET_ARCH}" in
	i586)
		# x86-pae (Native and new XEN) kernel build
		ipfiremake linux			KCFG="-pae"
#		ipfiremake kvm-kmod			KCFG="-pae"
#		ipfiremake v4l-dvb			KCFG="-pae"
#		ipfiremake mISDN			KCFG="-pae"
		ipfiremake cryptodev			KCFG="-pae"
#		ipfiremake compat-drivers		KCFG="-pae"
#		ipfiremake r8169			KCFG="-pae"
#		ipfiremake r8168			KCFG="-pae"
#		ipfiremake r8101			KCFG="-pae"
		ipfiremake e1000e			KCFG="-pae"
		ipfiremake igb				KCFG="-pae"
		ipfiremake ixgbe			KCFG="-pae"
<<<<<<< HEAD

=======
		ipfiremake linux-initrd			KCFG="-pae"
>>>>>>> 22820bf2

		# x86 kernel build
		ipfiremake linux			KCFG=""
#		ipfiremake kvm-kmod			KCFG=""
#		ipfiremake v4l-dvb			KCFG=""
#		ipfiremake mISDN			KCFG=""
		ipfiremake cryptodev			KCFG=""
#		ipfiremake compat-drivers		KCFG=""
#		ipfiremake r8169			KCFG=""
#		ipfiremake r8168			KCFG=""
#		ipfiremake r8101			KCFG=""
		ipfiremake e1000e			KCFG=""
		ipfiremake igb				KCFG=""
		ipfiremake ixgbe			KCFG=""
<<<<<<< HEAD
=======
		ipfiremake linux-initrd			KCFG=""
>>>>>>> 22820bf2
		;;

	armv5tel)
		# arm-rpi (Raspberry Pi) kernel build
		ipfiremake linux			KCFG="-rpi"
#		ipfiremake v4l-dvb			KCFG="-rpi"
#		ipfiremake mISDN			KCFG="-rpi" NOPCI=1
		ipfiremake cryptodev			KCFG="-rpi"
#		ipfiremake compat-drivers		KCFG="-rpi"
		ipfiremake linux-initrd			KCFG="-rpi"

		# arm multi platform (Panda, Wandboard ...) kernel build
		ipfiremake linux			KCFG="-multi"
		ipfiremake cryptodev			KCFG="-multi"
		ipfiremake e1000e			KCFG="-multi"
		ipfiremake igb				KCFG="-multi"
		ipfiremake ixgbe			KCFG="-multi"
<<<<<<< HEAD
=======
		ipfiremake linux-initrd			KCFG="-multi"
>>>>>>> 22820bf2

		# arm-kirkwood (Dreamplug, ICY-Box ...) kernel build
		ipfiremake linux			KCFG="-kirkwood"
#		ipfiremake v4l-dvb			KCFG="-kirkwood"
#		ipfiremake mISDN			KCFG="-kirkwood"
		ipfiremake cryptodev			KCFG="-kirkwood"
#		ipfiremake compat-drivers		KCFG="-kirkwood"
#		ipfiremake r8169			KCFG="-kirkwood"
#		ipfiremake r8168			KCFG="-kirkwood"
#		ipfiremake r8101			KCFG="-kirkwood"
		ipfiremake e1000e			KCFG="-kirkwood"
		ipfiremake igb				KCFG="-kirkwood"
		ipfiremake ixgbe			KCFG="-kirkwood"
<<<<<<< HEAD
=======
		ipfiremake linux-initrd			KCFG="-kirkwood"
>>>>>>> 22820bf2
		;;
  esac
  ipfiremake pkg-config
  ipfiremake openssl
  ipfiremake openssl-compat
  ipfiremake libgpg-error
  ipfiremake libgcrypt
  ipfiremake libassuan
  ipfiremake bind
  ipfiremake dhcp
  ipfiremake dhcpcd
  ipfiremake boost
  ipfiremake linux-atm
  ipfiremake expat
  ipfiremake gdbm
  ipfiremake pam
  ipfiremake curl
  ipfiremake tcl
  ipfiremake sqlite
  ipfiremake python
  ipfiremake fireinfo
  ipfiremake libnet
  ipfiremake libnl
  ipfiremake libnl-3
  ipfiremake libidn
  ipfiremake nasm
  ipfiremake libjpeg
  ipfiremake libexif
  ipfiremake libpng
  ipfiremake libtiff
  ipfiremake libart
  ipfiremake gd
  ipfiremake popt
  ipfiremake pcre
  ipfiremake slang
  ipfiremake newt
  ipfiremake libsmooth
  ipfiremake attr
  ipfiremake acl
  ipfiremake libcap
  ipfiremake pciutils
  ipfiremake usbutils
  ipfiremake libxml2
  ipfiremake libxslt
  ipfiremake BerkeleyDB
  ipfiremake mysql
  ipfiremake cyrus-sasl
  ipfiremake openldap
  ipfiremake apache2
  ipfiremake php
  ipfiremake apache2			PASS=C
  ipfiremake jquery
  ipfiremake arping
  ipfiremake beep
  ipfiremake dvdrtools
  ipfiremake nettle
  ipfiremake dnsmasq
  ipfiremake dosfstools
  ipfiremake reiserfsprogs
  ipfiremake xfsprogs
  ipfiremake sysfsutils
  ipfiremake fuse
  ipfiremake ntfs-3g
  ipfiremake ethtool
  ipfiremake ez-ipupdate
  ipfiremake fcron
  ipfiremake perl-GD
  ipfiremake GD-Graph
  ipfiremake GD-TextUtil
  ipfiremake perl-Device-SerialPort
  ipfiremake perl-Device-Modem
  ipfiremake gnupg
  ipfiremake hdparm
  ipfiremake sdparm
  ipfiremake mtools
  ipfiremake initscripts
  ipfiremake whatmask
  ipfiremake libmnl
  ipfiremake iptables
  ipfiremake conntrack-tools
  ipfiremake libupnp
  ipfiremake ipaddr
  ipfiremake iputils
  ipfiremake l7-protocols
  ipfiremake mISDNuser
  ipfiremake capi4k-utils
  ipfiremake hwdata
  ipfiremake logrotate
  ipfiremake logwatch
  ipfiremake misc-progs
  ipfiremake nano
  ipfiremake URI
  ipfiremake HTML-Tagset
  ipfiremake HTML-Parser
  ipfiremake HTML-Template
  ipfiremake Compress-Zlib
  ipfiremake Digest
  ipfiremake Digest-SHA1
  ipfiremake Digest-HMAC
  ipfiremake libwww-perl
  ipfiremake Net-DNS
  ipfiremake Net-IPv4Addr
  ipfiremake Net_SSLeay
  ipfiremake IO-Stringy
  ipfiremake IO-Socket-SSL
  ipfiremake Unix-Syslog
  ipfiremake Mail-Tools
  ipfiremake MIME-Tools
  ipfiremake Net-Server
  ipfiremake Convert-TNEF
  ipfiremake Convert-UUlib
  ipfiremake Archive-Tar
  ipfiremake Archive-Zip
  ipfiremake Text-Tabs+Wrap
  ipfiremake Locale-Country
  ipfiremake XML-Parser
  ipfiremake Crypt-PasswdMD5
  ipfiremake Net-Telnet
  ipfiremake python-setuptools
  ipfiremake python-clientform
  ipfiremake python-mechanize
  ipfiremake python-feedparser
  ipfiremake python-rssdler
  ipfiremake libffi
  ipfiremake glib
  ipfiremake GeoIP
  ipfiremake fwhits
  ipfiremake noip_updater
  ipfiremake ntp
  ipfiremake openssh
  ipfiremake fontconfig
  ipfiremake dejavu-fonts-ttf
  ipfiremake freefont
  ipfiremake pixman
  ipfiremake cairo
  ipfiremake pango
  ipfiremake rrdtool
  ipfiremake setserial
  ipfiremake setup
  ipfiremake libdnet
  ipfiremake daq
  ipfiremake snort
  ipfiremake oinkmaster
  ipfiremake squid
  ipfiremake squidguard
  ipfiremake calamaris
  ipfiremake tcpdump
  ipfiremake traceroute
  ipfiremake vlan
  ipfiremake wireless
  ipfiremake pakfire
  ipfiremake spandsp
  ipfiremake lzo
  ipfiremake openvpn
  ipfiremake pammysql
  ipfiremake mpage
  ipfiremake dbus
  ipfiremake cups
  ipfiremake ghostscript
  ipfiremake foomatic
  ipfiremake hplip
  ipfiremake cifs-utils
  ipfiremake krb5
  ipfiremake samba
  ipfiremake sudo
  ipfiremake mc
  ipfiremake wget
  ipfiremake bridge-utils
  ipfiremake screen
  ipfiremake smartmontools
  ipfiremake htop
  ipfiremake postfix
  ipfiremake fetchmail
  ipfiremake cyrus-imapd
  ipfiremake openmailadmin
  ipfiremake clamav
  ipfiremake spamassassin
  ipfiremake amavisd
  ipfiremake alsa
  ipfiremake mpfire
  ipfiremake guardian
  ipfiremake libid3tag
  ipfiremake libmad
  ipfiremake libogg
  ipfiremake libvorbis
  ipfiremake libdvbpsi
  ipfiremake flac
  ipfiremake lame
  ipfiremake sox
  ipfiremake libshout
  ipfiremake xvid
  ipfiremake libmpeg2
  ipfiremake cmake
  ipfiremake gnump3d
  ipfiremake rsync
  ipfiremake tcpwrapper
  ipfiremake libevent
  ipfiremake libevent2
  ipfiremake portmap
  ipfiremake nfs
  ipfiremake nmap
  ipfiremake ncftp
  ipfiremake etherwake
  ipfiremake bwm-ng
  ipfiremake tripwire
  ipfiremake sysstat
  ipfiremake vsftpd
  ipfiremake strongswan
  ipfiremake rng-tools
  ipfiremake lsof
  ipfiremake br2684ctl
  ipfiremake pcmciautils
  ipfiremake lm_sensors
  ipfiremake liboping
  ipfiremake collectd
  ipfiremake teamspeak
  ipfiremake elinks
  ipfiremake igmpproxy
  ipfiremake fbset
  ipfiremake sdl
  ipfiremake qemu
  ipfiremake sane
  ipfiremake netpbm
  ipfiremake phpSANE
  ipfiremake tunctl
  ipfiremake netsnmpd
  ipfiremake nagios
  ipfiremake nagios_nrpe
  ipfiremake icinga
  ipfiremake ebtables
  ipfiremake directfb
  ipfiremake dfb++
  ipfiremake faad2
  ipfiremake ffmpeg
  ipfiremake vdr
  ipfiremake vdr_streamdev
  ipfiremake vdr_vnsiserver5
  ipfiremake vdr_vnsiserver3
  ipfiremake vdr_epgsearch
  ipfiremake vdr_dvbapi
  ipfiremake vdr_eepg
  ipfiremake w_scan
  ipfiremake icecast
  ipfiremake icegenerator
  ipfiremake mpd
  ipfiremake libmpdclient
  ipfiremake mpc
  ipfiremake git
  ipfiremake squidclamav
  ipfiremake vnstat
  ipfiremake iw
  ipfiremake wpa_supplicant
  ipfiremake hostapd
  ipfiremake pycurl
  ipfiremake urlgrabber
  ipfiremake syslinux
  ipfiremake tftpd
  ipfiremake cpufrequtils
  ipfiremake bluetooth
  ipfiremake gutenprint
  ipfiremake apcupsd
  ipfiremake iperf
  ipfiremake netcat
  ipfiremake 7zip
  ipfiremake lynis
  ipfiremake streamripper
  ipfiremake sshfs
  ipfiremake taglib
  ipfiremake mediatomb
  ipfiremake sslh
  ipfiremake perl-gettext
  ipfiremake perl-Sort-Naturally
  ipfiremake vdradmin
  ipfiremake miau
  ipfiremake perl-DBI
  ipfiremake perl-DBD-mysql
  ipfiremake perl-DBD-SQLite
  ipfiremake perl-File-ReadBackwards
  ipfiremake cacti
  ipfiremake openvmtools
  ipfiremake nagiosql
  ipfiremake iftop
  ipfiremake motion
  ipfiremake joe
  ipfiremake nut
  ipfiremake watchdog
  ipfiremake libpri
  ipfiremake asterisk
  ipfiremake lcr
  ipfiremake usb_modeswitch
  ipfiremake usb_modeswitch_data
  ipfiremake zerofree
  ipfiremake pound
  ipfiremake minicom
  ipfiremake ddrescue
  ipfiremake imspector
  ipfiremake miniupnpd
  ipfiremake client175
  ipfiremake powertop
  ipfiremake parted
  ipfiremake swig
  ipfiremake python-m2crypto
  ipfiremake wireless-regdb
  ipfiremake crda
  ipfiremake libsolv
  ipfiremake python-distutils-extra
  ipfiremake python-lzma
  ipfiremake python-progressbar
  ipfiremake python-xattr
  ipfiremake intltool
  ipfiremake ddns
  ipfiremake transmission
  ipfiremake dpfhack
  ipfiremake lcd4linux
  ipfiremake mtr
  ipfiremake tcpick
  ipfiremake minidlna
  ipfiremake acpid
  ipfiremake fping
  ipfiremake telnet
  ipfiremake xinetd
  ipfiremake gpgme
  ipfiremake pygpgme
  ipfiremake pakfire3
  ipfiremake stress
  ipfiremake libstatgrab
  ipfiremake sarg
  ipfiremake check_mk_agent
  ipfiremake libdaemon
  ipfiremake avahi
  ipfiremake nginx
  ipfiremake sendEmail
  ipfiremake sysbench
  ipfiremake strace
  ipfiremake ipfire-netboot
  ipfiremake lcdproc
  ipfiremake bitstream
  ipfiremake multicat
  ipfiremake keepalived
  ipfiremake ipvsadm
  ipfiremake perl-Carp-Clan
  ipfiremake perl-Date-Calc
  ipfiremake perl-Date-Manip
  ipfiremake perl-File-Tail
  ipfiremake perl-TimeDate
  ipfiremake swatch
  ipfiremake tor
  ipfiremake arm
  ipfiremake wavemon
  ipfiremake iptraf-ng
  ipfiremake iotop
  ipfiremake stunnel
  ipfiremake sslscan
  ipfiremake owncloud
  ipfiremake bacula
  ipfiremake batctl
  ipfiremake perl-PDF-API2
  ipfiremake squid-accounting
  ipfiremake pigz
  ipfiremake tmux
}

buildinstaller() {
  # Run installer scripts one by one
  LOGFILE="$BASEDIR/log/_build.installer.log"
  export LOGFILE
  ipfiremake memtest
  ipfiremake installer
  installmake strip
}

buildpackages() {
  LOGFILE="$BASEDIR/log/_build.packages.log"
  export LOGFILE
  echo "... see detailed log in _build.*.log files" >> $LOGFILE

  
  # Generating list of packages used
  echo -n "Generating packages list from logs" | tee -a $LOGFILE
  rm -f $BASEDIR/doc/packages-list
  for i in `ls -1tr $BASEDIR/log/[^_]*`; do
	if [ "$i" != "$BASEDIR/log/FILES" -a -n $i ]; then
		echo "* `basename $i`" >>$BASEDIR/doc/packages-list
	fi
  done
  echo "== List of softwares used to build $NAME Version: $VERSION ==" > $BASEDIR/doc/packages-list.txt
  grep -v 'configroot$\|img$\|initrd$\|initscripts$\|installer$\|install$\|setup$\|pakfire$\|stage2$\|smp$\|tools$\|tools1$\|tools2$\|.tgz$\|-config$\|_missing_rootfile$\|install1$\|install2$\|pass1$\|pass2$\|pass3$' \
	$BASEDIR/doc/packages-list | sort >> $BASEDIR/doc/packages-list.txt
  rm -f $BASEDIR/doc/packages-list
  # packages-list.txt is ready to be displayed for wiki page
  beautify message DONE
  
  # Update changelog
  cd $BASEDIR
  [ -z $GIT_TAG ]  || LAST_TAG=$GIT_TAG
  [ -z $LAST_TAG ] || EXT="$LAST_TAG..HEAD"
  git log -n 500 --no-merges --pretty=medium --shortstat $EXT > $BASEDIR/doc/ChangeLog

  # Create images for install
  ipfiremake cdrom

  # Check if there is a loop device for building in virtual environments
  modprobe loop 2>/dev/null
  if [ $BUILD_IMAGES == 1 ] && ([ -e /dev/loop/0 ] || [ -e /dev/loop0 ] || [ -e "/dev/loop-control" ]); then
	ipfiremake flash-images
	ipfiremake flash-images SCON=1
  fi

  mv $LFS/install/images/{*.iso,*.tgz,*.img.gz,*.bz2} $BASEDIR >> $LOGFILE 2>&1

  ipfirepackages

  ipfiremake xen-image
  mv $LFS/install/images/*.bz2 $BASEDIR >> $LOGFILE 2>&1

  cd $BASEDIR
  for i in `ls *.bz2 *.img.gz *.iso`; do
	md5sum $i > $i.md5
  done
  cd $PWD

  # Cleanup
  stdumount
  rm -rf $BASEDIR/build/tmp/*

  # Generating total list of files
  echo -n "Generating files list from logs" | tee -a $LOGFILE
  rm -f $BASEDIR/log/FILES
  for i in `ls -1tr $BASEDIR/log/[^_]*`; do
	if [ "$i" != "$BASEDIR/log/FILES" -a -n $i ]; then
		echo "##" >>$BASEDIR/log/FILES
		echo "## `basename $i`" >>$BASEDIR/log/FILES
		echo "##" >>$BASEDIR/log/FILES
		cat $i | sed "s%^\./%#%" | sort >> $BASEDIR/log/FILES
	fi
  done
  beautify message DONE

  cd $PWD
}

ipfirepackages() {
	ipfiremake core-updates

	local i
	for i in $(find $BASEDIR/config/rootfiles/packages{/${MACHINE},} -maxdepth 1 -type f); do
		i=$(basename ${i})
		if [ -e $BASEDIR/lfs/$i ]; then
			ipfiredist $i
		else
			echo -n $i
			beautify message SKIP
		fi
	done
  test -d $BASEDIR/packages || mkdir $BASEDIR/packages
  mv -f $LFS/install/packages/* $BASEDIR/packages >> $LOGFILE 2>&1
  rm -rf  $BASEDIR/build/install/packages/*
}

while [ $# -gt 0 ]; do
	case "${1}" in
		--target=*)
			configure_target "${1#--target=}"
			;;
		-*)
			exiterror "Unknown configuration option: ${1}"
			;;
		*)
			# Found a command, so exit options parsing.
			break
			;;
	esac
	shift
done

# See what we're supposed to do
case "$1" in 
build)
	clear
	PACKAGE=`ls -v -r $BASEDIR/cache/toolchains/$SNAME-$VERSION-toolchain-$TOOLCHAINVER-$MACHINE.tar.gz 2> /dev/null | head -n 1`
	#only restore on a clean disk
	if [ ! -f log/cleanup-toolchain-2-tools ]; then
		if [ ! -n "$PACKAGE" ]; then
			beautify build_stage "Full toolchain compilation - Native GCC: `gcc --version | grep GCC | awk {'print $3'}`"
			prepareenv
			buildtoolchain
		else
			PACKAGENAME=${PACKAGE%.tar.gz}
			beautify build_stage "Packaged toolchain compilation"
			if [ `md5sum $PACKAGE | awk '{print $1}'` == `cat $PACKAGENAME.md5 | awk '{print $1}'` ]; then
				tar zxf $PACKAGE
				prepareenv
			else
				exiterror "$PACKAGENAME md5 did not match, check downloaded package"
			fi
		fi
	else
		echo -n "Using installed toolchain" | tee -a $LOGFILE
		beautify message SKIP
		prepareenv
	fi

	beautify build_start
	beautify build_stage "Building LFS"
	buildbase

	beautify build_stage "Building IPFire"
	buildipfire

	beautify build_stage "Building installer"
	buildinstaller

	beautify build_stage "Building packages"
	buildpackages
	
	beautify build_stage "Checking Logfiles for new Files"

	cd $BASEDIR
	tools/checknewlog.pl
	tools/checkwronginitlinks
	cd $PWD

	beautify build_end
	;;
shell)
	# enter a shell inside LFS chroot
	# may be used to changed kernel settings
	prepareenv
	entershell
	;;
clean)
	echo -en "${BOLD}Cleaning build directory...${NORMAL}"
	for i in `mount | grep $BASEDIR | sed 's/^.*loop=\(.*\))/\1/'`; do
		$LOSETUP -d $i 2>/dev/null
	done
	for i in `mount | grep $BASEDIR | cut -d " " -f 1`; do
		umount $i
	done
	stdumount
	for i in `seq 0 7`; do
	    if ( losetup /dev/loop${i} 2>/dev/null | grep -q "/install/images" ); then
		umount /dev/loop${i}     2>/dev/null;
		losetup -d /dev/loop${i} 2>/dev/null;
	    fi;
	done
	rm -rf $BASEDIR/build
	rm -rf $BASEDIR/cdrom
	rm -rf $BASEDIR/packages
	rm -rf $BASEDIR/log
	if [ -h /tools ]; then
		rm -f /tools
	fi
	rm -f $BASEDIR/ipfire-*
	beautify message DONE
	;;
downloadsrc)
	if [ ! -d $BASEDIR/cache ]; then
		mkdir $BASEDIR/cache
	fi
	mkdir -p $BASEDIR/log
	echo -e "${BOLD}Preload all source files${NORMAL}" | tee -a $LOGFILE
	FINISHED=0
	cd $BASEDIR/lfs
	for c in `seq $MAX_RETRIES`; do
		if (( FINISHED==1 )); then 
			break
		fi
		FINISHED=1
		cd $BASEDIR/lfs
		for i in *; do
			if [ -f "$i" -a "$i" != "Config" ]; then
				lfsmakecommoncheck ${i} || continue

				make -s -f $i LFS_BASEDIR=$BASEDIR MACHINE=$MACHINE \
					MESSAGE="$i\t ($c/$MAX_RETRIES)" download >> $LOGFILE 2>&1
				if [ $? -ne 0 ]; then
					beautify message FAIL
					FINISHED=0
				else
					if [ $c -eq 1 ]; then
					beautify message DONE
					fi
				fi
			fi
		done
	done
	echo -e "${BOLD}***Verifying md5sums${NORMAL}"
	ERROR=0
	for i in *; do
		if [ -f "$i" -a "$i" != "Config" ]; then
			lfsmakecommoncheck ${i} > /dev/null || continue
			make -s -f $i LFS_BASEDIR=$BASEDIR MACHINE=$MACHINE \
				MESSAGE="$i\t " md5 >> $LOGFILE 2>&1
			if [ $? -ne 0 ]; then
				echo -ne "MD5 difference in lfs/$i"
				beautify message FAIL
				ERROR=1
			fi
		fi
	done
	if [ $ERROR -eq 0 ]; then
		echo -ne "${BOLD}all files md5sum match${NORMAL}"
		beautify message DONE
	else
		echo -ne "${BOLD}not all files were correctly download${NORMAL}"
		beautify message FAIL
	fi
	cd - >/dev/null 2>&1
	;;
toolchain)
	clear
	prepareenv
	beautify build_stage "Toolchain compilation - Native GCC: `gcc --version | grep GCC | awk {'print $3'}`"
	buildtoolchain
	echo "`date -u '+%b %e %T'`: Create toolchain tar.gz for $MACHINE" | tee -a $LOGFILE
	test -d $BASEDIR/cache/toolchains || mkdir -p $BASEDIR/cache/toolchains
	cd $BASEDIR && tar -zc --exclude='log/_build.*.log' -f cache/toolchains/$SNAME-$VERSION-toolchain-$TOOLCHAINVER-$MACHINE.tar.gz \
		build/tools build/bin/sh log >> $LOGFILE
	md5sum cache/toolchains/$SNAME-$VERSION-toolchain-$TOOLCHAINVER-$MACHINE.tar.gz \
		> cache/toolchains/$SNAME-$VERSION-toolchain-$TOOLCHAINVER-$MACHINE.md5
	stdumount
	;;
gettoolchain)
	# arbitrary name to be updated in case of new toolchain package upload
	PACKAGE=$SNAME-$VERSION-toolchain-$TOOLCHAINVER-$MACHINE
	if [ ! -f $BASEDIR/cache/toolchains/$PACKAGE.tar.gz ]; then
		URL_TOOLCHAIN=`grep URL_TOOLCHAIN lfs/Config | awk '{ print $3 }'`
		test -d $BASEDIR/cache/toolchains || mkdir -p $BASEDIR/cache/toolchains
		echo "`date -u '+%b %e %T'`: Load toolchain tar.gz for $MACHINE" | tee -a $LOGFILE
		cd $BASEDIR/cache/toolchains
		wget -U "IPFireSourceGrabber/2.x" $URL_TOOLCHAIN/$PACKAGE.tar.gz $URL_TOOLCHAIN/$PACKAGE.md5 >& /dev/null
		if [ $? -ne 0 ]; then
			echo "`date -u '+%b %e %T'`: error downloading $PACKAGE toolchain for $MACHINE machine" | tee -a $LOGFILE
		else
			if [ "`md5sum $PACKAGE.tar.gz | awk '{print $1}'`" = "`cat $PACKAGE.md5 | awk '{print $1}'`" ]; then
				echo "`date -u '+%b %e %T'`: toolchain md5 ok" | tee -a $LOGFILE
			else
				exiterror "$PACKAGE.md5 did not match, check downloaded package"
			fi
		fi
	else
		echo "Toolchain is already downloaded. Exiting..."
	fi
	;;
othersrc)
	prepareenv
	echo -ne "`date -u '+%b %e %T'`: Build sources iso for $MACHINE" | tee -a $LOGFILE
	chroot $LFS /tools/bin/env -i   HOME=/root \
	TERM=$TERM PS1='\u:\w\$ ' \
	PATH=/usr/local/bin:/bin:/usr/bin:/sbin:/usr/sbin \
	VERSION=$VERSION NAME="$NAME" SNAME="$SNAME" MACHINE=$MACHINE \
	/bin/bash -x -c "cd /usr/src/lfs && make -f sources-iso LFS_BASEDIR=/usr/src install" >>$LOGFILE 2>&1
	mv $LFS/install/images/ipfire-* $BASEDIR >> $LOGFILE 2>&1
	if [ $? -eq "0" ]; then
		beautify message DONE
	else
		beautify message FAIL
	fi
	stdumount
	;;
uploadsrc)
	PWD=`pwd`
	if [ -z $IPFIRE_USER ]; then
		echo -n "You have to setup IPFIRE_USER first. See .config for details."
		beautify message FAIL
		exit 1
	fi

	URL_SOURCE=$(grep URL_SOURCE lfs/Config | awk '{ print $3 }')
	REMOTE_FILES=$(echo "ls -1" | sftp -C ${IPFIRE_USER}@${URL_SOURCE})

	for file in ${BASEDIR}/cache/*; do
		[ -d "${file}" ] && continue
		grep -q "$(basename ${file})" <<<$REMOTE_FILES && continue
		NEW_FILES="$NEW_FILES $file"
	done
	[ -n "$NEW_FILES" ] && scp -2 $NEW_FILES ${IPFIRE_USER}@${URL_SOURCE}
	cd $BASEDIR
	cd $PWD
	exit 0
	;;
lang)
	update_langs
	;;
*)
	echo "Usage: $0 {build|changelog|clean|gettoolchain|downloadsrc|shell|sync|toolchain}"
	cat doc/make.sh-usage
	;;
esac<|MERGE_RESOLUTION|>--- conflicted
+++ resolved
@@ -419,11 +419,7 @@
 		ipfiremake e1000e			KCFG="-pae"
 		ipfiremake igb				KCFG="-pae"
 		ipfiremake ixgbe			KCFG="-pae"
-<<<<<<< HEAD
-
-=======
 		ipfiremake linux-initrd			KCFG="-pae"
->>>>>>> 22820bf2
 
 		# x86 kernel build
 		ipfiremake linux			KCFG=""
@@ -438,10 +434,7 @@
 		ipfiremake e1000e			KCFG=""
 		ipfiremake igb				KCFG=""
 		ipfiremake ixgbe			KCFG=""
-<<<<<<< HEAD
-=======
 		ipfiremake linux-initrd			KCFG=""
->>>>>>> 22820bf2
 		;;
 
 	armv5tel)
@@ -459,10 +452,7 @@
 		ipfiremake e1000e			KCFG="-multi"
 		ipfiremake igb				KCFG="-multi"
 		ipfiremake ixgbe			KCFG="-multi"
-<<<<<<< HEAD
-=======
 		ipfiremake linux-initrd			KCFG="-multi"
->>>>>>> 22820bf2
 
 		# arm-kirkwood (Dreamplug, ICY-Box ...) kernel build
 		ipfiremake linux			KCFG="-kirkwood"
@@ -476,10 +466,7 @@
 		ipfiremake e1000e			KCFG="-kirkwood"
 		ipfiremake igb				KCFG="-kirkwood"
 		ipfiremake ixgbe			KCFG="-kirkwood"
-<<<<<<< HEAD
-=======
 		ipfiremake linux-initrd			KCFG="-kirkwood"
->>>>>>> 22820bf2
 		;;
   esac
   ipfiremake pkg-config
