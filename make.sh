--- conflicted
+++ resolved
@@ -265,7 +265,6 @@
 
     LOGFILE="$BASEDIR/log/_build.toolchain.log"
     export LOGFILE
-<<<<<<< HEAD
 
     local ORG_PATH=$PATH
     export PATH="/tools/ccache/bin:/tools/bin:$PATH"
@@ -274,17 +273,6 @@
     lfsmake1 binutils			PASS=1
     lfsmake1 gcc			PASS=1
     lfsmake1 linux2			TOOLS=1 HEADERS=1
-=======
-    NATIVEGCC=`gcc --version | grep GCC | awk {'print $3'}`
-    export NATIVEGCC GCCmajor=${NATIVEGCC:0:1} GCCminor=${NATIVEGCC:2:1} GCCrelease=${NATIVEGCC:4:1}
-    ORG_PATH=$PATH
-    lfsmake1 ccache	PASS=1
-    lfsmake1 make	PASS=1
-    lfsmake1 linux2 TOOLS=1 HEADERS=1
-    lfsmake1 binutils	PASS=1
-    lfsmake1 gcc		PASS=1
-    export PATH=$BASEDIR/build/usr/local/bin:$BASEDIR/build/tools/bin:$PATH
->>>>>>> 47577eb3
     lfsmake1 glibc
     lfsmake1 cleanup-toolchain		PASS=1
     lfsmake1 binutils			PASS=2
