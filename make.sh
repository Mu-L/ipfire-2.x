#!/bin/bash
############################################################################
#                                                                          #
# This file is part of the IPFire Firewall.                                #
#                                                                          #
# IPFire is free software; you can redistribute it and/or modify           #
# it under the terms of the GNU General Public License as published by     #
# the Free Software Foundation; either version 2 of the License, or        #
# (at your option) any later version.                                      #
#                                                                          #
# IPFire is distributed in the hope that it will be useful,                #
# but WITHOUT ANY WARRANTY; without even the implied warranty of           #
# MERCHANTABILITY or FITNESS FOR A PARTICULAR PURPOSE.  See the            #
# GNU General Public License for more details.                             #
#                                                                          #
# You should have received a copy of the GNU General Public License        #
# along with IPFire; if not, write to the Free Software                    #
# Foundation, Inc., 59 Temple Place, Suite 330, Boston, MA  02111-1307 USA #
#                                                                          #
# Copyright (C) 2007-2014 IPFire Team <info@ipfire.org>.                   #
#                                                                          #
############################################################################
#

NAME="IPFire"							# Software name
SNAME="ipfire"							# Short name
VERSION="2.15"							# Version number
CORE="80"							# Core Level (Filename)
PAKFIRE_CORE="80"						# Core Level (PAKFIRE)
GIT_BRANCH=`git rev-parse --abbrev-ref HEAD`			# Git Branch
SLOGAN="www.ipfire.org"						# Software slogan
CONFIG_ROOT=/var/ipfire						# Configuration rootdir
NICE=10								# Nice level
MAX_RETRIES=1							# prefetch/check loop
BUILD_IMAGES=1							# Flash and Xen Downloader
KVER=`grep --max-count=1 VER lfs/linux | awk '{ print $3 }'`
GIT_TAG=$(git tag | tail -1)					# Git Tag
GIT_LASTCOMMIT=$(git log | head -n1 | cut -d" " -f2 |head -c8)	# Last commit
TOOLCHAINVER=7

# New architecture variables
BUILD_ARCH="$(uname -m)"
BUILDMACHINE="${BUILD_ARCH}"

# Debian specific settings
if [ ! -e /etc/debian_version ]; then
	FULLPATH=`which $0`
else
	if [ -x /usr/bin/realpath ]; then
		FULLPATH=`/usr/bin/realpath $0`
	else
		echo "ERROR: Need to do apt-get install realpath"
		exit 1
	fi
fi

PWD=`pwd`
BASENAME=`basename $0`
BASEDIR=`echo $FULLPATH | sed "s/\/$BASENAME//g"`
LOGFILE=$BASEDIR/log/_build.preparation.log
export BASEDIR LOGFILE
DIR_CHK=$BASEDIR/cache/check
mkdir $BASEDIR/log/ 2>/dev/null

# Include funtions
. tools/make-functions

if [ -f .config ]; then
	. .config
fi

if [ -n "${TARGET_ARCH}" ]; then
	configure_target "${TARGET_ARCH}"
else
	configure_target "default"
fi

if [ -z $EDITOR ]; then
	for i in nano emacs vi; do
		EDITOR=$(which $i 2>/dev/null)
		if ! [ -z $EDITOR ]; then
			export EDITOR=$EDITOR
			break
		fi
	done
	[ -z $EDITOR ] && exiterror "You should have installed an editor."
fi

# Prepare string for /etc/system-release.
SYSTEM_RELEASE="${NAME} ${VERSION} (${MACHINE})"
if [ "$(git status -s | wc -l)" == "0" ]; then
	GIT_STATUS=""
else
	GIT_STATUS="-dirty"
fi
case "$GIT_BRANCH" in
	core*|beta?|rc?)
		SYSTEM_RELEASE="${SYSTEM_RELEASE} - $GIT_BRANCH$GIT_STATUS"
		;;
	*)
		SYSTEM_RELEASE="${SYSTEM_RELEASE} - Development Build: $GIT_BRANCH/$GIT_LASTCOMMIT$GIT_STATUS"
		;;
esac

prepareenv() {
    ############################################################################
    #                                                                          #
    # Are we running the right shell?                                          #
    #                                                                          #
    ############################################################################
    if [ ! "$BASH" ]; then
			exiterror "BASH environment variable is not set.  You're probably running the wrong shell."
    fi

    if [ -z "${BASH_VERSION}" ]; then
			exiterror "Not running BASH shell."
    fi


    ############################################################################
    #                                                                          #
    # Trap on emergency exit                                                   #
    #                                                                          #
    ############################################################################
    trap "exiterror 'Build process interrupted'" SIGINT SIGTERM SIGKILL SIGSTOP SIGQUIT


    ############################################################################
    #                                                                          #
    # Resetting our nice level                                                 #
    #                                                                          #
    ############################################################################
    echo -ne "Resetting our nice level to $NICE" | tee -a $LOGFILE
    renice $NICE $$ > /dev/null
    if [ `nice` != "$NICE" ]; then
			beautify message FAIL
			exiterror "Failed to set correct nice level"
    else
			beautify message DONE
    fi


    ############################################################################
    #                                                                          #
    # Checking if running as root user                                         #
    #                                                                          #
    ############################################################################
    echo -ne "Checking if we're running as root user" | tee -a $LOGFILE
    if [ `id -u` != 0 ]; then
			beautify message FAIL
			exiterror "Not building as root"
    else
			beautify message DONE
    fi


    ############################################################################
    #                                                                          #
    # Checking for necessary temporary space                                   #
    #                                                                          #
    ############################################################################
    echo -ne "Checking for necessary space on disk $BASE_DEV" | tee -a $LOGFILE
    BASE_DEV=`df -P -k $BASEDIR | tail -n 1 | awk '{ print $1 }'`
    BASE_ASPACE=`df -P -k $BASEDIR | tail -n 1 | awk '{ print $4 }'`
    if (( 2048000 > $BASE_ASPACE )); then
			BASE_USPACE=`du -skx $BASEDIR | awk '{print $1}'`
			if (( 2048000 - $BASE_USPACE > $BASE_ASPACE )); then
				beautify message FAIL
				exiterror "Not enough temporary space available, need at least 2GB on $BASE_DEV"
			fi
    else
			beautify message DONE
    fi

    ############################################################################
    #                                                                          #
    # Building Linux From Scratch system                                       #
    #                                                                          #
    ############################################################################
    # Set umask
    umask 022

    # Set LFS Directory
    LFS=$BASEDIR/build

    # Check /tools symlink
    if [ -h /tools ]; then
        rm -f /tools
    fi
    if [ ! -a /tools ]; then
			ln -s $BASEDIR/build/tools /
    fi
    if [ ! -h /tools ]; then
			exiterror "Could not create /tools symbolic link."
    fi

    # Setup environment
    set +h
    LC_ALL=POSIX
    if [ -z $MAKETUNING ]; then
	CPU_COUNT="$(getconf _NPROCESSORS_ONLN 2>/dev/null)"
	if [ -z "${CPU_COUNT}" ]; then
		CPU_COUNT=1
	fi

	MAKETUNING="-j$(( ${CPU_COUNT} * 2 + 1 ))"
    fi
    export LFS LC_ALL CFLAGS CXXFLAGS MAKETUNING
    unset CC CXX CPP LD_LIBRARY_PATH LD_PRELOAD

    # Make some extra directories
    mkdir -p $BASEDIR/build/{tools,etc,usr/src} 2>/dev/null
    mkdir -p $BASEDIR/build/{dev/{shm,pts},proc,sys}
    mkdir -p $BASEDIR/{cache,ccache} 2>/dev/null
    mkdir -p $BASEDIR/build/usr/src/{cache,config,doc,html,langs,lfs,log,src,ccache}

    mknod -m 600 $BASEDIR/build/dev/console c 5 1 2>/dev/null
    mknod -m 666 $BASEDIR/build/dev/null c 1 3 2>/dev/null

    # Make all sources and proc available under lfs build
    mount --bind /dev            $BASEDIR/build/dev
    mount --bind /dev/pts        $BASEDIR/build/dev/pts
    mount --bind /dev/shm        $BASEDIR/build/dev/shm
    mount --bind /proc           $BASEDIR/build/proc
    mount --bind /sys            $BASEDIR/build/sys
    mount --bind $BASEDIR/cache  $BASEDIR/build/usr/src/cache
    mount --bind $BASEDIR/ccache $BASEDIR/build/usr/src/ccache
    mount --bind $BASEDIR/config $BASEDIR/build/usr/src/config
    mount --bind $BASEDIR/doc    $BASEDIR/build/usr/src/doc
    mount --bind $BASEDIR/html   $BASEDIR/build/usr/src/html
    mount --bind $BASEDIR/langs  $BASEDIR/build/usr/src/langs
    mount --bind $BASEDIR/lfs    $BASEDIR/build/usr/src/lfs
    mount --bind $BASEDIR/log    $BASEDIR/build/usr/src/log
    mount --bind $BASEDIR/src    $BASEDIR/build/usr/src/src

    # Run LFS static binary creation scripts one by one
    export CCACHE_DIR=$BASEDIR/ccache
    export CCACHE_COMPRESS=1
    export CCACHE_COMPILERCHECK="none"

    # Remove pre-install list of installed files in case user erase some files before rebuild
    rm -f $BASEDIR/build/usr/src/lsalr 2>/dev/null
}

buildtoolchain() {
    local error=false
    case "${TARGET_ARCH}:${BUILD_ARCH}" in
        # x86
        i586:i586|i586:i686|i586:x86_64)
            # These are working.
            ;;
        i586:*)
            error=true
            ;;

        # ARM
        armv5tel:armv5tel|armv5tel:armv5tejl|armv5tel:armv6l|armv5tel:armv7l)
            # These are working.
            ;;
        armv5tel:*)
            error=true
            ;;
    esac

    ${error} && \
        exiterror "Cannot build ${MACHINE} toolchain on $(uname -m). Please use the download if any."

    local gcc=$(type -p gcc)
    if [ -z "${gcc}" ]; then
        exiterror "Could not find GCC. You will need a working build enviroment in order to build the toolchain."
    fi

    LOGFILE="$BASEDIR/log/_build.toolchain.log"
    export LOGFILE

    local ORG_PATH=$PATH
    export PATH="/tools/ccache/bin:/tools/bin:$PATH"
    lfsmake1 ccache			PASS=1
    lfsmake1 binutils			PASS=1
    lfsmake1 gcc			PASS=1
    lfsmake1 linux			TOOLS=1 KCFG="-headers"
    lfsmake1 glibc
    lfsmake1 cleanup-toolchain		PASS=1
    lfsmake1 binutils			PASS=2
    lfsmake1 gcc			PASS=2
    lfsmake1 ccache			PASS=2
    lfsmake1 tcl
    lfsmake1 expect
    lfsmake1 dejagnu
    lfsmake1 ncurses
    lfsmake1 bash
    lfsmake1 bzip2
    lfsmake1 coreutils
    lfsmake1 diffutils
    lfsmake1 findutils
    lfsmake1 gawk
    lfsmake1 gettext
    lfsmake1 grep
    lfsmake1 gzip
    lfsmake1 m4
    lfsmake1 make
    lfsmake1 patch
    lfsmake1 perl
    lfsmake1 sed
    lfsmake1 tar
    lfsmake1 texinfo
    lfsmake1 xz
    lfsmake1 fake-environ
    lfsmake1 cleanup-toolchain		PASS=2
    export PATH=$ORG_PATH
}

buildbase() {
    LOGFILE="$BASEDIR/log/_build.base.log"
    export LOGFILE
    lfsmake2 stage2
    lfsmake2 linux			KCFG="-headers"
    lfsmake2 man-pages
    lfsmake2 glibc
    lfsmake2 tzdata
    lfsmake2 cleanup-toolchain		PASS=3
    lfsmake2 zlib
    lfsmake2 binutils
    lfsmake2 gmp
    lfsmake2 gmp-compat
    lfsmake2 mpfr
    lfsmake2 file
    lfsmake2 gcc
    lfsmake2 sed
    lfsmake2 berkeley
    lfsmake2 coreutils
    lfsmake2 iana-etc
    lfsmake2 m4
    lfsmake2 bison
    lfsmake2 ncurses
    lfsmake2 procps
    lfsmake2 libtool
    lfsmake2 perl
    lfsmake2 readline
    lfsmake2 readline-compat
    lfsmake2 pcre
    lfsmake2 pcre-compat
    lfsmake2 autoconf
    lfsmake2 automake
    lfsmake2 bash
    lfsmake2 bzip2
    lfsmake2 diffutils
    lfsmake2 e2fsprogs
    lfsmake2 ed
    lfsmake2 findutils
    lfsmake2 flex
    lfsmake2 gawk
    lfsmake2 gettext
    lfsmake2 grep
    lfsmake2 groff
    lfsmake2 gperf
    lfsmake2 gzip
    lfsmake2 hostname
    lfsmake2 iproute2
    lfsmake2 jwhois
    lfsmake2 kbd
    lfsmake2 less
    lfsmake2 make
    lfsmake2 man
    lfsmake2 mktemp
    lfsmake2 kmod
    lfsmake2 net-tools
    lfsmake2 patch
    lfsmake2 psmisc
    lfsmake2 shadow
    lfsmake2 sysklogd
    lfsmake2 sysvinit
    lfsmake2 tar
    lfsmake2 texinfo
    lfsmake2 util-linux
    lfsmake2 udev
    lfsmake2 vim
    lfsmake2 xz
    lfsmake2 paxctl
    lfsmake2 grub
}

buildipfire() {
  LOGFILE="$BASEDIR/log/_build.ipfire.log"
  export LOGFILE
  ipfiremake configroot
  ipfiremake backup
  ipfiremake libusb
  ipfiremake libusbx
  ipfiremake libpcap
  ipfiremake ppp
  ipfiremake pptp
  ipfiremake unzip
  ipfiremake which
  ipfiremake linux-firmware
  ipfiremake dvb-firmwares
  ipfiremake zd1211-firmware
  ipfiremake rpi-firmware
  ipfiremake bc
  ipfiremake u-boot

  case "${TARGET_ARCH}" in
	i586)
		# x86-pae (Native and new XEN) kernel build
		ipfiremake linux			KCFG="-pae"
#		ipfiremake kvm-kmod			KCFG="-pae"
#		ipfiremake v4l-dvb			KCFG="-pae"
#		ipfiremake mISDN			KCFG="-pae"
		ipfiremake cryptodev			KCFG="-pae"
#		ipfiremake compat-drivers		KCFG="-pae"
#		ipfiremake r8169			KCFG="-pae"
#		ipfiremake r8168			KCFG="-pae"
#		ipfiremake r8101			KCFG="-pae"
		ipfiremake e1000e			KCFG="-pae"
		ipfiremake igb				KCFG="-pae"

		# x86 kernel build
		ipfiremake linux			KCFG=""
#		ipfiremake kvm-kmod			KCFG=""
#		ipfiremake v4l-dvb			KCFG=""
#		ipfiremake mISDN			KCFG=""
		ipfiremake cryptodev			KCFG=""
#		ipfiremake compat-drivers		KCFG=""
#		ipfiremake r8169			KCFG=""
#		ipfiremake r8168			KCFG=""
#		ipfiremake r8101			KCFG=""
		ipfiremake e1000e			KCFG=""
		ipfiremake igb				KCFG=""
		;;

	armv5tel)
		# arm-rpi (Raspberry Pi) kernel build
		ipfiremake linux			KCFG="-rpi"
#		ipfiremake v4l-dvb			KCFG="-rpi"
#		ipfiremake mISDN			KCFG="-rpi" NOPCI=1
		ipfiremake cryptodev			KCFG="-rpi"
#		ipfiremake compat-drivers		KCFG="-rpi"

		# arm multi platform (Panda, Wandboard ...) kernel build
		ipfiremake linux			KCFG="-multi"
		ipfiremake cryptodev			KCFG="-multi"
		ipfiremake e1000e			KCFG="-multi"
		ipfiremake igb				KCFG="-multi"

		# arm-kirkwood (Dreamplug, ICY-Box ...) kernel build
		ipfiremake linux			KCFG="-kirkwood"
#		ipfiremake v4l-dvb			KCFG="-kirkwood"
#		ipfiremake mISDN			KCFG="-kirkwood"
		ipfiremake cryptodev			KCFG="-kirkwood"
#		ipfiremake compat-drivers		KCFG="-kirkwood"
#		ipfiremake r8169			KCFG="-kirkwood"
#		ipfiremake r8168			KCFG="-kirkwood"
#		ipfiremake r8101			KCFG="-kirkwood"
#		ipfiremake e1000e			KCFG="-kirkwood"
		ipfiremake igb				KCFG="-kirkwood"
		;;
  esac
  ipfiremake pkg-config
  ipfiremake openssl
  ipfiremake openssl-compat
  ipfiremake libgpg-error
  ipfiremake libgcrypt
  ipfiremake libassuan
  ipfiremake bind
  ipfiremake dhcp
  ipfiremake dhcpcd
  ipfiremake boost
  ipfiremake linux-atm
  ipfiremake cpio
  ipfiremake dracut
  ipfiremake expat
  ipfiremake gdbm
  ipfiremake pam
  ipfiremake curl
  ipfiremake tcl
  ipfiremake sqlite
  ipfiremake python
  ipfiremake fireinfo
  ipfiremake libnet
  ipfiremake libnl
  ipfiremake libnl-3
  ipfiremake libidn
  ipfiremake nasm
  ipfiremake libjpeg
  ipfiremake libexif
  ipfiremake libpng
  ipfiremake libtiff
  ipfiremake libart
  ipfiremake freetype
  ipfiremake gd
  ipfiremake popt
  ipfiremake pcre
  ipfiremake slang
  ipfiremake newt
  ipfiremake attr
  ipfiremake acl
  ipfiremake libcap
  ipfiremake pciutils
  ipfiremake usbutils
  ipfiremake libxml2
  ipfiremake libxslt
  ipfiremake BerkeleyDB
  ipfiremake mysql
  ipfiremake cyrus-sasl
  ipfiremake openldap
  ipfiremake apache2
  ipfiremake php
  ipfiremake apache2			PASS=C
  ipfiremake jquery
  ipfiremake arping
  ipfiremake beep
  ipfiremake dvdrtools
  ipfiremake nettle
  ipfiremake dnsmasq
  ipfiremake dosfstools
  ipfiremake reiserfsprogs
  ipfiremake xfsprogs
  ipfiremake sysfsutils
  ipfiremake fuse
  ipfiremake ntfs-3g
  ipfiremake ethtool
  ipfiremake ez-ipupdate
  ipfiremake fcron
  ipfiremake perl-GD
  ipfiremake GD-Graph
  ipfiremake GD-TextUtil
  ipfiremake perl-Device-SerialPort
  ipfiremake perl-Device-Modem
  ipfiremake gnupg
  ipfiremake hdparm
  ipfiremake sdparm
  ipfiremake mtools
  ipfiremake initscripts
  ipfiremake whatmask
  ipfiremake libmnl
  ipfiremake iptables
  ipfiremake conntrack-tools
  ipfiremake libupnp
  ipfiremake ipaddr
  ipfiremake iputils
  ipfiremake l7-protocols
  ipfiremake mISDNuser
  ipfiremake capi4k-utils
  ipfiremake hwdata
  ipfiremake logrotate
  ipfiremake logwatch
  ipfiremake misc-progs
  ipfiremake nano
  ipfiremake URI
  ipfiremake HTML-Tagset
  ipfiremake HTML-Parser
  ipfiremake HTML-Template
  ipfiremake Compress-Zlib
  ipfiremake Digest
  ipfiremake Digest-SHA1
  ipfiremake Digest-HMAC
  ipfiremake libwww-perl
  ipfiremake Net-DNS
  ipfiremake Net-IPv4Addr
  ipfiremake Net_SSLeay
  ipfiremake IO-Stringy
  ipfiremake IO-Socket-SSL
  ipfiremake Unix-Syslog
  ipfiremake Mail-Tools
  ipfiremake MIME-Tools
  ipfiremake Net-Server
  ipfiremake Convert-TNEF
  ipfiremake Convert-UUlib
  ipfiremake Archive-Tar
  ipfiremake Archive-Zip
  ipfiremake Text-Tabs+Wrap
  ipfiremake Locale-Country
  ipfiremake XML-Parser
  ipfiremake Crypt-PasswdMD5
  ipfiremake Net-Telnet
  ipfiremake python-setuptools
  ipfiremake python-clientform
  ipfiremake python-mechanize
  ipfiremake python-feedparser
  ipfiremake python-rssdler
  ipfiremake libffi
  ipfiremake glib
  ipfiremake GeoIP
  ipfiremake fwhits
  ipfiremake noip_updater
  ipfiremake ntp
  ipfiremake openssh
  ipfiremake fontconfig
  ipfiremake dejavu-fonts-ttf
  ipfiremake freefont
  ipfiremake pixman
  ipfiremake cairo
  ipfiremake pango
  ipfiremake rrdtool
  ipfiremake setserial
  ipfiremake setup
  ipfiremake libdnet
  ipfiremake daq
  ipfiremake snort
  ipfiremake oinkmaster
  ipfiremake squid
  ipfiremake squidguard
  ipfiremake calamaris
  ipfiremake tcpdump
  ipfiremake traceroute
  ipfiremake vlan
  ipfiremake wireless
  ipfiremake pakfire
  ipfiremake spandsp
  ipfiremake lzo
  ipfiremake openvpn
  ipfiremake pammysql
  ipfiremake mpage
  ipfiremake dbus
  ipfiremake cups
  ipfiremake ghostscript
  ipfiremake foomatic
  ipfiremake hplip
  ipfiremake cifs-utils
  ipfiremake krb5
  ipfiremake samba
  ipfiremake sudo
  ipfiremake mc
  ipfiremake wget
  ipfiremake bridge-utils
  ipfiremake screen
  ipfiremake smartmontools
  ipfiremake htop
  ipfiremake postfix
  ipfiremake fetchmail
  ipfiremake cyrus-imapd
  ipfiremake openmailadmin
  ipfiremake clamav
  ipfiremake spamassassin
  ipfiremake amavisd
  ipfiremake alsa
  ipfiremake mpfire
  ipfiremake guardian
  ipfiremake libid3tag
  ipfiremake libmad
  ipfiremake libogg
  ipfiremake libvorbis
  ipfiremake libdvbpsi
  ipfiremake flac
  ipfiremake lame
  ipfiremake sox
  ipfiremake libshout
  ipfiremake xvid
  ipfiremake libmpeg2
  ipfiremake cmake
  ipfiremake gnump3d
  ipfiremake rsync
  ipfiremake tcpwrapper
  ipfiremake libevent
  ipfiremake libevent2
  ipfiremake portmap
  ipfiremake nfs
  ipfiremake nmap
  ipfiremake ncftp
  ipfiremake etherwake
  ipfiremake bwm-ng
  ipfiremake tripwire
  ipfiremake sysstat
  ipfiremake vsftpd
  ipfiremake strongswan
  ipfiremake rng-tools
  ipfiremake lsof
  ipfiremake br2684ctl
  ipfiremake pcmciautils
  ipfiremake lm_sensors
  ipfiremake liboping
  ipfiremake collectd
  ipfiremake teamspeak
  ipfiremake elinks
  ipfiremake igmpproxy
  ipfiremake fbset
  ipfiremake sdl
  ipfiremake qemu
  ipfiremake sane
  ipfiremake netpbm
  ipfiremake phpSANE
  ipfiremake tunctl
  ipfiremake netsnmpd
  ipfiremake nagios
  ipfiremake nagios_nrpe
  ipfiremake icinga
  ipfiremake ebtables
  ipfiremake directfb
  ipfiremake dfb++
  ipfiremake faad2
  ipfiremake ffmpeg
  ipfiremake vdr
  ipfiremake vdr_streamdev
  ipfiremake vdr_vnsiserver5
  ipfiremake vdr_vnsiserver3
  ipfiremake vdr_epgsearch
  ipfiremake vdr_dvbapi
  ipfiremake vdr_eepg
  ipfiremake w_scan
  ipfiremake icecast
  ipfiremake icegenerator
  ipfiremake mpd
  ipfiremake libmpdclient
  ipfiremake mpc
  ipfiremake git
  ipfiremake squidclamav
  ipfiremake vnstat
  ipfiremake iw
  ipfiremake wpa_supplicant
  ipfiremake hostapd
  ipfiremake pycurl
  ipfiremake urlgrabber
  ipfiremake syslinux
  ipfiremake tftpd
  ipfiremake cpufrequtils
  ipfiremake bluetooth
  ipfiremake gutenprint
  ipfiremake apcupsd
  ipfiremake iperf
  ipfiremake netcat
  ipfiremake 7zip
  ipfiremake lynis
  ipfiremake streamripper
  ipfiremake sshfs
  ipfiremake taglib
  ipfiremake mediatomb
  ipfiremake sslh
  ipfiremake perl-gettext
  ipfiremake perl-Sort-Naturally
  ipfiremake vdradmin
  ipfiremake miau
  ipfiremake perl-DBI
  ipfiremake perl-DBD-mysql
  ipfiremake perl-DBD-SQLite
  ipfiremake perl-File-ReadBackwards
  ipfiremake cacti
  ipfiremake openvmtools
  ipfiremake nagiosql
  ipfiremake iftop
  ipfiremake motion
  ipfiremake joe
  ipfiremake nut
  ipfiremake watchdog
  ipfiremake libpri
  ipfiremake asterisk
  ipfiremake lcr
  ipfiremake usb_modeswitch
  ipfiremake usb_modeswitch_data
  ipfiremake zerofree
  ipfiremake mdadm
  ipfiremake pound
  ipfiremake minicom
  ipfiremake ddrescue
  ipfiremake imspector
  ipfiremake miniupnpd
  ipfiremake client175
  ipfiremake powertop
  ipfiremake parted
  ipfiremake swig
  ipfiremake python-m2crypto
  ipfiremake wireless-regdb
  ipfiremake crda
  ipfiremake libsolv
  ipfiremake python-distutils-extra
  ipfiremake python-lzma
  ipfiremake python-progressbar
  ipfiremake python-xattr
  ipfiremake intltool
  ipfiremake ddns
  ipfiremake transmission
  ipfiremake dpfhack
  ipfiremake lcd4linux
  ipfiremake mtr
  ipfiremake tcpick
  ipfiremake minidlna
  ipfiremake acpid
  ipfiremake fping
  ipfiremake telnet
  ipfiremake xinetd
  ipfiremake gpgme
  ipfiremake pygpgme
  ipfiremake pakfire3
  ipfiremake stress
  ipfiremake libstatgrab
  ipfiremake sarg
  ipfiremake check_mk_agent
  ipfiremake libdaemon
  ipfiremake avahi
  ipfiremake nginx
  ipfiremake sendEmail
  ipfiremake sysbench
  ipfiremake strace
  ipfiremake ipfire-netboot
  ipfiremake lcdproc
  ipfiremake bitstream
  ipfiremake multicat
  ipfiremake keepalived
  ipfiremake ipvsadm
  ipfiremake perl-Carp-Clan
  ipfiremake perl-Date-Calc
  ipfiremake perl-Date-Manip
  ipfiremake perl-File-Tail
  ipfiremake perl-TimeDate
  ipfiremake swatch
  ipfiremake tor
  ipfiremake arm
  ipfiremake wavemon
  ipfiremake iptraf-ng
  ipfiremake iotop
  ipfiremake stunnel
  ipfiremake sslscan
  ipfiremake owncloud
  ipfiremake bacula
<<<<<<< HEAD
  ipfiremake batctl
=======
  ipfiremake perl-PDF-API2
  ipfiremake squid-accounting
>>>>>>> a5f5ccfc
}

buildinstaller() {
  # Run installer scripts one by one
  LOGFILE="$BASEDIR/log/_build.installer.log"
  export LOGFILE
  ipfiremake memtest
  ipfiremake installer
  installmake strip
  ipfiremake initrd
}

buildpackages() {
  LOGFILE="$BASEDIR/log/_build.packages.log"
  export LOGFILE
  echo "... see detailed log in _build.*.log files" >> $LOGFILE

  
  # Generating list of packages used
  echo -n "Generating packages list from logs" | tee -a $LOGFILE
  rm -f $BASEDIR/doc/packages-list
  for i in `ls -1tr $BASEDIR/log/[^_]*`; do
	if [ "$i" != "$BASEDIR/log/FILES" -a -n $i ]; then
		echo "* `basename $i`" >>$BASEDIR/doc/packages-list
	fi
  done
  echo "== List of softwares used to build $NAME Version: $VERSION ==" > $BASEDIR/doc/packages-list.txt
  grep -v 'configroot$\|img$\|initrd$\|initscripts$\|installer$\|install$\|setup$\|pakfire$\|stage2$\|smp$\|tools$\|tools1$\|tools2$\|.tgz$\|-config$\|_missing_rootfile$\|install1$\|install2$\|pass1$\|pass2$\|pass3$' \
	$BASEDIR/doc/packages-list | sort >> $BASEDIR/doc/packages-list.txt
  rm -f $BASEDIR/doc/packages-list
  # packages-list.txt is ready to be displayed for wiki page
  beautify message DONE
  
  # Update changelog
  cd $BASEDIR
  [ -z $GIT_TAG ]  || LAST_TAG=$GIT_TAG
  [ -z $LAST_TAG ] || EXT="$LAST_TAG..HEAD"
  git log -n 500 --no-merges --pretty=medium --shortstat $EXT > $BASEDIR/doc/ChangeLog

  # Create images for install
  ipfiremake cdrom

  # Check if there is a loop device for building in virtual environments
  modprobe loop 2>/dev/null
  if [ $BUILD_IMAGES == 1 ] && ([ -e /dev/loop/0 ] || [ -e /dev/loop0 ] || [ -e "/dev/loop-control" ]); then
	ipfiremake flash-images
  fi

  mv $LFS/install/images/{*.iso,*.tgz,*.img.gz,*.bz2} $BASEDIR >> $LOGFILE 2>&1

  ipfirepackages

  ipfiremake xen-image
  mv $LFS/install/images/*.bz2 $BASEDIR >> $LOGFILE 2>&1

  cd $BASEDIR
  for i in `ls *.bz2 *.img.gz *.iso`; do
	md5sum $i > $i.md5
  done
  cd $PWD

  # Cleanup
  stdumount
  rm -rf $BASEDIR/build/tmp/*

  # Generating total list of files
  echo -n "Generating files list from logs" | tee -a $LOGFILE
  rm -f $BASEDIR/log/FILES
  for i in `ls -1tr $BASEDIR/log/[^_]*`; do
	if [ "$i" != "$BASEDIR/log/FILES" -a -n $i ]; then
		echo "##" >>$BASEDIR/log/FILES
		echo "## `basename $i`" >>$BASEDIR/log/FILES
		echo "##" >>$BASEDIR/log/FILES
		cat $i | sed "s%^\./%#%" | sort >> $BASEDIR/log/FILES
	fi
  done
  beautify message DONE

  cd $PWD
}

ipfirepackages() {
	ipfiremake core-updates

	local i
	for i in $(find $BASEDIR/config/rootfiles/packages{/${MACHINE},} -maxdepth 1 -type f); do
		i=$(basename ${i})
		if [ -e $BASEDIR/lfs/$i ]; then
			ipfiredist $i
		else
			echo -n $i
			beautify message SKIP
		fi
	done
  test -d $BASEDIR/packages || mkdir $BASEDIR/packages
  mv -f $LFS/install/packages/* $BASEDIR/packages >> $LOGFILE 2>&1
  rm -rf  $BASEDIR/build/install/packages/*
}

while [ $# -gt 0 ]; do
	case "${1}" in
		--target=*)
			configure_target "${1#--target=}"
			;;
		-*)
			exiterror "Unknown configuration option: ${1}"
			;;
		*)
			# Found a command, so exit options parsing.
			break
			;;
	esac
	shift
done

# See what we're supposed to do
case "$1" in 
build)
	clear
	PACKAGE=`ls -v -r $BASEDIR/cache/toolchains/$SNAME-$VERSION-toolchain-$TOOLCHAINVER-$MACHINE.tar.gz 2> /dev/null | head -n 1`
	#only restore on a clean disk
	if [ ! -f log/cleanup-toolchain-2-tools ]; then
		if [ ! -n "$PACKAGE" ]; then
			beautify build_stage "Full toolchain compilation - Native GCC: `gcc --version | grep GCC | awk {'print $3'}`"
			prepareenv
			buildtoolchain
		else
			PACKAGENAME=${PACKAGE%.tar.gz}
			beautify build_stage "Packaged toolchain compilation"
			if [ `md5sum $PACKAGE | awk '{print $1}'` == `cat $PACKAGENAME.md5 | awk '{print $1}'` ]; then
				tar zxf $PACKAGE
				prepareenv
			else
				exiterror "$PACKAGENAME md5 did not match, check downloaded package"
			fi
		fi
	else
		echo -n "Using installed toolchain" | tee -a $LOGFILE
		beautify message SKIP
		prepareenv
	fi

	beautify build_start
	beautify build_stage "Building LFS"
	buildbase

	beautify build_stage "Building IPFire"
	buildipfire

	beautify build_stage "Building installer"
	buildinstaller

	beautify build_stage "Building packages"
	buildpackages
	
	beautify build_stage "Checking Logfiles for new Files"

	cd $BASEDIR
	tools/checknewlog.pl
	tools/checkwronginitlinks
	cd $PWD

	beautify build_end
	;;
shell)
	# enter a shell inside LFS chroot
	# may be used to changed kernel settings
	prepareenv
	entershell
	;;
clean)
	echo -en "${BOLD}Cleaning build directory...${NORMAL}"
	for i in `mount | grep $BASEDIR | sed 's/^.*loop=\(.*\))/\1/'`; do
		$LOSETUP -d $i 2>/dev/null
	done
	for i in `mount | grep $BASEDIR | cut -d " " -f 1`; do
		umount $i
	done
	stdumount
	for i in `seq 0 7`; do
	    if ( losetup /dev/loop${i} 2>/dev/null | grep -q "/install/images" ); then
		umount /dev/loop${i}     2>/dev/null;
		losetup -d /dev/loop${i} 2>/dev/null;
	    fi;
	done
	rm -rf $BASEDIR/build
	rm -rf $BASEDIR/cdrom
	rm -rf $BASEDIR/packages
	rm -rf $BASEDIR/log
	if [ -h /tools ]; then
		rm -f /tools
	fi
	rm -f $BASEDIR/ipfire-*
	beautify message DONE
	;;
downloadsrc)
	if [ ! -d $BASEDIR/cache ]; then
		mkdir $BASEDIR/cache
	fi
	mkdir -p $BASEDIR/log
	echo -e "${BOLD}Preload all source files${NORMAL}" | tee -a $LOGFILE
	FINISHED=0
	cd $BASEDIR/lfs
	for c in `seq $MAX_RETRIES`; do
		if (( FINISHED==1 )); then 
			break
		fi
		FINISHED=1
		cd $BASEDIR/lfs
		for i in *; do
			if [ -f "$i" -a "$i" != "Config" ]; then
				lfsmakecommoncheck ${i} || continue

				make -s -f $i LFS_BASEDIR=$BASEDIR MACHINE=$MACHINE \
					MESSAGE="$i\t ($c/$MAX_RETRIES)" download >> $LOGFILE 2>&1
				if [ $? -ne 0 ]; then
					beautify message FAIL
					FINISHED=0
				else
					if [ $c -eq 1 ]; then
					beautify message DONE
					fi
				fi
			fi
		done
	done
	echo -e "${BOLD}***Verifying md5sums${NORMAL}"
	ERROR=0
	for i in *; do
		if [ -f "$i" -a "$i" != "Config" ]; then
			lfsmakecommoncheck ${i} > /dev/null || continue
			make -s -f $i LFS_BASEDIR=$BASEDIR MACHINE=$MACHINE \
				MESSAGE="$i\t " md5 >> $LOGFILE 2>&1
			if [ $? -ne 0 ]; then
				echo -ne "MD5 difference in lfs/$i"
				beautify message FAIL
				ERROR=1
			fi
		fi
	done
	if [ $ERROR -eq 0 ]; then
		echo -ne "${BOLD}all files md5sum match${NORMAL}"
		beautify message DONE
	else
		echo -ne "${BOLD}not all files were correctly download${NORMAL}"
		beautify message FAIL
	fi
	cd - >/dev/null 2>&1
	;;
toolchain)
	clear
	prepareenv
	beautify build_stage "Toolchain compilation - Native GCC: `gcc --version | grep GCC | awk {'print $3'}`"
	buildtoolchain
	echo "`date -u '+%b %e %T'`: Create toolchain tar.gz for $MACHINE" | tee -a $LOGFILE
	test -d $BASEDIR/cache/toolchains || mkdir -p $BASEDIR/cache/toolchains
	cd $BASEDIR && tar -zc --exclude='log/_build.*.log' -f cache/toolchains/$SNAME-$VERSION-toolchain-$TOOLCHAINVER-$MACHINE.tar.gz \
		build/tools build/bin/sh log >> $LOGFILE
	md5sum cache/toolchains/$SNAME-$VERSION-toolchain-$TOOLCHAINVER-$MACHINE.tar.gz \
		> cache/toolchains/$SNAME-$VERSION-toolchain-$TOOLCHAINVER-$MACHINE.md5
	stdumount
	;;
gettoolchain)
	# arbitrary name to be updated in case of new toolchain package upload
	PACKAGE=$SNAME-$VERSION-toolchain-$TOOLCHAINVER-$MACHINE
	if [ ! -f $BASEDIR/cache/toolchains/$PACKAGE.tar.gz ]; then
		URL_TOOLCHAIN=`grep URL_TOOLCHAIN lfs/Config | awk '{ print $3 }'`
		test -d $BASEDIR/cache/toolchains || mkdir -p $BASEDIR/cache/toolchains
		echo "`date -u '+%b %e %T'`: Load toolchain tar.gz for $MACHINE" | tee -a $LOGFILE
		cd $BASEDIR/cache/toolchains
		wget -U "IPFireSourceGrabber/2.x" $URL_TOOLCHAIN/$PACKAGE.tar.gz $URL_TOOLCHAIN/$PACKAGE.md5 >& /dev/null
		if [ $? -ne 0 ]; then
			echo "`date -u '+%b %e %T'`: error downloading $PACKAGE toolchain for $MACHINE machine" | tee -a $LOGFILE
		else
			if [ "`md5sum $PACKAGE.tar.gz | awk '{print $1}'`" = "`cat $PACKAGE.md5 | awk '{print $1}'`" ]; then
				echo "`date -u '+%b %e %T'`: toolchain md5 ok" | tee -a $LOGFILE
			else
				exiterror "$PACKAGE.md5 did not match, check downloaded package"
			fi
		fi
	else
		echo "Toolchain is already downloaded. Exiting..."
	fi
	;;
othersrc)
	prepareenv
	echo -ne "`date -u '+%b %e %T'`: Build sources iso for $MACHINE" | tee -a $LOGFILE
	chroot $LFS /tools/bin/env -i   HOME=/root \
	TERM=$TERM PS1='\u:\w\$ ' \
	PATH=/usr/local/bin:/bin:/usr/bin:/sbin:/usr/sbin \
	VERSION=$VERSION NAME="$NAME" SNAME="$SNAME" MACHINE=$MACHINE \
	/bin/bash -x -c "cd /usr/src/lfs && make -f sources-iso LFS_BASEDIR=/usr/src install" >>$LOGFILE 2>&1
	mv $LFS/install/images/ipfire-* $BASEDIR >> $LOGFILE 2>&1
	if [ $? -eq "0" ]; then
		beautify message DONE
	else
		beautify message FAIL
	fi
	stdumount
	;;
uploadsrc)
	PWD=`pwd`
	if [ -z $IPFIRE_USER ]; then
		echo -n "You have to setup IPFIRE_USER first. See .config for details."
		beautify message FAIL
		exit 1
	fi

	URL_SOURCE=$(grep URL_SOURCE lfs/Config | awk '{ print $3 }')
	REMOTE_FILES=$(echo "ls -1" | sftp -C ${IPFIRE_USER}@${URL_SOURCE})

	for file in ${BASEDIR}/cache/*; do
		[ -d "${file}" ] && continue
		grep -q "$(basename ${file})" <<<$REMOTE_FILES && continue
		NEW_FILES="$NEW_FILES $file"
	done
	[ -n "$NEW_FILES" ] && scp -2 $NEW_FILES ${IPFIRE_USER}@${URL_SOURCE}
	cd $BASEDIR
	cd $PWD
	exit 0
	;;
lang)
	update_langs
	;;
*)
	echo "Usage: $0 {build|changelog|clean|gettoolchain|downloadsrc|shell|sync|toolchain}"
	cat doc/make.sh-usage
	;;
esac<|MERGE_RESOLUTION|>--- conflicted
+++ resolved
@@ -811,12 +811,9 @@
   ipfiremake sslscan
   ipfiremake owncloud
   ipfiremake bacula
-<<<<<<< HEAD
   ipfiremake batctl
-=======
   ipfiremake perl-PDF-API2
   ipfiremake squid-accounting
->>>>>>> a5f5ccfc
 }
 
 buildinstaller() {
