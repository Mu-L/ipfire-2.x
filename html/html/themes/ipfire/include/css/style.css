
/* This controls the width of the fixed width layouts */

.fixed {
	width: 960px !important;
}

/* Basic Stuff */

* {
	margin: 0;
	padding: 0;
}

html {
	height: 100%;
}

<<<<<<< HEAD
/* This decorates all tables with class="tbl" */

table {
	*border-collapse: collapse; /* IE7 and lower */
	border-spacing: 0;
}

.tbl th {
	color: #000000;
	border-top: 1px solid grey;
	border-bottom: 1px solid grey;
	background: #cccccc;
}

.tbl th:first-child {
	border-left: 1px solid grey;
	border-top: 1px solid grey;
	border-bottom: 1px solid grey;
}

.tbl th:last-child {
	border-right: 1px solid grey;
	border-top: 1px solid grey;
	border-bottom: 1px solid grey;
}

.tbl th:only-child {
	border: 1px solid grey;
}

.tbl tr td:first-child {
	border-left: 1px solid grey;
}

.tbl tr td:last-child {
	border-right: 1px solid grey;
}

.tbl tr:first-child td {
	border-top: 1px solid grey;
}

.tbl tr:last-child td:only-child {
	border-bottom: 1px solid grey;
}

.tbl tr:last-child td:first-child {
	border-bottom: 1px solid grey;
}

.tbl tr:last-child td:last-child {
	border-bottom: 1px solid grey;
}

.tbl tr:last-child td {
	border-bottom: 1px solid grey;
}

=======
>>>>>>> b5890e73
body {
	/* SVG as background image (IE9/Chrome/Safari/Opera) */
	background-image: url(data:image/svg+xml;base64,PHN2ZyB4bWxucz0iaHR0cDovL3d3dy53My5vcmcvMjAwMC9zdmciIHdpZHRoPSIxMDAlIiBoZWlnaHQ9IjEwMCUiIHZpZXdCb3g9IjAgMCAxIDEiIHByZXNlcnZlQXNwZWN0UmF0aW89Im5vbmUiPgo8bGluZWFyR3JhZGllbnQgaWQ9Imc2ODQiIGdyYWRpZW50VW5pdHM9InVzZXJTcGFjZU9uVXNlIiB4MT0iMTAwJSIgeTE9IjEwMCUiIHgyPSIxMDAlIiB5Mj0iMCUiPgo8c3RvcCBzdG9wLWNvbG9yPSIjMDAwMDAwIiBvZmZzZXQ9IjAiLz48c3RvcCBzdG9wLWNvbG9yPSIjODgwNDAwIiBvZmZzZXQ9IjU3JSIvPgo8L2xpbmVhckdyYWRpZW50Pgo8cmVjdCB4PSIwIiB5PSIwIiB3aWR0aD0iMSIgaGVpZ2h0PSIxIiBmaWxsPSJ1cmwoI2c2ODQpIiAvPgo8L3N2Zz4=);

	background-image: linear-gradient(
		bottom,
		#000000 0%,
		#880400 57%
	);
	background-image: -o-linear-gradient(
		bottom,
		#000000 0%,
		#880400 57%
	);
	background-image: -moz-linear-gradient(
		bottom,
		#000000 0%,
		#880400 57%
	);
	background-image: -webkit-linear-gradient(
		bottom,
		#000000 0%,
		#880400 57
	);
	background-image: -ms-linear-gradient(
		bottom,
		#000000 0%,
		#880400 57%
	);
	background-image: -webkit-gradient(
		linear,
		left bottom,
		left top,
		color-stop(0, #000000),
		color-stop(0.57, #880400)
	);
	background-attachment: fixed;

	font-size: 9pt;
	font-family: "DejaVu Sans", Helvetica, sans-serif;
}


h1, h2, h3, h4, h5, h6 {
	font-size: 20px;
	font-weight: normal;
	letter-spacing: -1px;
	text-align: left;
}

h1 {
	color: #66000F;
}

br.clear {
	clear: both;
}

img {
	padding: 3px;
}

a {
	text-decoration: underline;
	color: #d90000;
}

a:hover {
	text-decoration: none;
}

p {
	line-height: 1.8em;
}

hr {
	margin: 0.3em 0 0.3em 0;
}

iframe {
	border: 0;
}

.pull-right {
	float: right !important;
}

/* Header */

#header {
	height: 70px;
	margin: 0 auto;
}

/* Logo */

#logo {
	height: 65px;
	margin-top: 1em;
	background: url('../../images/tux2.png') no-repeat;
}

#logo h1 {
	color: #fff;
	font-size: 3.6em;
	font-weight: bold;
	padding-top: 0.2em;
	padding-left: 1.7em;
}

/* Main */

.bigbox {
	margin: 0 auto;
	margin-top: 0.5em;
	padding: 1.5em 2em 0 2em;
	background: #fff url('../../images/n2.gif') 0px 0px repeat-x;
	border: 1px solid black;

	border-radius: 3px 3px 3px 3px;
	-webkit-border-radius: 3px 3px 3px 3px;
}

#main_inner {
	padding-bottom: 1.5em;
}

#main_inner p {
	text-align: justify;
	margin-bottom: 2em;
}

#main_inner ul {
	margin-bottom: 2em;
}

#main_inner h1 {
	font-size: 1.8em;
	margin-bottom: 1em;
}

#main_inner .post {
	border: 1px solid silver;
	padding: 1em 2em 1em 2em;
	margin-bottom: 1em;
	clear: both;
}

#main_inner .post h2 {
	border-bottom: dotted 1px #e1e1e1;
	font-size: 1.6em;
	margin-bottom: 1em;
}

#footer {
	height: 2.5em;
	margin-bottom: 1em;
}

#footer a {
	color: inherit;
	text-decoration: none;
}

#footer a:hover {
	text-decoration: underline;
}

input {
	margin: 0.2em;
}

input.button {
	background: #ca2f2f url('../../images/n3.gif') repeat-x;
	color: #fff;
	border: solid 1px #a94b4b;
	font-weight: bold;
	font-size: 0.8em;
	height: 2.0em;
}

input.text {
	border: solid 1px #f1f1f1;
	padding: 0.25em;
}

#traffic {
	float: right;
	min-width: 20em;
	line-height: 32px;
}

/* Menu */
#cssmenu {
	margin: 0 auto;
	margin-top: 0;
	padding-top: 0;
	font-weight: 600;
	height: 32px;
	border: 1px solid black;
}

#cssmenu a {
	color: #111111;
	display: inline-block;
	line-height: 32px;
	padding: 0 1em;
	text-decoration: none;
}

#cssmenu ul {
	list-style: none;
}

#cssmenu > ul > li {
	display: inline-block;
}

#cssmenu > ul > li.active a, #cssmenu > ul > li:hover > a {
	color: white;
	background: #aaaaaa;
}

#cssmenu .has-sub:hover > ul {
	display: block;
}

#cssmenu .has-sub ul {
	display: none;
	position: absolute;
}

#cssmenu .has-sub ul li a {
	min-width: 12em;
	background: #ffffff;
	color: grey;
	display: block;
	line-height: 40%;
	padding: 12px 5px;
	border: 1px solid black;
}

#cssmenu .has-sub ul li:hover a {
	background: #dddddd;
}

/* This decorates all tables with class="tbl" */

table {
	*border-collapse: collapse; /* IE7 and lower */
	border-spacing: 0;
}

.tbl th {
	color: #000000;
	border-top: 1px solid lightgrey;
	border-bottom: 1px solid lightgrey;
	background: #cccccc;
}

.tbl th:first-child {
	border-left: 1px solid lightgrey;
	border-top: 1px solid lightgrey;
	border-bottom: 1px solid lightgrey;
}

.tbl th:last-child {
	border-right: 1px solid lightgrey;
	border-top: 1px solid lightgrey;
	border-bottom: 1px solid lightgrey;
}

.tbl th:only-child {
	border: 1px solid lightgrey;
}

.tbl tr td:first-child {
	border-left: 1px solid lightgrey;
}

.tbl tr td:last-child {
	border-right: 1px solid lightgrey;
}

.tbl tr:first-child td:only-child {
	border-top: 1px solid lightgrey;
}

.tbl tr:last-child td:only-child {
	border-bottom: 1px solid lightgrey;
}

.tbl tr:last-child td:first-child {
	border-bottom: 1px solid lightgrey;
}

.tbl tr:last-child td:last-child {
	border-bottom: 1px solid lightgrey;
}

.tbl tr:last-child td {
	border-bottom: 1px solid lightgrey;
}<|MERGE_RESOLUTION|>--- conflicted
+++ resolved
@@ -16,67 +16,6 @@
 	height: 100%;
 }
 
-<<<<<<< HEAD
-/* This decorates all tables with class="tbl" */
-
-table {
-	*border-collapse: collapse; /* IE7 and lower */
-	border-spacing: 0;
-}
-
-.tbl th {
-	color: #000000;
-	border-top: 1px solid grey;
-	border-bottom: 1px solid grey;
-	background: #cccccc;
-}
-
-.tbl th:first-child {
-	border-left: 1px solid grey;
-	border-top: 1px solid grey;
-	border-bottom: 1px solid grey;
-}
-
-.tbl th:last-child {
-	border-right: 1px solid grey;
-	border-top: 1px solid grey;
-	border-bottom: 1px solid grey;
-}
-
-.tbl th:only-child {
-	border: 1px solid grey;
-}
-
-.tbl tr td:first-child {
-	border-left: 1px solid grey;
-}
-
-.tbl tr td:last-child {
-	border-right: 1px solid grey;
-}
-
-.tbl tr:first-child td {
-	border-top: 1px solid grey;
-}
-
-.tbl tr:last-child td:only-child {
-	border-bottom: 1px solid grey;
-}
-
-.tbl tr:last-child td:first-child {
-	border-bottom: 1px solid grey;
-}
-
-.tbl tr:last-child td:last-child {
-	border-bottom: 1px solid grey;
-}
-
-.tbl tr:last-child td {
-	border-bottom: 1px solid grey;
-}
-
-=======
->>>>>>> b5890e73
 body {
 	/* SVG as background image (IE9/Chrome/Safari/Opera) */
 	background-image: url(data:image/svg+xml;base64,PHN2ZyB4bWxucz0iaHR0cDovL3d3dy53My5vcmcvMjAwMC9zdmciIHdpZHRoPSIxMDAlIiBoZWlnaHQ9IjEwMCUiIHZpZXdCb3g9IjAgMCAxIDEiIHByZXNlcnZlQXNwZWN0UmF0aW89Im5vbmUiPgo8bGluZWFyR3JhZGllbnQgaWQ9Imc2ODQiIGdyYWRpZW50VW5pdHM9InVzZXJTcGFjZU9uVXNlIiB4MT0iMTAwJSIgeTE9IjEwMCUiIHgyPSIxMDAlIiB5Mj0iMCUiPgo8c3RvcCBzdG9wLWNvbG9yPSIjMDAwMDAwIiBvZmZzZXQ9IjAiLz48c3RvcCBzdG9wLWNvbG9yPSIjODgwNDAwIiBvZmZzZXQ9IjU3JSIvPgo8L2xpbmVhckdyYWRpZW50Pgo8cmVjdCB4PSIwIiB5PSIwIiB3aWR0aD0iMSIgaGVpZ2h0PSIxIiBmaWxsPSJ1cmwoI2c2ODQpIiAvPgo8L3N2Zz4=);
@@ -361,7 +300,7 @@
 	border-right: 1px solid lightgrey;
 }
 
-.tbl tr:first-child td:only-child {
+.tbl tr:first-child td {
 	border-top: 1px solid lightgrey;
 }
 
