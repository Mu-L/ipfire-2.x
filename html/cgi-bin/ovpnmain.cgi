--- conflicted
+++ resolved
@@ -3727,11 +3727,7 @@
 	my $active = "<table cellpadding='2' cellspacing='0' bgcolor='${Header::colourred}' width='100%'><tr><td align='center'><b><font color='#FFFFFF'>$Lang::tr{'capsclosed'}</font></b></td></tr></table>";
 
 	if ($confighash{$key}[0] eq 'off') {
-<<<<<<< HEAD
-	    $active = "<table cellpadding='2' cellspacing='0' bgcolor='${Header::colourblue}' width='100%'><tr><td align='center'><b><font color='#FFFFFF'>$Lang::tr{'disabled'}</font></b></td></tr></table>";
-=======
 	    $active = "<table cellpadding='2' cellspacing='0' bgcolor='${Header::colourblue}' width='100%'><tr><td align='center'><b><font color='#FFFFFF'>$Lang::tr{'openvpn disabled'}</font></b></td></tr></table>";
->>>>>>> cd0c0a0d
 	} else {
 
 ###
@@ -3754,11 +3750,7 @@
 #			   $p->close();	
 
        if (-e "/var/run/$confighash{$key}[1]n2n.pid") {
-<<<<<<< HEAD
-       $active = "<table cellpadding='2' cellspacing='0' bgcolor='${Header::colourgreen}' width='100%'><tr><td align='center'><b><font color='#FFFFFF'>$Lang::tr{'enabledtitle'}</font></b></td></tr></table>";
-=======
        $active = "<table cellpadding='2' cellspacing='0' bgcolor='${Header::colourgreen}' width='100%'><tr><td align='center'><b><font color='#FFFFFF'>$Lang::tr{'openvpn enabled'}</font></b></td></tr></table>";
->>>>>>> cd0c0a0d
        } 
     }	
 
