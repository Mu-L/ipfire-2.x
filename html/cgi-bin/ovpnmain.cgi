#!/usr/bin/perl
###############################################################################
#                                                                             #
# IPFire.org - A linux based firewall                                         #
# Copyright (C) 2007-2011  IPFire Team  <info@ipfire.org>                     #
#                                                                             #
# This program is free software: you can redistribute it and/or modify        #
# it under the terms of the GNU General Public License as published by        #
# the Free Software Foundation, either version 3 of the License, or           #
# (at your option) any later version.                                         #
#                                                                             #
# This program is distributed in the hope that it will be useful,             #
# but WITHOUT ANY WARRANTY; without even the implied warranty of              #
# MERCHANTABILITY or FITNESS FOR A PARTICULAR PURPOSE.  See the               #
# GNU General Public License for more details.                                #
#                                                                             #
# You should have received a copy of the GNU General Public License           #
# along with this program.  If not, see <http://www.gnu.org/licenses/>.       #
#                                                                             #
###############################################################################
###
# Based on IPFireCore 55
###
use CGI;
use CGI qw/:standard/;
use Net::DNS;
use Net::Ping;
use Net::Telnet;
use File::Copy;
use File::Temp qw/ tempfile tempdir /;
use strict;
use Archive::Zip qw(:ERROR_CODES :CONSTANTS);
require '/var/ipfire/general-functions.pl';
require "${General::swroot}/lang.pl";
require "${General::swroot}/header.pl";
require "${General::swroot}/countries.pl";

# enable only the following on debugging purpose
#use warnings;
#use CGI::Carp 'fatalsToBrowser';
#workaround to suppress a warning when a variable is used only once
my @dummy = ( ${Header::colourgreen}, ${Header::colourblue} );
undef (@dummy);

my %color = ();
my %mainsettings = ();
&General::readhash("${General::swroot}/main/settings", \%mainsettings);
&General::readhash("/srv/web/ipfire/html/themes/".$mainsettings{'THEME'}."/include/colors.txt", \%color);

###
### Initialize variables
###
my %netsettings=();
my %cgiparams=();
my %vpnsettings=();
my %checked=();
my %confighash=();
my %cahash=();
my %selected=();
my $warnmessage = '';
my $errormessage = '';
my %settings=();
my $routes_push_file = '';
&General::readhash("${General::swroot}/ethernet/settings", \%netsettings);
$cgiparams{'ENABLED'} = 'off';
$cgiparams{'ENABLED_BLUE'} = 'off';
$cgiparams{'ENABLED_ORANGE'} = 'off';
$cgiparams{'EDIT_ADVANCED'} = 'off';
$cgiparams{'NAT'} = 'off';
$cgiparams{'COMPRESSION'} = 'off';
$cgiparams{'ONLY_PROPOSED'} = 'off';
$cgiparams{'ACTION'} = '';
$cgiparams{'CA_NAME'} = '';
$cgiparams{'DHCP_DOMAIN'} = '';
$cgiparams{'DHCP_DNS'} = '';
$cgiparams{'DHCP_WINS'} = '';
$cgiparams{'ROUTES_PUSH'} = '';
$cgiparams{'DCOMPLZO'} = 'off';
$cgiparams{'MSSFIX'} = '';
<<<<<<< HEAD
$cgiparams{'number'} = '';
=======
$cgiparams{'PMTU_DISCOVERY'} = '';
>>>>>>> 2ee746be
$routes_push_file = "${General::swroot}/ovpn/routes_push";
unless (-e $routes_push_file)    { system("touch $routes_push_file"); }
unless (-e "${General::swroot}/ovpn/ccd.conf")    { system("touch ${General::swroot}/ovpn/ccd.conf"); }
unless (-e "${General::swroot}/ovpn/ccdroute")    { system("touch ${General::swroot}/ovpn/ccdroute"); }
unless (-e "${General::swroot}/ovpn/ccdroute2")    { system("touch ${General::swroot}/ovpn/ccdroute2"); }

&Header::getcgihash(\%cgiparams, {'wantfile' => 1, 'filevar' => 'FH'});

# prepare openvpn config file
###
### Useful functions
###
sub haveOrangeNet
{
	if ($netsettings{'CONFIG_TYPE'} == 2) {return 1;}
	if ($netsettings{'CONFIG_TYPE'} == 4) {return 1;}
	return 0;
}

sub haveBlueNet
{
	if ($netsettings{'CONFIG_TYPE'} == 3) {return 1;}
	if ($netsettings{'CONFIG_TYPE'} == 4) {return 1;}
	return 0;
}

sub sizeformat{
    my $bytesize = shift;
    my $i = 0;

    while(abs($bytesize) >= 1024){
	$bytesize=$bytesize/1024;
	$i++;
	last if($i==6);
    }

    my @units = ("Bytes","KB","MB","GB","TB","PB","EB");
    my $newsize=(int($bytesize*100 +0.5))/100;
    return("$newsize $units[$i]");
}

sub valid_dns_host {
	my $hostname = $_[0];
	unless ($hostname) { return "No hostname"};
	my $res = new Net::DNS::Resolver;
	my $query = $res->search("$hostname");
	if ($query) {
		foreach my $rr ($query->answer) {
			## Potential bug - we are only looking at A records:
			return 0 if $rr->type eq "A";
		}
	} else {
		return $res->errorstring;
	}
}

sub cleanssldatabase
{
    if (open(FILE, ">${General::swroot}/ovpn/certs/serial")) {
	print FILE "01";
	close FILE;
    }
    if (open(FILE, ">${General::swroot}/ovpn/certs/index.txt")) {
	print FILE "";
	close FILE;
    }
    unlink ("${General::swroot}/ovpn/certs/index.txt.old");
    unlink ("${General::swroot}/ovpn/certs/serial.old");
    unlink ("${General::swroot}/ovpn/certs/01.pem");
}

sub newcleanssldatabase
{
    if (! -s "${General::swroot}/ovpn/certs/serial" )  {
        open(FILE, ">${General::swroot}(ovpn/certs/serial");
	print FILE "01";
	close FILE;
    }
    if (! -s ">${General::swroot}/ovpn/certs/index.txt") {
	system ("touch ${General::swroot}/ovpn/certs/index.txt");
    }
    unlink ("${General::swroot}/ovpn/certs/index.txt.old");
    unlink ("${General::swroot}/ovpn/certs/serial.old");
}

sub deletebackupcert
{
	if (open(FILE, "${General::swroot}/ovpn/certs/serial.old")) {
		my $hexvalue = <FILE>;
		chomp $hexvalue;
		close FILE;
		unlink ("${General::swroot}/ovpn/certs/$hexvalue.pem");
	}
}

sub checkportfw {
    my $KEY2 = $_[0]; # key2
    my $SRC_PORT = $_[1]; # src_port
    my $PROTOCOL = $_[2]; # protocol
    my $SRC_IP = $_[3]; # sourceip

    my $pfwfilename = "${General::swroot}/portfw/config";
    open(FILE, $pfwfilename) or die 'Unable to open config file.';
    my @pfwcurrent = <FILE>;
    close(FILE);
    my $pfwkey1 = 0; # used for finding last sequence number used 
    foreach my $pfwline (@pfwcurrent)
    {
	my @pfwtemp = split(/\,/,$pfwline);

	chomp ($pfwtemp[8]);
	if ($KEY2 eq "0"){ # if key2 is 0 then it is a portfw addition
		if ( $SRC_PORT eq $pfwtemp[3] &&
			$PROTOCOL eq $pfwtemp[2] &&
			$SRC_IP eq $pfwtemp[7])
		{
			 $errormessage = "$Lang::tr{'source port in use'} $SRC_PORT";
		}
		# Check if key2 = 0, if it is then it is a port forward entry and we want the sequence number
		if ( $pfwtemp[1] eq "0") {
			$pfwkey1=$pfwtemp[0];
		}
		# Darren Critchley - Duplicate or overlapping Port range check
		if ($pfwtemp[1] eq "0" && 
			$PROTOCOL eq $pfwtemp[2] &&
			$SRC_IP eq $pfwtemp[7] &&
			$errormessage eq '') 
		{
			&portchecks($SRC_PORT, $pfwtemp[5]);		
#			&portchecks($pfwtemp[3], $pfwtemp[5]);
#			&portchecks($pfwtemp[3], $SRC_IP);
		}
	}
    }
#    $errormessage="$KEY2 $SRC_PORT $PROTOCOL $SRC_IP";

    return;
}

sub checkportoverlap
{
	my $portrange1 = $_[0]; # New port range
	my $portrange2 = $_[1]; # existing port range
	my @tempr1 = split(/\:/,$portrange1);
	my @tempr2 = split(/\:/,$portrange2);

	unless (&checkportinc($tempr1[0], $portrange2)){ return 0;}
	unless (&checkportinc($tempr1[1], $portrange2)){ return 0;}
	
	unless (&checkportinc($tempr2[0], $portrange1)){ return 0;}
	unless (&checkportinc($tempr2[1], $portrange1)){ return 0;}

	return 1; # Everything checks out!
}

# Darren Critchley - we want to make sure that a port entry is not within an already existing range
sub checkportinc
{
	my $port1 = $_[0]; # Port
	my $portrange2 = $_[1]; # Port range
	my @tempr1 = split(/\:/,$portrange2);

	if ($port1 < $tempr1[0] || $port1 > $tempr1[1]) {
		return 1; 
	} else {
		return 0; 
	}
}
# Darren Critchley - Duplicate or overlapping Port range check
sub portchecks
{
	my $p1 = $_[0]; # New port range
	my $p2 = $_[1]; # existing port range
#	$_ = $_[0];
	our ($prtrange1, $prtrange2);
	$prtrange1 = 0;
#	if (m/:/ && $prtrange1 == 1) { # comparing two port ranges
#		unless (&checkportoverlap($p1,$p2)) {
#			$errormessage = "$Lang::tr{'source port overlaps'} $p1";
#		}
#	}
	if (m/:/ && $prtrange1 == 0 && $errormessage eq '') { # compare one port to a range
		unless (&checkportinc($p2,$p1)) {
			$errormessage = "$Lang::tr{'srcprt within existing'} $p1";
		}
	}
	$prtrange1 = 1;
	if (! m/:/ && $prtrange1 == 1 && $errormessage eq '') { # compare one port to a range
		unless (&checkportinc($p1,$p2)) {
			$errormessage = "$Lang::tr{'srcprt range overlaps'} $p2";
		}
	}
	return;
}

# Darren Critchley - certain ports are reserved for IPFire 
# TCP 67,68,81,222,445
# UDP 67,68
# Params passed in -> port, rangeyn, protocol
sub disallowreserved
{
	# port 67 and 68 same for tcp and udp, don't bother putting in an array
	my $msg = "";
	my @tcp_reserved = (81,222,445);
	my $prt = $_[0]; # the port or range
	my $ryn = $_[1]; # tells us whether or not it is a port range
	my $prot = $_[2]; # protocol
	my $srcdst = $_[3]; # source or destination
	if ($ryn) { # disect port range
		if ($srcdst eq "src") {
			$msg = "$Lang::tr{'rsvd src port overlap'}";
		} else {
			$msg = "$Lang::tr{'rsvd dst port overlap'}";
		}
		my @tmprng = split(/\:/,$prt);
		unless (67 < $tmprng[0] || 67 > $tmprng[1]) { $errormessage="$msg 67"; return; }
		unless (68 < $tmprng[0] || 68 > $tmprng[1]) { $errormessage="$msg 68"; return; }
		if ($prot eq "tcp") {
			foreach my $prange (@tcp_reserved) {
				unless ($prange < $tmprng[0] || $prange > $tmprng[1]) { $errormessage="$msg $prange"; return; }
			}
		}
	} else {
		if ($srcdst eq "src") {
			$msg = "$Lang::tr{'reserved src port'}";
		} else {
			$msg = "$Lang::tr{'reserved dst port'}";
		}
		if ($prt == 67) { $errormessage="$msg 67"; return; }
		if ($prt == 68) { $errormessage="$msg 68"; return; }
		if ($prot eq "tcp") {
			foreach my $prange (@tcp_reserved) {
				if ($prange == $prt) { $errormessage="$msg $prange"; return; }
			}
		}
	}
	return;
}


sub writeserverconf {
    my %sovpnsettings = ();  
    my @temp = ();  
    &General::readhash("${General::swroot}/ovpn/settings", \%sovpnsettings);
    &read_routepushfile;
    
    open(CONF,    ">${General::swroot}/ovpn/server.conf") or die "Unable to open ${General::swroot}/ovpn/server.conf: $!";
    flock CONF, 2;
    print CONF "#OpenVPN Server conf\n";
    print CONF "\n";
    print CONF "daemon openvpnserver\n";
    print CONF "writepid /var/run/openvpn.pid\n";
    print CONF "#DAN prepare OpenVPN for listening on blue and orange\n";
    print CONF ";local $sovpnsettings{'VPN_IP'}\n";
    print CONF "dev $sovpnsettings{'DDEVICE'}\n";
    print CONF "proto $sovpnsettings{'DPROTOCOL'}\n";
    print CONF "port $sovpnsettings{'DDEST_PORT'}\n";
    print CONF "script-security 3 system\n";
    print CONF "ifconfig-pool-persist /var/ipfire/ovpn/ovpn-leases.db 3600\n";
    print CONF "client-config-dir /var/ipfire/ovpn/ccd\n";
    print CONF "tls-server\n";
    print CONF "ca /var/ipfire/ovpn/ca/cacert.pem\n";
    print CONF "cert /var/ipfire/ovpn/certs/servercert.pem\n";
    print CONF "key /var/ipfire/ovpn/certs/serverkey.pem\n";
    print CONF "dh /var/ipfire/ovpn/ca/dh1024.pem\n";
    my @tempovpnsubnet = split("\/",$sovpnsettings{'DOVPN_SUBNET'});
    print CONF "server $tempovpnsubnet[0] $tempovpnsubnet[1]\n";
<<<<<<< HEAD
    #print CONF "push \"route $netsettings{'GREEN_NETADDRESS'} $netsettings{'GREEN_NETMASK'}\"\n";
    
=======
    print CONF "push \"route $netsettings{'GREEN_NETADDRESS'} $netsettings{'GREEN_NETMASK'}\"\n";
   
    # Check if we are using mssfix, fragment or mtu-disc and set the corretct mtu of 1500.
    # If we doesn't use one of them, we can use the configured mtu value.
    if ($sovpnsettings{'MSSFIX'} eq 'on') 
	{ print CONF "$sovpnsettings{'DDEVICE'}-mtu 1500\n"; }
    elsif ($sovpnsettings{'FRAGMENT'} ne '' && $sovpnsettings{'DPROTOCOL'} ne 'tcp') 
	{ print CONF "$sovpnsettings{'DDEVICE'}-mtu 1500\n"; }
    elsif ($sovpnsettings{'PMTU_DISCOVERY'} ne 'off')
	{ print CONF "$sovpnsettings{'DDEVICE'}-mtu 1500\n"; } 
    else 
	{ print CONF "$sovpnsettings{'DDEVICE'}-mtu $sovpnsettings{'DMTU'}\n"; }

>>>>>>> 2ee746be
    if ($vpnsettings{'ROUTES_PUSH'} ne '') {
		@temp = split(/\n/,$vpnsettings{'ROUTES_PUSH'});
		foreach (@temp)
		{
			@tempovpnsubnet = split("\/",&General::ipcidr2msk($_));
			print CONF "push \"route " . $tempovpnsubnet[0]. " " .  $tempovpnsubnet[1] . "\"\n";
		}
	}
# a.marx ccd
	my %ccdconfhash=();
	&General::readhasharray("${General::swroot}/ovpn/ccd.conf", \%ccdconfhash);
	foreach my $key (keys %ccdconfhash) {
		my $a=$ccdconfhash{$key}[1];
		my ($b,$c) = split (/\//, $a);
		print CONF "route $b ".&General::cidrtosub($c)."\n";
	}
	my %ccdroutehash=();
	&General::readhasharray("${General::swroot}/ovpn/ccdroute", \%ccdroutehash);
	foreach my $key (keys %ccdroutehash) {
		foreach my $i ( 1 .. $#{$ccdroutehash{$key}}){
			my ($a,$b)=split (/\//,$ccdroutehash{$key}[$i]);
			print CONF "route $a $b\n";
		}
	}
# ccd end

	if ($sovpnsettings{CLIENT2CLIENT} eq 'on') {
	print CONF "client-to-client\n";
    }
    if ($sovpnsettings{MSSFIX} eq 'on') {
	print CONF "mssfix\n";
    }
    if ($sovpnsettings{FRAGMENT} ne '' && $sovpnsettings{'DPROTOCOL'} ne 'tcp') {
	print CONF "fragment $sovpnsettings{'FRAGMENT'}\n";   
    }

    if ($sovpnsettings{PMTU_DISCOVERY} ne 'off') {
	print CONF "mtu-disc $sovpnsettings{'PMTU_DISCOVERY'}\n";
    }

    if ($sovpnsettings{KEEPALIVE_1} > 0 && $sovpnsettings{KEEPALIVE_2} > 0) {	
	print CONF "keepalive $sovpnsettings{'KEEPALIVE_1'} $sovpnsettings{'KEEPALIVE_2'}\n";
    }	
    print CONF "status-version 1\n";
    print CONF "status /var/log/ovpnserver.log 30\n";
    print CONF "cipher $sovpnsettings{DCIPHER}\n";
    if ($sovpnsettings{DCOMPLZO} eq 'on') {
        print CONF "comp-lzo\n";
    }
    if ($sovpnsettings{REDIRECT_GW_DEF1} eq 'on') {
        print CONF "push \"redirect-gateway def1\"\n";
    }
    if ($sovpnsettings{DHCP_DOMAIN} ne '') {
        print CONF "push \"dhcp-option DOMAIN $sovpnsettings{DHCP_DOMAIN}\"\n";
    }

    if ($sovpnsettings{DHCP_DNS} ne '') {
        print CONF "push \"dhcp-option DNS $sovpnsettings{DHCP_DNS}\"\n";
    }

    if ($sovpnsettings{DHCP_WINS} ne '') {
        print CONF "push \"dhcp-option WINS $sovpnsettings{DHCP_WINS}\"\n";
    }
    
    if ($sovpnsettings{DHCP_WINS} eq '') {
	print CONF "max-clients 100\n";
    }
    if ($sovpnsettings{DHCP_WINS} ne '') {
	print CONF "max-clients $sovpnsettings{MAX_CLIENTS}\n";
    }	
    print CONF "tls-verify /var/ipfire/ovpn/verify\n";
    print CONF "crl-verify /var/ipfire/ovpn/crls/cacrl.pem\n";
    print CONF "user nobody\n";
    print CONF "group nobody\n";
    print CONF "persist-key\n";
    print CONF "persist-tun\n";
	if ($sovpnsettings{LOG_VERB} ne '') {
		print CONF "verb $sovpnsettings{LOG_VERB}\n";
	} else {
		print CONF "verb 3\n";
	}	
    print CONF "\n";
    
    close(CONF);
}    

sub emptyserverlog{
    if (open(FILE, ">/var/log/ovpnserver.log")) {
	flock FILE, 2;
	print FILE "";
	close FILE;
    }

}

sub delccdnet 
{
	my %ccdconfhash = ();
	my %ccdhash = ();
	my $ccdnetname=$_[0];
	if (-f "${General::swroot}/ovpn/ovpnconfig"){
		&General::readhasharray("${General::swroot}/ovpn/ovpnconfig", \%ccdhash);
		foreach my $key (keys %ccdhash) {
			if ($ccdhash{$key}[32] eq $ccdnetname) {
				$errormessage=$Lang::tr{'ccd err hostinnet'};
				return;
			}
		}
	}
	&General::readhasharray("${General::swroot}/ovpn/ccd.conf", \%ccdconfhash);
	foreach my $key (keys %ccdconfhash) {
			if ($ccdconfhash{$key}[0] eq $ccdnetname){
				delete $ccdconfhash{$key};
			}
	}
	&General::writehasharray("${General::swroot}/ovpn/ccd.conf", \%ccdconfhash);
	
	&writeserverconf;
	return 0;
}

sub addccdnet
{
	my %ccdconfhash=();
	my @ccdconf=();
	my $ccdname=$_[0];
	my $ccdnet=$_[1];
	my $ovpnsubnet=$_[2];
	my $subcidr;
	my @ip2=();
	my $checkup;
	my $ccdip;
	my $baseaddress;
	if(!&General::validhostname($ccdname)){
		$errormessage=$Lang::tr{'ccd err invalidname'};
		return;
	}
	#check ip
	if (&General::validipandmask($ccdnet)){
			$ccdnet=&General::iporsubtocidr($ccdnet);	
	}else{
		$errormessage=$Lang::tr{'ccd err invalidnet'};
		return;
	}
	($ccdip,$subcidr) = split (/\//,$ccdnet);
	if ($ccdname eq '') {
		$errormessage=$errormessage.$Lang::tr{'ccd err name'}."<br>";
	}
	#check if we try to use same network as ovpn server
	if (&General::iporsubtocidr($ccdnet) eq &General::iporsubtocidr($ovpnsubnet)) {
			$errormessage=$errormessage.$Lang::tr{'ccd err isovpnnet'}."<br>";
	}
		
	#check if we use a name/subnet that already exists
	&General::readhasharray("${General::swroot}/ovpn/ccd.conf", \%ccdconfhash);
	foreach my $key (keys %ccdconfhash) {
			@ccdconf=split(/\//,$ccdconfhash{$key}[1]);
			if ($ccdname eq $ccdconfhash{$key}[0]) {$errormessage=$errormessage.$Lang::tr{'ccd err nameexist'}."<br>";}
			my ($newip,$newsub) = split(/\//,$ccdnet);
			if (&General::IpInSubnet($newip,$ccdconf[0],&General::iporsubtodec($ccdconf[1]))) {$errormessage=$errormessage.$Lang::tr{'ccd err issubnet'}."<br>";}
			
	}
	#check if we use one of ipfire's networks (green,orange,blue)
	my %ownnet=();
	&General::readhash("${General::swroot}/ethernet/settings", \%ownnet);
	if (($ownnet{'GREEN_NETADDRESS'}  	ne '' && $ownnet{'GREEN_NETADDRESS'} 	ne '0.0.0.0') && &General::IpInSubnet($ownnet{'GREEN_NETADDRESS'},$ccdip,&General::iporsubtodec($subcidr))){ $errormessage=$Lang::tr{'ccd err green'};}
	if (($ownnet{'ORANGE_NETADDRESS'}	ne '' && $ownnet{'ORANGE_NETADDRESS'} 	ne '0.0.0.0') && &General::IpInSubnet($ownnet{'ORANGE_NETADDRESS'},$ccdip,&General::iporsubtodec($subcidr))){ $errormessage=$Lang::tr{'ccd err orange'};}
	if (($ownnet{'BLUE_NETADDRESS'} 	ne '' && $ownnet{'BLUE_NETADDRESS'} 	ne '0.0.0.0') && &General::IpInSubnet($ownnet{'BLUE_NETADDRESS'},$ccdip,&General::iporsubtodec($subcidr))){ $errormessage=$Lang::tr{'ccd err blue'};}
	if (($ownnet{'RED_NETADDRESS'} 	ne '' && $ownnet{'RED_NETADDRESS'} 	ne '0.0.0.0') && &General::IpInSubnet($ownnet{'RED_NETADDRESS'},$ccdip,&General::iporsubtodec($subcidr))){ $errormessage=$Lang::tr{'ccd err red'};}
		
		
	if (!$errormessage) {
		my %ccdconfhash=();
		$baseaddress=&General::getnetworkip($ccdip,$subcidr);
		&General::readhasharray("${General::swroot}/ovpn/ccd.conf", \%ccdconfhash);
		my $key = &General::findhasharraykey (\%ccdconfhash);
		foreach my $i (0 .. 1) { $ccdconfhash{$key}[$i] = "";}
		$ccdconfhash{$key}[0] = $ccdname;
		$ccdconfhash{$key}[1] = $baseaddress."/".$subcidr;
		&General::writehasharray("${General::swroot}/ovpn/ccd.conf", \%ccdconfhash);
		&writeserverconf;
		$cgiparams{'ccdname'}='';
		$cgiparams{'ccdsubnet'}='';
		return 1;
	}
}

sub modccdnet
{
	
	my $newname=$_[0];
	my $oldname=$_[1];
	my %ccdconfhash=();
	my %ccdhash=();
	&General::readhasharray("${General::swroot}/ovpn/ccd.conf", \%ccdconfhash);
	foreach my $key (keys %ccdconfhash) {
		if ($ccdconfhash{$key}[0] eq $oldname) {
			foreach my $key1 (keys %ccdconfhash) {
				if ($ccdconfhash{$key1}[0] eq $newname){
					$errormessage=$errormessage.$Lang::tr{'ccd err netadrexist'};
					return;
				}else{
					$ccdconfhash{$key}[0]= $newname;
					&General::writehasharray("${General::swroot}/ovpn/ccd.conf", \%ccdconfhash);
					last;
				}
			}
		}
	}
	
	&General::readhasharray("${General::swroot}/ovpn/ovpnconfig", \%ccdhash);
		foreach my $key (keys %ccdhash) {
			if ($ccdhash{$key}[32] eq $oldname) {
				$ccdhash{$key}[32]=$newname;
				&General::writehasharray("${General::swroot}/ovpn/ovpnconfig", \%ccdhash);
				last;
			}
		}
	
	return 0;
}
sub ccdmaxclients
{
	my $ccdnetwork=$_[0];
	my @octets=();
	my @subnet=();
	@octets=split("\/",$ccdnetwork);
	@subnet= split /\./, &General::cidrtosub($octets[1]);
	my ($a,$b,$c,$d,$e);
	$a=256-$subnet[0];
	$b=256-$subnet[1];
	$c=256-$subnet[2];
	$d=256-$subnet[3];
	$e=($a*$b*$c*$d)/4;
	return $e-1;
}

sub getccdadresses 
{
	my $ipin=$_[0];
	my ($ip1,$ip2,$ip3,$ip4)=split  /\./, $ipin;
	my $cidr=$_[1];
	chomp($cidr);
	my $count=$_[2];
	my $hasip=$_[3];
	chomp($hasip);
	my @iprange=();
	my %ccdhash=();
	&General::readhasharray("${General::swroot}/ovpn/ovpnconfig", \%ccdhash);
	$iprange[0]=$ip1.".".$ip2.".".$ip3.".".2;
	for (my $i=0;$i<=$count-1;$i++) {
		my $tmpip=$iprange[$i-1];
		my $stepper=$i*4;
		$iprange[$i]= &General::getnextip($tmpip,4);
	}
	my $r=0;
	foreach my $key (keys %ccdhash) {
		$r=0;
		foreach  my $tmp (@iprange){
			my ($net,$sub) = split (/\//,$ccdhash{$key}[33]);
			if ($net eq $tmp) {
				if ( $hasip ne  $ccdhash{$key}[33] ){
					splice (@iprange,$r,1);
				}
			}
			$r++;
		}
	}
	return @iprange;
}

sub fillselectbox
{
	my $boxname=$_[1];
	my ($ccdip,$subcidr) = split("/",$_[0]); 
	my $tz=$_[2];
	my @allccdips=&getccdadresses($ccdip,$subcidr,&ccdmaxclients($ccdip."/".$subcidr),$tz);
	print"<select name='$boxname' STYLE='font-family : arial; font-size : 9pt; width:130px;' >";
	foreach (@allccdips) {
		my $ip=$_."/30";
		chomp($ip);
		print "<option value='$ip' ";
		if ( $ip eq $cgiparams{$boxname} ){
			print"selected";
		}
		print ">$ip</option>";
	}
	print "</select>";
}

sub hostsinnet
{
	my $name=$_[0];
	my %ccdhash=();
	my $i=0;
	&General::readhasharray("${General::swroot}/ovpn/ovpnconfig", \%ccdhash);
	foreach my $key (keys %ccdhash) {
		if ($ccdhash{$key}[32] eq $name){ $i++;}
	}
	return $i;
}

sub check_routes_push
{
			my $val=$_[0];
			my ($ip,$cidr) = split (/\//, $val);
			##check for existing routes in routes_push
			if (-e "${General::swroot}/ovpn/routes_push") {
				open(FILE,"${General::swroot}/ovpn/routes_push");
				while (<FILE>) {
					$_=~s/\s*$//g;
					
					my ($ip2,$cidr2) = split (/\//,"$_");
					my $val2=$ip2."/".&General::iporsubtodec($cidr2);
					
					if($val eq $val2){
						return 0;
					}
					#subnetcheck
					if (&General::IpInSubnet ($ip,$ip2,&General::iporsubtodec($cidr2))){
						return 0;
					}
				};
				close(FILE);
			}
	return 1;
}

sub check_ccdroute
{
	my %ccdroutehash=();
	my $val=$_[0];
	my ($ip,$cidr) = split (/\//, $val);
	#check for existing routes in ccdroute
	&General::readhasharray("${General::swroot}/ovpn/ccdroute", \%ccdroutehash);
	foreach my $key (keys %ccdroutehash) {
		foreach my $i (1 .. $#{$ccdroutehash{$key}}) {
			if (&General::iporsubtodec($val) eq $ccdroutehash{$key}[$i] && $ccdroutehash{$key}[0] ne $cgiparams{'NAME'}){
				return 0;
			}
			my ($ip2,$cidr2) = split (/\//,$ccdroutehash{$key}[$i]);
			#subnetcheck
			if (&General::IpInSubnet ($ip,$ip2,$cidr2)&& $ccdroutehash{$key}[0] ne $cgiparams{'NAME'} ){
				return 0;
			}
		}
	}
	return 1;
}
sub check_ccdconf
{
	my %ccdconfhash=();
	my $val=$_[0];
	my ($ip,$cidr) = split (/\//, $val);
	#check for existing routes in ccdroute
	&General::readhasharray("${General::swroot}/ovpn/ccd.conf", \%ccdconfhash);
	foreach my $key (keys %ccdconfhash) {
		if (&General::iporsubtocidr($val) eq $ccdconfhash{$key}[1]){
				return 0;
			}
			my ($ip2,$cidr2) = split (/\//,$ccdconfhash{$key}[1]);
			#subnetcheck
			if (&General::IpInSubnet ($ip,$ip2,&General::cidrtosub($cidr2))){
				return 0;
			}
		
	}
	return 1;
}

###
# m.a.d net2net
###

sub validdotmask
{
	my $ipdotmask = $_[0];
	if (&General::validip($ipdotmask)) { return 0; }
	if (!($ipdotmask =~ /^(.*?)\/(.*?)$/)) {  }
	my $mask = $2;
	if (($mask =~ /\./ )) { return 0; }	
  return 1;
}

# -------------------------------------------------------------------

sub write_routepushfile
{
	open(FILE, ">$routes_push_file");
	flock(FILE, 2);
	if ($vpnsettings{'ROUTES_PUSH'} ne '') {
		print FILE $vpnsettings{'ROUTES_PUSH'};
	}
	close(FILE); 
}

sub read_routepushfile
{
	if (-e "$routes_push_file") {
		open(FILE,"$routes_push_file");
		delete $vpnsettings{'ROUTES_PUSH'};
		while (<FILE>) { $vpnsettings{'ROUTES_PUSH'} .= $_ };
		close(FILE);
		$cgiparams{'ROUTES_PUSH'} = $vpnsettings{'ROUTES_PUSH'};
		
	}
}


#hier die refresh page
if ( -e "${General::swroot}/ovpn/gencanow") {
    my $refresh = '';
    $refresh = "<meta http-equiv='refresh' content='15;' />";
    &Header::showhttpheaders();
    &Header::openpage($Lang::tr{'OVPN'}, 1, $refresh);
    &Header::openbigbox('100%', 'center');
    &Header::openbox('100%', 'left', "$Lang::tr{'generate root/host certificates'}:");
    print "<tr>\n<td align='center'><img src='/images/clock.gif' alt='' /></td>\n";
    print "<td colspan='2'><font color='red'>Please be patient this realy can take some time on older hardware...</font></td></tr>\n";
    &Header::closebox();
    &Header::closebigbox();
    &Header::closepage();
    exit (0);
}
##hier die refresh page


###
### OpenVPN Server Control
###
if ($cgiparams{'ACTION'} eq $Lang::tr{'start ovpn server'} ||
    $cgiparams{'ACTION'} eq $Lang::tr{'stop ovpn server'} ||
    $cgiparams{'ACTION'} eq $Lang::tr{'restart ovpn server'}) {
    #start openvpn server
    if ($cgiparams{'ACTION'} eq $Lang::tr{'start ovpn server'}){
    	&emptyserverlog();
	system('/usr/local/bin/openvpnctrl', '-s');
    }   
    #stop openvpn server
    if ($cgiparams{'ACTION'} eq $Lang::tr{'stop ovpn server'}){
    	system('/usr/local/bin/openvpnctrl', '-k');
	&emptyserverlog();	
    }   
#    #restart openvpn server
#    if ($cgiparams{'ACTION'} eq $Lang::tr{'restart ovpn server'}){
#workarund, till SIGHUP also works when running as nobody    
#   	system('/usr/local/bin/openvpnctrl', '-r');	
#	&emptyserverlog();	
#    }       
}

###
### Save Advanced options
###

if ($cgiparams{'ACTION'} eq $Lang::tr{'save-adv-options'}) {
    &General::readhash("${General::swroot}/ovpn/settings", \%vpnsettings);
    #DAN do we really need (to to check) this value? Besides if we listen on blue and orange too,
    #DAN this value has to leave.
#new settings for daemon
    $vpnsettings{'LOG_VERB'} = $cgiparams{'LOG_VERB'};
    $vpnsettings{'KEEPALIVE_1'} = $cgiparams{'KEEPALIVE_1'};
    $vpnsettings{'KEEPALIVE_2'} = $cgiparams{'KEEPALIVE_2'};
    $vpnsettings{'MAX_CLIENTS'} = $cgiparams{'MAX_CLIENTS'};
    $vpnsettings{'REDIRECT_GW_DEF1'} = $cgiparams{'REDIRECT_GW_DEF1'};
    $vpnsettings{'CLIENT2CLIENT'} = $cgiparams{'CLIENT2CLIENT'};
    $vpnsettings{'DHCP_DOMAIN'} = $cgiparams{'DHCP_DOMAIN'};
    $vpnsettings{'DHCP_DNS'} = $cgiparams{'DHCP_DNS'};
    $vpnsettings{'DHCP_WINS'} = $cgiparams{'DHCP_WINS'};
    $vpnsettings{'ROUTES_PUSH'} = $cgiparams{'ROUTES_PUSH'};
    $vpnsettings{'PMTU_DISCOVERY'} = $cgiparams{'PMTU_DISCOVERY'};
    my @temp=();
    
    if ($cgiparams{'FRAGMENT'} eq '') {
    	delete $vpnsettings{'FRAGMENT'};
    } else {
    	if ($cgiparams{'FRAGMENT'} !~ /^[0-9]+$/) { 
    	    $errormessage = "Incorrect value, please insert only numbers.";
        goto ADV_ERROR;
		} else {
			$vpnsettings{'FRAGMENT'} = $cgiparams{'FRAGMENT'};
    	}
    }
    if ($cgiparams{'MSSFIX'} ne 'on') {
    	delete $vpnsettings{'MSSFIX'};
    } else {
    	$vpnsettings{'MSSFIX'} = $cgiparams{'MSSFIX'};
    }

    if ($cgiparams{'PMTU_DISCOVERY'} ne 'off') {
	if (($cgiparams{'MSSFIX'} eq 'on') || ($cgiparams{'FRAGMENT'} ne '')) {
		$errormessage = $Lang::tr{'ovpn mtu-disc with mssfix or fragment'};
		goto ADV_ERROR;
	}
    }
		
    if ($cgiparams{'DHCP_DOMAIN'} ne ''){
	unless (&General::validfqdn($cgiparams{'DHCP_DOMAIN'}) || &General::validip($cgiparams{'DHCP_DOMAIN'})) {
		$errormessage = $Lang::tr{'invalid input for dhcp domain'};
	goto ADV_ERROR;
    	}
    }
    if ($cgiparams{'DHCP_DNS'} ne ''){
	unless (&General::validfqdn($cgiparams{'DHCP_DNS'}) || &General::validip($cgiparams{'DHCP_DNS'})) {
		$errormessage = $Lang::tr{'invalid input for dhcp dns'};
	goto ADV_ERROR;
    	}
    }
    if ($cgiparams{'DHCP_WINS'} ne ''){
	unless (&General::validfqdn($cgiparams{'DHCP_WINS'}) || &General::validip($cgiparams{'DHCP_WINS'})) {
		$errormessage = $Lang::tr{'invalid input for dhcp wins'};
		goto ADV_ERROR;
    	}
    }
    if ($cgiparams{'ROUTES_PUSH'} ne ''){
	@temp = split(/\n/,$cgiparams{'ROUTES_PUSH'});
    	undef $vpnsettings{'ROUTES_PUSH'};
   	
   	foreach my $tmpip (@temp)
	{
		s/^\s+//g; s/\s+$//g;
		
		if ($tmpip)
		{
			$tmpip=~s/\s*$//g; 
			unless (&General::validipandmask($tmpip)) {
				$errormessage = "$tmpip ".$Lang::tr{'ovpn errmsg invalid ip or mask'};
				goto ADV_ERROR;
			}
			my ($ip, $cidr) = split("\/",&General::ipcidr2msk($tmpip));
			
			if ($ip eq $netsettings{'GREEN_NETADDRESS'} && $cidr eq $netsettings{'GREEN_NETMASK'}) {
				$errormessage = $Lang::tr{'ovpn errmsg green already pushed'};
				goto ADV_ERROR;
			}
# a.marx ccd			
			my %ccdroutehash=();
			&General::readhasharray("${General::swroot}/ovpn/ccdroute", \%ccdroutehash);
			foreach my $key (keys %ccdroutehash) {
				foreach my $i (1 .. $#{$ccdroutehash{$key}}) { 
					if ( $ip."/".$cidr eq $ccdroutehash{$key}[$i] ){
						$errormessage="Route $ip\/$cidr ".$Lang::tr{'ccd err inuse'}." $ccdroutehash{$key}[0]" ;
						goto ADV_ERROR;
					}
					my ($ip2,$cidr2) = split(/\//,$ccdroutehash{$key}[$i]);
					if (&General::IpInSubnet ($ip,$ip2,$cidr2)){
						$errormessage="Route $ip\/$cidr ".$Lang::tr{'ccd err inuse'}." $ccdroutehash{$key}[0]" ;
						goto ADV_ERROR;
					}
				}
			}
			
# ccd end
			
			$vpnsettings{'ROUTES_PUSH'} .= $tmpip."\n";
		}
	}
    &write_routepushfile;
	undef $vpnsettings{'ROUTES_PUSH'};
    }
	else {
	undef $vpnsettings{'ROUTES_PUSH'};
	&write_routepushfile;
    }
    if ((length($cgiparams{'MAX_CLIENTS'}) == 0) || (($cgiparams{'MAX_CLIENTS'}) < 1 ) || (($cgiparams{'MAX_CLIENTS'}) > 255 )) {
        $errormessage = $Lang::tr{'invalid input for max clients'};
        goto ADV_ERROR;
    }
    if ($cgiparams{'KEEPALIVE_1'} ne '') {
	if ($cgiparams{'KEEPALIVE_1'} !~ /^[0-9]+$/) { 
    	    $errormessage = $Lang::tr{'invalid input for keepalive 1'};
        goto ADV_ERROR;
	}
    }
    if ($cgiparams{'KEEPALIVE_2'} ne ''){
	if ($cgiparams{'KEEPALIVE_2'} !~ /^[0-9]+$/) { 
    	    $errormessage = $Lang::tr{'invalid input for keepalive 2'};
        goto ADV_ERROR;
	}
    }
    if ($cgiparams{'KEEPALIVE_2'} < ($cgiparams{'KEEPALIVE_1'} * 2)){
        $errormessage = $Lang::tr{'invalid input for keepalive 1:2'};
        goto ADV_ERROR;	
    }
    
    &General::writehash("${General::swroot}/ovpn/settings", \%vpnsettings);
    &writeserverconf();#hier ok
}

###
# m.a.d net2net
###

if ($cgiparams{'ACTION'} eq $Lang::tr{'save'} && $cgiparams{'TYPE'} eq 'net' && $cgiparams{'SIDE'} eq 'server')
{

my @remsubnet = split(/\//,$cgiparams{'REMOTE_SUBNET'});
my @ovsubnettemp =  split(/\./,$cgiparams{'OVPN_SUBNET'});
my $ovsubnet =  "$ovsubnettemp[0].$ovsubnettemp[1].$ovsubnettemp[2]";
my $tunmtu =  '';

unless(-d "${General::swroot}/ovpn/n2nconf/"){mkdir "${General::swroot}/ovpn/n2nconf", 0755 or die "Unable to create dir $!";}
unless(-d "${General::swroot}/ovpn/n2nconf/$cgiparams{'NAME'}"){mkdir "${General::swroot}/ovpn/n2nconf/$cgiparams{'NAME'}", 0770 or die "Unable to create dir $!";}   

  open(SERVERCONF,    ">${General::swroot}/ovpn/n2nconf/$cgiparams{'NAME'}/$cgiparams{'NAME'}.conf") or die "Unable to open ${General::swroot}/ovpn/n2nconf/$cgiparams{'NAME'}/$cgiparams{'NAME'}.conf: $!";
  
  flock SERVERCONF, 2;
  print SERVERCONF "# IPFire n2n Open VPN Server Config by ummeegge und m.a.d\n"; 
  print SERVERCONF "\n"; 
  print SERVERCONF "# User Security\n";
  print SERVERCONF "user nobody\n";
  print SERVERCONF "group nobody\n";
  print SERVERCONF "persist-tun\n";
  print SERVERCONF "persist-key\n";
  print SERVERCONF "script-security 2\n";
  print SERVERCONF "# IP/DNS for remote Server Gateway\n"; 
  print SERVERCONF "remote $cgiparams{'REMOTE'}\n";
  print SERVERCONF "float\n";
  print SERVERCONF "# IP adresses of the VPN Subnet\n"; 
  print SERVERCONF "ifconfig $ovsubnet.1 $ovsubnet.2\n"; 
  print SERVERCONF "# Client Gateway Network\n"; 
  print SERVERCONF "route $remsubnet[0] $remsubnet[1]\n";
  print SERVERCONF "# tun Device\n"; 
  print SERVERCONF "dev tun\n"; 
  print SERVERCONF "# Port and Protokol\n"; 
  print SERVERCONF "port $cgiparams{'DEST_PORT'}\n"; 
  
  if ($cgiparams{'PROTOCOL'} eq 'tcp') {
  print SERVERCONF "proto tcp-server\n";
  print SERVERCONF "# Packet size\n";
  if ($cgiparams{'MTU'} eq '') {$tunmtu = '1400'} else {$tunmtu = $cgiparams{'MTU'}};
  print SERVERCONF "tun-mtu $tunmtu\n";
  }
  
  if ($cgiparams{'PROTOCOL'} eq 'udp') {
  print SERVERCONF "proto udp\n"; 
  print SERVERCONF "# Paketsize\n";
  if ($cgiparams{'MTU'} eq '') {$tunmtu = '1500'} else {$tunmtu = $cgiparams{'MTU'}};
  print SERVERCONF "tun-mtu $tunmtu\n";
  if ($cgiparams{'FRAGMENT'} ne '') {print SERVERCONF "fragment $cgiparams{'FRAGMENT'}\n";} 
  if ($cgiparams{'MSSFIX'} eq 'on') {print SERVERCONF "mssfix\n"; }; 
  }
  if ($cgiparams{'PMTU_DISCOVERY'} ne 'off') {
	if(($cgiparams{'MSSFIX'} ne 'on') || ($cgiparams{'FRAGMENT'} eq '')) {
		if($cgiparams{'MTU'} eq '1500') {
			print SERVERCONF "mtu-disc $cgiparams{'PMTU_DISCOVERY'}\n";
		}
	}
  }
  print SERVERCONF "# Auth. Server\n"; 
  print SERVERCONF "tls-server\n"; 
  print SERVERCONF "ca ${General::swroot}/ovpn/ca/cacert.pem\n"; 
  print SERVERCONF "cert ${General::swroot}/ovpn/certs/servercert.pem\n"; 
  print SERVERCONF "key ${General::swroot}/ovpn/certs/serverkey.pem\n"; 
  print SERVERCONF "dh ${General::swroot}/ovpn/ca/dh1024.pem\n"; 
  print SERVERCONF "# Cipher\n"; 
  print SERVERCONF "cipher AES-256-CBC\n"; 
  if ($cgiparams{'COMPLZO'} eq 'on') {
   print SERVERCONF "# Enable Compression\n";
   print SERVERCONF "comp-lzo\r\n";
     }
  print SERVERCONF "# Debug Level\n"; 
  print SERVERCONF "verb 3\n"; 
  print SERVERCONF "# Tunnel check\n"; 
  print SERVERCONF "keepalive 10 60\n"; 
  print SERVERCONF "# Start as daemon\n"; 
  print SERVERCONF "daemon $cgiparams{'NAME'}n2n\n"; 
  print SERVERCONF "writepid /var/run/$cgiparams{'NAME'}n2n.pid\n"; 
  print SERVERCONF "# Activate Management Interface and Port\n"; 
  if ($cgiparams{'OVPN_MGMT'} eq '') {print SERVERCONF "management localhost $cgiparams{'DEST_PORT'}\n"}
  else {print SERVERCONF "management localhost $cgiparams{'OVPN_MGMT'}\n"};
  close(SERVERCONF);

}

###
# m.a.d net2net
###

if ($cgiparams{'ACTION'} eq $Lang::tr{'save'} && $cgiparams{'TYPE'} eq 'net' && $cgiparams{'SIDE'} eq 'client')
{
        my @ovsubnettemp =  split(/\./,$cgiparams{'OVPN_SUBNET'});
        my $ovsubnet =  "$ovsubnettemp[0].$ovsubnettemp[1].$ovsubnettemp[2]";
        my @remsubnet =  split(/\//,$cgiparams{'REMOTE_SUBNET'});
        my $tunmtu =  '';
                   
unless(-d "${General::swroot}/ovpn/n2nconf/"){mkdir "${General::swroot}/ovpn/n2nconf", 0755 or die "Unable to create dir $!";}
unless(-d "${General::swroot}/ovpn/n2nconf/$cgiparams{'NAME'}"){mkdir "${General::swroot}/ovpn/n2nconf/$cgiparams{'NAME'}", 0770 or die "Unable to create dir $!";}
  
  open(CLIENTCONF,    ">${General::swroot}/ovpn/n2nconf/$cgiparams{'NAME'}/$cgiparams{'NAME'}.conf") or die "Unable to open ${General::swroot}/ovpn/n2nconf/$cgiparams{'NAME'}/$cgiparams{'NAME'}.conf: $!";
  
  flock CLIENTCONF, 2;
  print CLIENTCONF "# IPFire rewritten n2n Open VPN Client Config by ummeegge und m.a.d\n";
  print CLIENTCONF "#\n"; 
  print CLIENTCONF "# User Security\n";
  print CLIENTCONF "user nobody\n";
  print CLIENTCONF "group nobody\n";
  print CLIENTCONF "persist-tun\n";
  print CLIENTCONF "persist-key\n";
  print CLIENTCONF "script-security 2\n";
  print CLIENTCONF "# IP/DNS for remote Server Gateway\n"; 
  print CLIENTCONF "remote $cgiparams{'REMOTE'}\n";
  print CLIENTCONF "float\n";
  print CLIENTCONF "# IP adresses of the VPN Subnet\n"; 
  print CLIENTCONF "ifconfig $ovsubnet.2 $ovsubnet.1\n"; 
  print CLIENTCONF "# Server Gateway Network\n"; 
  print CLIENTCONF "route $remsubnet[0] $remsubnet[1]\n"; 
  print CLIENTCONF "# tun Device\n"; 
  print CLIENTCONF "dev tun\n"; 
  print CLIENTCONF "# Port and Protokol\n"; 
  print CLIENTCONF "port $cgiparams{'DEST_PORT'}\n"; 

  if ($cgiparams{'PROTOCOL'} eq 'tcp') {
  print CLIENTCONF "proto tcp-client\n";
  print CLIENTCONF "# Packet size\n";
  if ($cgiparams{'MTU'} eq '') {$tunmtu = '1400'} else {$tunmtu = $cgiparams{'MTU'}};
  print CLIENTCONF "tun-mtu $tunmtu\n";
  }
  
  if ($cgiparams{'PROTOCOL'} eq 'udp') {
  print CLIENTCONF "proto udp\n"; 
  print CLIENTCONF "# Paketsize\n";
  if ($cgiparams{'MTU'} eq '') {$tunmtu = '1500'} else {$tunmtu = $cgiparams{'MTU'}};
  print CLIENTCONF "tun-mtu $tunmtu\n";
  if ($cgiparams{'FRAGMENT'} ne '') {print CLIENTCONF "fragment $cgiparams{'FRAGMENT'}\n";}
  if ($cgiparams{'MSSFIX'} eq 'on') {print CLIENTCONF "mssfix\n"; }; 
  }
   if ($cgiparams{'PMTU_DISCOVERY'} ne 'off') {
        if(($cgiparams{'MSSFIX'} ne 'on') || ($cgiparams{'FRAGMENT'} eq '')) {
		if ($cgiparams{'MTU'} eq '1500') {
                	print CLIENTCONF "mtu-disc $cgiparams{'PMTU_DISCOVERY'}\n";
		}
        }
  } 
  print CLIENTCONF "ns-cert-type server\n";   
  print CLIENTCONF "# Auth. Client\n"; 
  print CLIENTCONF "tls-client\n"; 
  print CLIENTCONF "# Cipher\n"; 
  print CLIENTCONF "cipher AES-256-CBC\n"; 
  print CLIENTCONF "pkcs12 ${General::swroot}/ovpn/certs/$cgiparams{'NAME'}.p12\r\n";
  if ($cgiparams{'COMPLZO'} eq 'on') {
   print CLIENTCONF "# Enable Compression\n";
   print CLIENTCONF "comp-lzo\r\n";
     }
  print CLIENTCONF "# Debug Level\n"; 
  print CLIENTCONF "verb 3\n"; 
  print CLIENTCONF "# Tunnel check\n"; 
  print CLIENTCONF "keepalive 10 60\n"; 
  print CLIENTCONF "# Start as daemon\n"; 
  print CLIENTCONF "daemon $cgiparams{'NAME'}n2n\n";
  print CLIENTCONF "writepid /var/run/$cgiparams{'NAME'}n2n.pid\n"; 
  print CLIENTCONF "# Activate Management Interface and Port\n"; 
  if ($cgiparams{'OVPN_MGMT'} eq '') {print CLIENTCONF "management localhost $cgiparams{'DEST_PORT'}\n"}
  else {print CLIENTCONF "management localhost $cgiparams{'OVPN_MGMT'}\n"};
  close(CLIENTCONF);

}
  
###
### Save main settings
###


if ($cgiparams{'ACTION'} eq $Lang::tr{'save'} && $cgiparams{'TYPE'} eq '' && $cgiparams{'KEY'} eq '') {
    &General::readhash("${General::swroot}/ovpn/settings", \%vpnsettings);
    #DAN do we really need (to to check) this value? Besides if we listen on blue and orange too,
    #DAN this value has to leave.
    if ($cgiparams{'ENABLED'} eq 'on'){
    	unless (&General::validfqdn($cgiparams{'VPN_IP'}) || &General::validip($cgiparams{'VPN_IP'})) {
		$errormessage = $Lang::tr{'invalid input for hostname'};
	goto SETTINGS_ERROR;
    	}
    }
    if ($cgiparams{'ENABLED'} eq 'on'){
	&disallowreserved($cgiparams{'DDEST_PORT'},0,$cgiparams{'DPROTOCOL'},"dest");
    }	
    if ($errormessage) { goto SETTINGS_ERROR; }
    
    
    if ($cgiparams{'ENABLED'} eq 'on'){
	&checkportfw(0,$cgiparams{'DDEST_PORT'},$cgiparams{'DPROTOCOL'},'0.0.0.0');
    }
    	
    if ($errormessage) { goto SETTINGS_ERROR; }
    
    if (! &General::validipandmask($cgiparams{'DOVPN_SUBNET'})) {
            $errormessage = $Lang::tr{'ovpn subnet is invalid'};
	goto SETTINGS_ERROR;
    }
    my @tmpovpnsubnet = split("\/",$cgiparams{'DOVPN_SUBNET'});
    
    if (&General::IpInSubnet ( $netsettings{'RED_ADDRESS'}, 
	$tmpovpnsubnet[0], $tmpovpnsubnet[1])) {
	$errormessage = "$Lang::tr{'ovpn subnet overlap'} IPFire RED Network $netsettings{'RED_ADDRESS'}";
	goto SETTINGS_ERROR;
    }
    
    if (&General::IpInSubnet ( $netsettings{'GREEN_ADDRESS'}, 
	$tmpovpnsubnet[0], $tmpovpnsubnet[1])) {
        $errormessage = "$Lang::tr{'ovpn subnet overlap'} IPFire Green Network $netsettings{'GREEN_ADDRESS'}";
        goto SETTINGS_ERROR;
    }

    if (&General::IpInSubnet ( $netsettings{'BLUE_ADDRESS'}, 
	$tmpovpnsubnet[0], $tmpovpnsubnet[1])) {
	$errormessage = "$Lang::tr{'ovpn subnet overlap'} IPFire Blue Network $netsettings{'BLUE_ADDRESS'}";
	goto SETTINGS_ERROR;
    }
    
    if (&General::IpInSubnet ( $netsettings{'ORANGE_ADDRESS'}, 
	$tmpovpnsubnet[0], $tmpovpnsubnet[1])) {
	$errormessage = "$Lang::tr{'ovpn subnet overlap'} IPFire Orange Network $netsettings{'ORANGE_ADDRESS'}";
	goto SETTINGS_ERROR;
    }
    open(ALIASES, "${General::swroot}/ethernet/aliases") or die 'Unable to open aliases file.';
    while (<ALIASES>)
    {
	chomp($_);
	my @tempalias = split(/\,/,$_);
	if ($tempalias[1] eq 'on') {
	    if (&General::IpInSubnet ($tempalias[0] , 
		$tmpovpnsubnet[0], $tmpovpnsubnet[1])) {
		$errormessage = "$Lang::tr{'ovpn subnet overlap'} IPFire alias entry $tempalias[0]";
	    }		
	}
    }
    close(ALIASES);
    if ($errormessage ne ''){
	goto SETTINGS_ERROR;
    }
    if ($cgiparams{'ENABLED'} !~ /^(on|off)$/) {
        $errormessage = $Lang::tr{'invalid input'};
        goto SETTINGS_ERROR;
    }
    if ((length($cgiparams{'DMTU'})==0) || (($cgiparams{'DMTU'}) < 1000 )) {
        $errormessage = $Lang::tr{'invalid mtu input'};
        goto SETTINGS_ERROR;
    }
    
    unless (&General::validport($cgiparams{'DDEST_PORT'})) {
	$errormessage = $Lang::tr{'invalid port'};
	goto SETTINGS_ERROR;
    }
    $vpnsettings{'ENABLED_BLUE'} = $cgiparams{'ENABLED_BLUE'};
    $vpnsettings{'ENABLED_ORANGE'} =$cgiparams{'ENABLED_ORANGE'};
    $vpnsettings{'ENABLED'} = $cgiparams{'ENABLED'};
    $vpnsettings{'VPN_IP'} = $cgiparams{'VPN_IP'};
#new settings for daemon
    $vpnsettings{'DOVPN_SUBNET'} = $cgiparams{'DOVPN_SUBNET'};
    $vpnsettings{'DDEVICE'} = $cgiparams{'DDEVICE'};
    $vpnsettings{'DPROTOCOL'} = $cgiparams{'DPROTOCOL'};
    $vpnsettings{'DDEST_PORT'} = $cgiparams{'DDEST_PORT'};
    $vpnsettings{'DMTU'} = $cgiparams{'DMTU'};
    $vpnsettings{'DCOMPLZO'} = $cgiparams{'DCOMPLZO'};
    $vpnsettings{'DCIPHER'} = $cgiparams{'DCIPHER'};
#wrtie enable

  if ( $vpnsettings{'ENABLED_BLUE'} eq 'on' ) {system("touch ${General::swroot}/ovpn/enable_blue 2>/dev/null");}else{system("unlink ${General::swroot}/ovpn/enable_blue 2>/dev/null");}
  if ( $vpnsettings{'ENABLED_ORANGE'} eq 'on' ) {system("touch ${General::swroot}/ovpn/enable_orange 2>/dev/null");}else{system("unlink ${General::swroot}/ovpn/enable_orange 2>/dev/null");}
  if ( $vpnsettings{'ENABLED'} eq 'on' ) {system("touch ${General::swroot}/ovpn/enable 2>/dev/null");}else{system("unlink ${General::swroot}/ovpn/enable 2>/dev/null");}
#new settings for daemon    
    &General::writehash("${General::swroot}/ovpn/settings", \%vpnsettings);
    &writeserverconf();#hier ok
SETTINGS_ERROR:
###
### Reset all step 2
###
}elsif ($cgiparams{'ACTION'} eq $Lang::tr{'reset'} && $cgiparams{'AREUSURE'} eq 'yes') {
    my $file = '';
    &General::readhasharray("${General::swroot}/ovpn/ovpnconfig", \%confighash);

    foreach my $key (keys %confighash) {
	if ($confighash{$key}[4] eq 'cert') {
	    delete $confighash{$cgiparams{'$key'}};
	}
    }
    while ($file = glob("${General::swroot}/ovpn/ca/*")) {
	unlink $file
    }
    while ($file = glob("${General::swroot}/ovpn/certs/*")) {
	unlink $file
    }
    while ($file = glob("${General::swroot}/ovpn/crls/*")) {
	unlink $file
    }
    &cleanssldatabase();
    if (open(FILE, ">${General::swroot}/ovpn/caconfig")) {
        print FILE "";
        close FILE;
    }
    &General::writehasharray("${General::swroot}/ovpn/ovpnconfig", \%confighash);
    #&writeserverconf();
###
### Reset all step 1
###
}elsif ($cgiparams{'ACTION'} eq $Lang::tr{'reset'}) {
    &Header::showhttpheaders();
    &Header::openpage($Lang::tr{'vpn configuration main'}, 1, '');
    &Header::openbigbox('100%', 'LEFT', '', '');
    &Header::openbox('100%', 'LEFT', $Lang::tr{'are you sure'});
    print <<END
	<table><form method='post'><input type='hidden' name='AREUSURE' value='yes' />
	    <tr><td align='center'>		
		<b><font color='${Header::colourred}'>$Lang::tr{'capswarning'}</font></b>: 
		$Lang::tr{'resetting the vpn configuration will remove the root ca, the host certificate and all certificate based connections'}
	    <tr><td align='center'><input type='submit' name='ACTION' value='$Lang::tr{'reset'}' />
		<input type='submit' name='ACTION' value='$Lang::tr{'cancel'}' /></td></tr>
	</form></table>
END
    ;
    &Header::closebox();
    &Header::closebigbox();
    &Header::closepage();
    exit (0);

###
### Upload CA Certificate
###
} elsif ($cgiparams{'ACTION'} eq $Lang::tr{'upload ca certificate'}) {
    &General::readhasharray("${General::swroot}/ovpn/caconfig", \%cahash);

    if ($cgiparams{'CA_NAME'} !~ /^[a-zA-Z0-9]+$/) {
	$errormessage = $Lang::tr{'name must only contain characters'};
	goto UPLOADCA_ERROR;
    }

    if (length($cgiparams{'CA_NAME'}) >60) {
	$errormessage = $Lang::tr{'name too long'};
	goto VPNCONF_ERROR;
    }

    if ($cgiparams{'CA_NAME'} eq 'ca') {
	$errormessage = $Lang::tr{'name is invalid'};
	goto UPLOAD_CA_ERROR;
    }

    # Check if there is no other entry with this name
    foreach my $key (keys %cahash) {
	if ($cahash{$key}[0] eq $cgiparams{'CA_NAME'}) {
	    $errormessage = $Lang::tr{'a ca certificate with this name already exists'};
	    goto UPLOADCA_ERROR;
	}
    }

    if (ref ($cgiparams{'FH'}) ne 'Fh') {
	$errormessage = $Lang::tr{'there was no file upload'};
	goto UPLOADCA_ERROR;
    }
    # Move uploaded ca to a temporary file
    (my $fh, my $filename) = tempfile( );
    if (copy ($cgiparams{'FH'}, $fh) != 1) {
	$errormessage = $!;
	goto UPLOADCA_ERROR;
    }
    my $temp = `/usr/bin/openssl x509 -text -in $filename`;
    if ($temp !~ /CA:TRUE/i) {
	$errormessage = $Lang::tr{'not a valid ca certificate'};
	unlink ($filename);
	goto UPLOADCA_ERROR;
    } else {
	move($filename, "${General::swroot}/ovpn/ca/$cgiparams{'CA_NAME'}cert.pem");
	if ($? ne 0) {
	    $errormessage = "$Lang::tr{'certificate file move failed'}: $!";
	    unlink ($filename);
	    goto UPLOADCA_ERROR;
	}
    }

    my $casubject = `/usr/bin/openssl x509 -text -in ${General::swroot}/ovpn/ca/$cgiparams{'CA_NAME'}cert.pem`;
    $casubject    =~ /Subject: (.*)[\n]/;
    $casubject    = $1;
    $casubject    =~ s+/Email+, E+;
    $casubject    =~ s/ ST=/ S=/;
    $casubject    = &Header::cleanhtml($casubject);

    my $key = &General::findhasharraykey (\%cahash);
    $cahash{$key}[0] = $cgiparams{'CA_NAME'};
    $cahash{$key}[1] = $casubject;
    &General::writehasharray("${General::swroot}/ovpn/caconfig", \%cahash);
#    system('/usr/local/bin/ipsecctrl', 'R');

    UPLOADCA_ERROR:

###
### Display ca certificate
###
} elsif ($cgiparams{'ACTION'} eq $Lang::tr{'show ca certificate'}) {
    &General::readhasharray("${General::swroot}/ovpn/caconfig", \%cahash);

    if ( -f "${General::swroot}/ovpn/ca/$cahash{$cgiparams{'KEY'}}[0]cert.pem") {
	&Header::showhttpheaders();
	&Header::openpage($Lang::tr{'vpn configuration main'}, 1, '');
	&Header::openbigbox('100%', 'LEFT', '', $errormessage);
	&Header::openbox('100%', 'LEFT', "$Lang::tr{'ca certificate'}:");
	my $output = `/usr/bin/openssl x509 -text -in ${General::swroot}/ovpn/ca/$cahash{$cgiparams{'KEY'}}[0]cert.pem`;
	$output = &Header::cleanhtml($output,"y");
	print "<pre>$output</pre>\n";
	&Header::closebox();
	print "<div align='center'><a href='/cgi-bin/ovpnmain.cgi'>$Lang::tr{'back'}</a></div>";
	&Header::closebigbox();
	&Header::closepage();
	exit(0);
    } else {
	$errormessage = $Lang::tr{'invalid key'};
    }

###
### Download ca certificate
###
} elsif ($cgiparams{'ACTION'} eq $Lang::tr{'download ca certificate'}) {
    &General::readhasharray("${General::swroot}/ovpn/caconfig", \%cahash);

    if ( -f "${General::swroot}/ovpn/ca/$cahash{$cgiparams{'KEY'}}[0]cert.pem" ) {
	print "Content-Type: application/octet-stream\r\n";
	print "Content-Disposition: filename=$cahash{$cgiparams{'KEY'}}[0]cert.pem\r\n\r\n";
	print `/usr/bin/openssl x509 -in ${General::swroot}/ovpn/ca/$cahash{$cgiparams{'KEY'}}[0]cert.pem`;
	exit(0);
    } else {
	$errormessage = $Lang::tr{'invalid key'};
    }

###
### Remove ca certificate (step 2)
###
} elsif ($cgiparams{'ACTION'} eq $Lang::tr{'remove ca certificate'} && $cgiparams{'AREUSURE'} eq 'yes') {
    &General::readhasharray("${General::swroot}/ovpn/ovpnconfig", \%confighash);
    &General::readhasharray("${General::swroot}/ovpn/caconfig", \%cahash);

    if ( -f "${General::swroot}/ovpn/ca/$cahash{$cgiparams{'KEY'}}[0]cert.pem" ) {
	foreach my $key (keys %confighash) {
	    my $test = `/usr/bin/openssl verify -CAfile ${General::swroot}/ovpn/ca/$cahash{$cgiparams{'KEY'}}[0]cert.pem ${General::swroot}/ovpn/certs/$confighash{$key}[1]cert.pem`;
	    if ($test =~ /: OK/) {
		# Delete connection
#		if ($vpnsettings{'ENABLED'} eq 'on' ||
#		    $vpnsettings{'ENABLED_BLUE'} eq 'on') {
#		    system('/usr/local/bin/ipsecctrl', 'D', $key);
#		}
		unlink ("${General::swroot}/ovpn//certs/$confighash{$key}[1]cert.pem");
		unlink ("${General::swroot}/ovpn/certs/$confighash{$key}[1].p12");
		delete $confighash{$key};
		&General::writehasharray("${General::swroot}/ovpn/ovpnconfig", \%confighash);
#		&writeipsecfiles();
	    }
	}
	unlink ("${General::swroot}/ovpn/ca/$cahash{$cgiparams{'KEY'}}[0]cert.pem");
	delete $cahash{$cgiparams{'KEY'}};
	&General::writehasharray("${General::swroot}/ovpn/caconfig", \%cahash);
#	system('/usr/local/bin/ipsecctrl', 'R');
    } else {
	$errormessage = $Lang::tr{'invalid key'};
    }
###
### Remove ca certificate (step 1)
###
} elsif ($cgiparams{'ACTION'} eq $Lang::tr{'remove ca certificate'}) {
    &General::readhasharray("${General::swroot}/ovpn/ovpnconfig", \%confighash);
    &General::readhasharray("${General::swroot}/ovpn/caconfig", \%cahash);

    my $assignedcerts = 0;
    if ( -f "${General::swroot}/ovpn/ca/$cahash{$cgiparams{'KEY'}}[0]cert.pem" ) {
	foreach my $key (keys %confighash) {
	    my $test = `/usr/bin/openssl verify -CAfile ${General::swroot}/ovpn/ca/$cahash{$cgiparams{'KEY'}}[0]cert.pem ${General::swroot}/ovpn/certs/$confighash{$key}[1]cert.pem`;
	    if ($test =~ /: OK/) {
		$assignedcerts++;
	    }
	}
	if ($assignedcerts) {
	    &Header::showhttpheaders();
	    &Header::openpage($Lang::tr{'vpn configuration main'}, 1, '');
	    &Header::openbigbox('100%', 'LEFT', '', $errormessage);
	    &Header::openbox('100%', 'LEFT', $Lang::tr{'are you sure'});
	    print <<END
		<table><form method='post'><input type='hidden' name='AREUSURE' value='yes' />
		       <input type='hidden' name='KEY' value='$cgiparams{'KEY'}' />
		    <tr><td align='center'>
			<b><font color='${Header::colourred}'>$Lang::tr{'capswarning'}</font></b>: $assignedcerts
			$Lang::tr{'connections are associated with this ca.  deleting the ca will delete these connections as well.'}
		    <tr><td align='center'><input type='submit' name='ACTION' value='$Lang::tr{'remove ca certificate'}' />
			<input type='submit' name='ACTION' value='$Lang::tr{'cancel'}' /></td></tr>
		</form></table>
END
	    ;
	    &Header::closebox();
	    &Header::closebigbox();
	    &Header::closepage();
	    exit (0);
	} else {
	    unlink ("${General::swroot}/ovpn/ca/$cahash{$cgiparams{'KEY'}}[0]cert.pem");
	    delete $cahash{$cgiparams{'KEY'}};
	    &General::writehasharray("${General::swroot}/ovpn/caconfig", \%cahash);
#	    system('/usr/local/bin/ipsecctrl', 'R');
	}
    } else {
	$errormessage = $Lang::tr{'invalid key'};
    }

###
### Display root certificate
###
}elsif ($cgiparams{'ACTION'} eq $Lang::tr{'show root certificate'} ||
    $cgiparams{'ACTION'} eq $Lang::tr{'show host certificate'}) {
    my $output;
    &Header::showhttpheaders();
    &Header::openpage($Lang::tr{'vpn configuration main'}, 1, '');
    &Header::openbigbox('100%', 'LEFT', '', '');
    if ($cgiparams{'ACTION'} eq $Lang::tr{'show root certificate'}) {
	&Header::openbox('100%', 'LEFT', "$Lang::tr{'root certificate'}:");
	$output = `/usr/bin/openssl x509 -text -in ${General::swroot}/ovpn/ca/cacert.pem`;
    } else {
	&Header::openbox('100%', 'LEFT', "$Lang::tr{'host certificate'}:");
	$output = `/usr/bin/openssl x509 -text -in ${General::swroot}/ovpn/certs/servercert.pem`;
    }
    $output = &Header::cleanhtml($output,"y");
    print "<pre>$output</pre>\n";
    &Header::closebox();
    print "<div align='center'><a href='/cgi-bin/ovpnmain.cgi'>$Lang::tr{'back'}</a></div>";
    &Header::closebigbox();
    &Header::closepage();
    exit(0);

###
### Download root certificate
###
}elsif ($cgiparams{'ACTION'} eq $Lang::tr{'download root certificate'}) {
    if ( -f "${General::swroot}/ovpn/ca/cacert.pem" ) {
	print "Content-Type: application/octet-stream\r\n";
	print "Content-Disposition: filename=cacert.pem\r\n\r\n";
	print `/usr/bin/openssl x509 -in ${General::swroot}/ovpn/ca/cacert.pem`;
	exit(0);
    }
    
###
### Download host certificate
###
}elsif ($cgiparams{'ACTION'} eq $Lang::tr{'download host certificate'}) {
    if ( -f "${General::swroot}/ovpn/certs/servercert.pem" ) {
	print "Content-Type: application/octet-stream\r\n";
	print "Content-Disposition: filename=servercert.pem\r\n\r\n";
	print `/usr/bin/openssl x509 -in ${General::swroot}/ovpn/certs/servercert.pem`;
	exit(0);
    }
###
### Form for generating a root certificate
###
}elsif ($cgiparams{'ACTION'} eq $Lang::tr{'generate root/host certificates'} ||
	 $cgiparams{'ACTION'} eq $Lang::tr{'upload p12 file'}) {

    &General::readhash("${General::swroot}/ovpn/settings", \%vpnsettings);
    if (-f "${General::swroot}/ovpn/ca/cacert.pem") {
	$errormessage = $Lang::tr{'valid root certificate already exists'};
	$cgiparams{'ACTION'} = '';
	goto ROOTCERT_ERROR;
    }

    if (($cgiparams{'ROOTCERT_HOSTNAME'} eq '') && -e "${General::swroot}/red/active") {
	if (open(IPADDR, "${General::swroot}/red/local-ipaddress")) {
	    my $ipaddr = <IPADDR>;
	    close IPADDR;
	    chomp ($ipaddr);
	    $cgiparams{'ROOTCERT_HOSTNAME'} = (gethostbyaddr(pack("C4", split(/\./, $ipaddr)), 2))[0];
	    if ($cgiparams{'ROOTCERT_HOSTNAME'} eq '') {
		$cgiparams{'ROOTCERT_HOSTNAME'} = $ipaddr;
	    }
	}
    } elsif ($cgiparams{'ACTION'} eq $Lang::tr{'upload p12 file'}) {

	if (ref ($cgiparams{'FH'}) ne 'Fh') {
	    $errormessage = $Lang::tr{'there was no file upload'};
	    goto ROOTCERT_ERROR;
	}

	# Move uploaded certificate request to a temporary file
	(my $fh, my $filename) = tempfile( );
	if (copy ($cgiparams{'FH'}, $fh) != 1) {
	    $errormessage = $!;
	    goto ROOTCERT_ERROR;
	}

	# Create a temporary dirctory
	my $tempdir = tempdir( CLEANUP => 1 );

	# Extract the CA certificate from the file
	my $pid = open(OPENSSL, "|-");
	$SIG{ALRM} = sub { $errormessage = $Lang::tr{'broken pipe'}; goto ROOTCERT_ERROR;};
	if ($pid) {	# parent
	    if ($cgiparams{'P12_PASS'} ne '') {
		print OPENSSL "$cgiparams{'P12_PASS'}\n";
	    }
	    close (OPENSSL);
	    if ($?) {
		$errormessage = "$Lang::tr{'openssl produced an error'}: $?";
		unlink ($filename);
		goto ROOTCERT_ERROR;
	    }
	} else {	# child
	    unless (exec ('/usr/bin/openssl', 'pkcs12', '-cacerts', '-nokeys',
		    '-in', $filename,
		    '-out', "$tempdir/cacert.pem")) {
		$errormessage = "$Lang::tr{'cant start openssl'}: $!";
		unlink ($filename);
		goto ROOTCERT_ERROR;
	    }
	}

	# Extract the Host certificate from the file
	$pid = open(OPENSSL, "|-");
	$SIG{ALRM} = sub { $errormessage = $Lang::tr{'broken pipe'}; goto ROOTCERT_ERROR;};
	if ($pid) {	# parent
	    if ($cgiparams{'P12_PASS'} ne '') {
		print OPENSSL "$cgiparams{'P12_PASS'}\n";
	    }
	    close (OPENSSL);
	    if ($?) {
		$errormessage = "$Lang::tr{'openssl produced an error'}: $?";
		unlink ($filename);
		goto ROOTCERT_ERROR;
	    }
	} else {	# child
	    unless (exec ('/usr/bin/openssl', 'pkcs12', '-clcerts', '-nokeys',
		    '-in', $filename,
		    '-out', "$tempdir/hostcert.pem")) {
		$errormessage = "$Lang::tr{'cant start openssl'}: $!";
		unlink ($filename);
		goto ROOTCERT_ERROR;
	    }
	}

	# Extract the Host key from the file
	$pid = open(OPENSSL, "|-");
	$SIG{ALRM} = sub { $errormessage = $Lang::tr{'broken pipe'}; goto ROOTCERT_ERROR;};
	if ($pid) {	# parent
	    if ($cgiparams{'P12_PASS'} ne '') {
		print OPENSSL "$cgiparams{'P12_PASS'}\n";
	    }
	    close (OPENSSL);
	    if ($?) {
		$errormessage = "$Lang::tr{'openssl produced an error'}: $?";
		unlink ($filename);
		goto ROOTCERT_ERROR;
	    }
	} else {	# child
	    unless (exec ('/usr/bin/openssl', 'pkcs12', '-nocerts',
		    '-nodes',
		    '-in', $filename,
		    '-out', "$tempdir/serverkey.pem")) {
		$errormessage = "$Lang::tr{'cant start openssl'}: $!";
		unlink ($filename);
		goto ROOTCERT_ERROR;
	    }
	}

	move("$tempdir/cacert.pem", "${General::swroot}/ovpn/ca/cacert.pem");
	if ($? ne 0) {
	    $errormessage = "$Lang::tr{'certificate file move failed'}: $!";
	    unlink ($filename);
	    unlink ("${General::swroot}/ovpn/ca/cacert.pem");
	    unlink ("${General::swroot}/ovpn/certs/servercert.pem");
	    unlink ("${General::swroot}/ovpn/certs/serverkey.pem");
	    goto ROOTCERT_ERROR;
        }

	move("$tempdir/hostcert.pem", "${General::swroot}/ovpn/certs/servercert.pem");
	if ($? ne 0) {
	    $errormessage = "$Lang::tr{'certificate file move failed'}: $!";
	    unlink ($filename);
	    unlink ("${General::swroot}/ovpn/ca/cacert.pem");
	    unlink ("${General::swroot}/ovpn/certs/servercert.pem");
	    unlink ("${General::swroot}/ovpn/certs/serverkey.pem");
	    goto ROOTCERT_ERROR;
        }

	move("$tempdir/serverkey.pem", "${General::swroot}/ovpn/certs/serverkey.pem");
	if ($? ne 0) {
	    $errormessage = "$Lang::tr{'certificate file move failed'}: $!";
	    unlink ($filename);
	    unlink ("${General::swroot}/ovpn/ca/cacert.pem");
	    unlink ("${General::swroot}/ovpn/certs/servercert.pem");
	    unlink ("${General::swroot}/ovpn/certs/serverkey.pem");
	    goto ROOTCERT_ERROR;
        }

	goto ROOTCERT_SUCCESS;

    } elsif ($cgiparams{'ROOTCERT_COUNTRY'} ne '') {

	# Validate input since the form was submitted
	if ($cgiparams{'ROOTCERT_ORGANIZATION'} eq ''){
	    $errormessage = $Lang::tr{'organization cant be empty'};
	    goto ROOTCERT_ERROR;
	}
	if (length($cgiparams{'ROOTCERT_ORGANIZATION'}) >60) {
	    $errormessage = $Lang::tr{'organization too long'};
	    goto ROOTCERT_ERROR;
	}
	if ($cgiparams{'ROOTCERT_ORGANIZATION'} !~ /^[a-zA-Z0-9 ,\.\-_]*$/) {
	    $errormessage = $Lang::tr{'invalid input for organization'};
	    goto ROOTCERT_ERROR;
	}
	if ($cgiparams{'ROOTCERT_HOSTNAME'} eq ''){
	    $errormessage = $Lang::tr{'hostname cant be empty'};
	    goto ROOTCERT_ERROR;
	}
	unless (&General::validfqdn($cgiparams{'ROOTCERT_HOSTNAME'}) || &General::validip($cgiparams{'ROOTCERT_HOSTNAME'})) {
	    $errormessage = $Lang::tr{'invalid input for hostname'};
	    goto ROOTCERT_ERROR;
	}
	if ($cgiparams{'ROOTCERT_EMAIL'} ne '' && (! &General::validemail($cgiparams{'ROOTCERT_EMAIL'}))) {
	    $errormessage = $Lang::tr{'invalid input for e-mail address'};
	    goto ROOTCERT_ERROR;
	}
	if (length($cgiparams{'ROOTCERT_EMAIL'}) > 40) {
	    $errormessage = $Lang::tr{'e-mail address too long'};
	    goto ROOTCERT_ERROR;
	}
	if ($cgiparams{'ROOTCERT_OU'} ne '' && $cgiparams{'ROOTCERT_OU'} !~ /^[a-zA-Z0-9 ,\.\-_]*$/) {
	    $errormessage = $Lang::tr{'invalid input for department'};
	    goto ROOTCERT_ERROR;
	}
	if ($cgiparams{'ROOTCERT_CITY'} ne '' && $cgiparams{'ROOTCERT_CITY'} !~ /^[a-zA-Z0-9 ,\.\-_]*$/) {
	    $errormessage = $Lang::tr{'invalid input for city'};
	    goto ROOTCERT_ERROR;
	}
	if ($cgiparams{'ROOTCERT_STATE'} ne '' && $cgiparams{'ROOTCERT_STATE'} !~ /^[a-zA-Z0-9 ,\.\-_]*$/) {
	    $errormessage = $Lang::tr{'invalid input for state or province'};
	    goto ROOTCERT_ERROR;
	}
	if ($cgiparams{'ROOTCERT_COUNTRY'} !~ /^[A-Z]*$/) {
	    $errormessage = $Lang::tr{'invalid input for country'};
	    goto ROOTCERT_ERROR;
	}

	# Copy the cgisettings to vpnsettings and save the configfile
	$vpnsettings{'ROOTCERT_ORGANIZATION'}	= $cgiparams{'ROOTCERT_ORGANIZATION'};
	$vpnsettings{'ROOTCERT_HOSTNAME'}	= $cgiparams{'ROOTCERT_HOSTNAME'};
	$vpnsettings{'ROOTCERT_EMAIL'}	 	= $cgiparams{'ROOTCERT_EMAIL'};
	$vpnsettings{'ROOTCERT_OU'}		= $cgiparams{'ROOTCERT_OU'};
	$vpnsettings{'ROOTCERT_CITY'}		= $cgiparams{'ROOTCERT_CITY'};
	$vpnsettings{'ROOTCERT_STATE'}		= $cgiparams{'ROOTCERT_STATE'};
	$vpnsettings{'ROOTCERT_COUNTRY'}	= $cgiparams{'ROOTCERT_COUNTRY'};
	&General::writehash("${General::swroot}/ovpn/settings", \%vpnsettings);

	# Replace empty strings with a .
	(my $ou = $cgiparams{'ROOTCERT_OU'}) =~ s/^\s*$/\./;
	(my $city = $cgiparams{'ROOTCERT_CITY'}) =~ s/^\s*$/\./;
	(my $state = $cgiparams{'ROOTCERT_STATE'}) =~ s/^\s*$/\./;

	# refresh
	#system ('/bin/touch', "${General::swroot}/ovpn/gencanow");
	
	# Create the CA certificate
	my $pid = open(OPENSSL, "|-");
	$SIG{ALRM} = sub { $errormessage = $Lang::tr{'broken pipe'}; goto ROOTCERT_ERROR;};
	if ($pid) {	# parent
	    print OPENSSL "$cgiparams{'ROOTCERT_COUNTRY'}\n";
	    print OPENSSL "$state\n";
	    print OPENSSL "$city\n";
	    print OPENSSL "$cgiparams{'ROOTCERT_ORGANIZATION'}\n";
	    print OPENSSL "$ou\n";
	    print OPENSSL "$cgiparams{'ROOTCERT_ORGANIZATION'} CA\n";
	    print OPENSSL "$cgiparams{'ROOTCERT_EMAIL'}\n";
	    close (OPENSSL);
	    if ($?) {
		$errormessage = "$Lang::tr{'openssl produced an error'}: $?";
		unlink ("${General::swroot}/ovpn/ca/cakey.pem");
		unlink ("${General::swroot}/ovpn/ca/cacert.pem");
		goto ROOTCERT_ERROR;
	    }
	} else {	# child
	    unless (exec ('/usr/bin/openssl', 'req', '-x509', '-nodes', '-rand', '/proc/interrupts:/proc/net/rt_cache',
			'-days', '999999', '-newkey', 'rsa:2048',
			'-keyout', "${General::swroot}/ovpn/ca/cakey.pem",
			'-out', "${General::swroot}/ovpn/ca/cacert.pem",
			'-config',"${General::swroot}/ovpn/openssl/ovpn.cnf")) {
		$errormessage = "$Lang::tr{'cant start openssl'}: $!";
		goto ROOTCERT_ERROR;
	    }
	}

	# Create the Host certificate request
	$pid = open(OPENSSL, "|-");
	$SIG{ALRM} = sub { $errormessage = $Lang::tr{'broken pipe'}; goto ROOTCERT_ERROR;};
	if ($pid) {	# parent
	    print OPENSSL "$cgiparams{'ROOTCERT_COUNTRY'}\n";
	    print OPENSSL "$state\n";
	    print OPENSSL "$city\n";
	    print OPENSSL "$cgiparams{'ROOTCERT_ORGANIZATION'}\n";
	    print OPENSSL "$ou\n";
	    print OPENSSL "$cgiparams{'ROOTCERT_HOSTNAME'}\n";
	    print OPENSSL "$cgiparams{'ROOTCERT_EMAIL'}\n";
	    print OPENSSL ".\n";
	    print OPENSSL ".\n";
	    close (OPENSSL);
	    if ($?) {
		$errormessage = "$Lang::tr{'openssl produced an error'}: $?";
		unlink ("${General::swroot}/ovpn/certs/serverkey.pem");
		unlink ("${General::swroot}/ovpn/certs/serverreq.pem");
		goto ROOTCERT_ERROR;
	    }
	} else {	# child
	    unless (exec ('/usr/bin/openssl', 'req', '-nodes', '-rand', '/proc/interrupts:/proc/net/rt_cache',
			'-newkey', 'rsa:1024',
			'-keyout', "${General::swroot}/ovpn/certs/serverkey.pem",
			'-out', "${General::swroot}/ovpn/certs/serverreq.pem",
			'-extensions', 'server',
			'-config', "${General::swroot}/ovpn/openssl/ovpn.cnf" )) {
		$errormessage = "$Lang::tr{'cant start openssl'}: $!";
		unlink ("${General::swroot}/ovpn/certs/serverkey.pem");
		unlink ("${General::swroot}/ovpn/certs/serverreq.pem");
		unlink ("${General::swroot}/ovpn/ca/cakey.pem");
		unlink ("${General::swroot}/ovpn/ca/cacert.pem");
		goto ROOTCERT_ERROR;
	    }
	}
	
	# Sign the host certificate request
	system('/usr/bin/openssl', 'ca', '-days', '999999',
		'-batch', '-notext',
		'-in',  "${General::swroot}/ovpn/certs/serverreq.pem",
		'-out', "${General::swroot}/ovpn/certs/servercert.pem",
		'-extensions', 'server',
		'-config', "${General::swroot}/ovpn/openssl/ovpn.cnf");
	if ($?) {
	    $errormessage = "$Lang::tr{'openssl produced an error'}: $?";
	    unlink ("${General::swroot}/ovpn/ca/cakey.pem");
	    unlink ("${General::swroot}/ovpn/ca/cacert.pem");
	    unlink ("${General::swroot}/ovpn/serverkey.pem");
	    unlink ("${General::swroot}/ovpn/certs/serverreq.pem");
	    unlink ("${General::swroot}/ovpn/certs/servercert.pem");
	    &newcleanssldatabase();
	    goto ROOTCERT_ERROR;
	} else {
	    unlink ("${General::swroot}/ovpn/certs/serverreq.pem");
	    &deletebackupcert();
	}

	# Create an empty CRL
	system('/usr/bin/openssl', 'ca', '-gencrl',
		'-out', "${General::swroot}/ovpn/crls/cacrl.pem",
		'-config', "${General::swroot}/ovpn/openssl/ovpn.cnf" );
	if ($?) {
	    $errormessage = "$Lang::tr{'openssl produced an error'}: $?";
	    unlink ("${General::swroot}/ovpn/certs/serverkey.pem");
	    unlink ("${General::swroot}/ovpn/certs/servercert.pem");
	    unlink ("${General::swroot}/ovpn/ca/cacert.pem");
	    unlink ("${General::swroot}/ovpn/crls/cacrl.pem");	    
	    &cleanssldatabase();
	    goto ROOTCERT_ERROR;
#	} else {
#	    &cleanssldatabase();
	}
	# Create Diffie Hellmann Parameter
	system('/usr/bin/openssl', 'dhparam', '-rand', '/proc/interrupts:/proc/net/rt_cache',
	       '-out', "${General::swroot}/ovpn/ca/dh1024.pem",
	       '1024' );
	if ($?) {
	    $errormessage = "$Lang::tr{'openssl produced an error'}: $?";
	    unlink ("${General::swroot}/ovpn/certs/serverkey.pem");
	    unlink ("${General::swroot}/ovpn/certs/servercert.pem");
	    unlink ("${General::swroot}/ovpn/ca/cacert.pem");
	    unlink ("${General::swroot}/ovpn/crls/cacrl.pem");
	    unlink ("${General::swroot}/ovpn/ca/dh1024.pem");
	    &cleanssldatabase();
	    goto ROOTCERT_ERROR;
#	} else {
#	    &cleanssldatabase();
	}       
	goto ROOTCERT_SUCCESS;
    }
    ROOTCERT_ERROR:
    if ($cgiparams{'ACTION'} ne '') {
	&Header::showhttpheaders();
	&Header::openpage($Lang::tr{'vpn configuration main'}, 1, '');
	&Header::openbigbox('100%', 'LEFT', '', '');
	if ($errormessage) {
	    &Header::openbox('100%', 'LEFT', $Lang::tr{'error messages'});
	    print "<class name='base'>$errormessage";
	    print "&nbsp;</class>";
	    &Header::closebox();
	}
	&Header::openbox('100%', 'LEFT', "$Lang::tr{'generate root/host certificates'}:");
	print <<END
	<form method='post' enctype='multipart/form-data'>
	<table width='100%' border='0' cellspacing='1' cellpadding='0'>
	<tr><td width='30%' class='base'>$Lang::tr{'organization name'}:</td>
	    <td width='35%' class='base' nowrap='nowrap'><input type='text' name='ROOTCERT_ORGANIZATION' value='$cgiparams{'ROOTCERT_ORGANIZATION'}' size='32' /></td>
	    <td width='35%' colspan='2'>&nbsp;</td></tr>
	<tr><td class='base'>$Lang::tr{'ipfires hostname'}:</td>
	    <td class='base' nowrap='nowrap'><input type='text' name='ROOTCERT_HOSTNAME' value='$cgiparams{'ROOTCERT_HOSTNAME'}' size='32' /></td>
	    <td colspan='2'>&nbsp;</td></tr>
	<tr><td class='base'>$Lang::tr{'your e-mail'}:&nbsp;<img src='/blob.gif' alt'*' /></td>
	    <td class='base' nowrap='nowrap'><input type='text' name='ROOTCERT_EMAIL' value='$cgiparams{'ROOTCERT_EMAIL'}' size='32' /></td>
	    <td colspan='2'>&nbsp;</td></tr>
	<tr><td class='base'>$Lang::tr{'your department'}:&nbsp;<img src='/blob.gif' alt'*' /></td>
	    <td class='base' nowrap='nowrap'><input type='text' name='ROOTCERT_OU' value='$cgiparams{'ROOTCERT_OU'}' size='32' /></td>
	    <td colspan='2'>&nbsp;</td></tr>
	<tr><td class='base'>$Lang::tr{'city'}:&nbsp;<img src='/blob.gif' alt'*' /></td>
	    <td class='base' nowrap='nowrap'><input type='text' name='ROOTCERT_CITY' value='$cgiparams{'ROOTCERT_CITY'}' size='32' /></td>
	    <td colspan='2'>&nbsp;</td></tr>
	<tr><td class='base'>$Lang::tr{'state or province'}:&nbsp;<img src='/blob.gif' alt'*' /></td>
	    <td class='base' nowrap='nowrap'><input type='text' name='ROOTCERT_STATE' value='$cgiparams{'ROOTCERT_STATE'}' size='32' /></td>
	    <td colspan='2'>&nbsp;</td></tr>
	<tr><td class='base'>$Lang::tr{'country'}:</td>
	    <td class='base'><select name='ROOTCERT_COUNTRY'> 

END
	;
	foreach my $country (sort keys %{Countries::countries}) {
	    print "<option value='$Countries::countries{$country}'";
	    if ( $Countries::countries{$country} eq $cgiparams{'ROOTCERT_COUNTRY'} ) {
		print " selected='selected'";
	    }
	    print ">$country</option>";
	}
	print <<END
	    </select></td>
	    <td colspan='2'>&nbsp;</td></tr>
	<tr><td>&nbsp;</td>
	    <td><input type='submit' name='ACTION' value='$Lang::tr{'generate root/host certificates'}' /></td>
	    <td>&nbsp;</td><td>&nbsp;</td></tr> 
	<tr><td class='base' colspan='4' align='left'>
	    <img src='/blob.gif' valign='top' alt='*' />&nbsp;$Lang::tr{'this field may be blank'}</td></tr>
	<tr><td class='base' colspan='4' align='left'>
	    <b><font color='${Header::colourred}'>$Lang::tr{'capswarning'}</font></b>: 
	    $Lang::tr{'generating the root and host certificates may take a long time. it can take up to several minutes on older hardware. please be patient'}
	</td></tr>
	<tr><td colspan='4' bgcolor='#000000'><img src='/images/null.gif' width='1' height='1' border='0' /></td></tr>
	<tr><td class='base' nowrap='nowrap'>$Lang::tr{'upload p12 file'}:</td>
	    <td nowrap='nowrap'><input type='file' name='FH' size='32'></td>
	    <td colspan='2'>&nbsp;</td></tr>
	<tr><td class='base'>$Lang::tr{'pkcs12 file password'}:&nbsp;<img src='/blob.gif' alt='*' ></td>
	    <td class='base' nowrap='nowrap'><input type='password' name='P12_PASS' value='$cgiparams{'P12_PASS'}' size='32' /></td>
            <td colspan='2'>&nbsp;</td></tr>
	<tr><td>&nbsp;</td>
	    <td><input type='submit' name='ACTION' value='$Lang::tr{'upload p12 file'}' /></td>
            <td colspan='2'>&nbsp;</td></tr>
	<tr><td class='base' colspan='4' align='left'>
	    <img src='/blob.gif' valign='top' al='*' >&nbsp;$Lang::tr{'this field may be blank'}</td></tr>
	</form></table>
END
	;
	&Header::closebox();

	&Header::closebigbox();
	&Header::closepage();
        exit(0)
    }

    ROOTCERT_SUCCESS:
    system ("chmod 600 ${General::swroot}/ovpn/certs/serverkey.pem");
#    if ($vpnsettings{'ENABLED'} eq 'on' ||
#	$vpnsettings{'ENABLE_BLUE'} eq 'on') {
#	system('/usr/local/bin/ipsecctrl', 'S');
#    }

###
### Enable/Disable connection
###

###
# m.a.d net2net
###

}elsif ($cgiparams{'ACTION'} eq $Lang::tr{'toggle enable disable'}) {
    
    &General::readhash("${General::swroot}/ovpn/settings", \%vpnsettings);
    &General::readhasharray("${General::swroot}/ovpn/ovpnconfig", \%confighash);
#    my $n2nactive = '';
    my $n2nactive = `/bin/ps ax|grep $confighash{$cgiparams{'KEY'}}[1]|grep -v grep|awk \'{print \$1}\'`;
    
    if ($confighash{$cgiparams{'KEY'}}) {
		if ($confighash{$cgiparams{'KEY'}}[0] eq 'off') {
			$confighash{$cgiparams{'KEY'}}[0] = 'on';
			&General::writehasharray("${General::swroot}/ovpn/ovpnconfig", \%confighash);

			if ($confighash{$cgiparams{'KEY'}}[3] eq 'net'){
                 system('/usr/local/bin/openvpnctrl', '-sn2n', $confighash{$cgiparams{'KEY'}}[1]);
			}
		} else {

			$confighash{$cgiparams{'KEY'}}[0] = 'off';
			&General::writehasharray("${General::swroot}/ovpn/ovpnconfig", \%confighash);

			if ($confighash{$cgiparams{'KEY'}}[3] eq 'net'){
                    if ($n2nactive ne ''){				
						system('/usr/local/bin/openvpnctrl', '-kn2n', $confighash{$cgiparams{'KEY'}}[1]);
					}
 
			} else {
   	          $errormessage = $Lang::tr{'invalid key'};
			}
      }
  }

###
### Download OpenVPN client package
###


} elsif ($cgiparams{'ACTION'} eq $Lang::tr{'dl client arch'}) {
    &General::readhash("${General::swroot}/ovpn/settings", \%vpnsettings);
    &General::readhasharray("${General::swroot}/ovpn/ovpnconfig", \%confighash);
    my $file = '';
    my $clientovpn = '';
    my @fileholder;
    my $tempdir = tempdir( CLEANUP => 1 );
    my $zippath = "$tempdir/";

###
# m.a.d net2net
###

if ($confighash{$cgiparams{'KEY'}}[3] eq 'net'){
        
        my $zipname = "$confighash{$cgiparams{'KEY'}}[1]-Client.zip";
        my $zippathname = "$zippath$zipname";
        $clientovpn = "$confighash{$cgiparams{'KEY'}}[1].conf";  
        my @ovsubnettemp =  split(/\./,$confighash{$cgiparams{'KEY'}}[27]);
        my $ovsubnet =  "$ovsubnettemp[0].$ovsubnettemp[1].$ovsubnettemp[2]";
        my $tunmtu = ''; 
        my @remsubnet = split(/\//,$confighash{$cgiparams{'KEY'}}[8]);
        my $n2nfragment = '';
        
    open(CLIENTCONF, ">$tempdir/$clientovpn") or die "Unable to open tempfile: $!";
    flock CLIENTCONF, 2;
    
    my $zip = Archive::Zip->new();
   print CLIENTCONF "# IPFire n2n Open VPN Client Config by ummeegge und m.a.d\n";
   print CLIENTCONF "# \n";
   print CLIENTCONF "# User Security\n";
   print CLIENTCONF "user nobody\n";
   print CLIENTCONF "group nobody\n";
   print CLIENTCONF "persist-tun\n";
   print CLIENTCONF "persist-key\n";
   print CLIENTCONF "script-security 2\n";
   print CLIENTCONF "# IP/DNS for remote Server Gateway\n"; 
   print CLIENTCONF "remote $vpnsettings{'VPN_IP'}\n";
   print CLIENTCONF "float\n";
   print CLIENTCONF "# IP adresses of the VPN Subnet\n"; 
   print CLIENTCONF "ifconfig $ovsubnet.2 $ovsubnet.1\n"; 
   print CLIENTCONF "# Server Gateway Network\n"; 
   print CLIENTCONF "route $remsubnet[0] $remsubnet[1]\n";
   print CLIENTCONF "# tun Device\n"; 
   print CLIENTCONF "dev $vpnsettings{'DDEVICE'}\n"; 
   print CLIENTCONF "# Port and Protokoll\n"; 
   print CLIENTCONF "port $confighash{$cgiparams{'KEY'}}[29]\n"; 
   
   if ($confighash{$cgiparams{'KEY'}}[28] eq 'tcp') {
   print CLIENTCONF "proto tcp-client\n";
   print CLIENTCONF "# Packet size\n";
   if ($confighash{$cgiparams{'KEY'}}[31] eq '') {$tunmtu = '1400'} else {$tunmtu = $confighash{$cgiparams{'KEY'}}[31]};
   print CLIENTCONF "tun-mtu $tunmtu\n";
   }
  
   if ($confighash{$cgiparams{'KEY'}}[28] eq 'udp') {
   print CLIENTCONF "proto udp\n"; 
   print CLIENTCONF "# Paketsize\n";
   if ($confighash{$cgiparams{'KEY'}}[31] eq '') {$tunmtu = '1500'} else {$tunmtu = $confighash{$cgiparams{'KEY'}}[31]};
   print CLIENTCONF "tun-mtu $tunmtu\n";
   if ($confighash{$cgiparams{'KEY'}}[24] ne '') {print CLIENTCONF "fragment $confighash{$cgiparams{'KEY'}}[24]\n";}
   if ($confighash{$cgiparams{'KEY'}}[23] eq 'on') {print CLIENTCONF "mssfix\n";}
   }
   if ($confighash{$cgiparams{'KEY'}}[32] ne 'off') {
	if (($confighash{$cgiparams{'KEY'}}[23] ne 'on') || ($confighash{$cgiparams{'KEY'}}[24] eq '')) {
		if ($tunmtu eq '1500' ) {
			print CLIENTCONF "mtu-disc $confighash{$cgiparams{'KEY'}}[32]\n";
		}
	}
   }
   print CLIENTCONF "ns-cert-type server\n";   
   print CLIENTCONF "# Auth. Client\n"; 
   print CLIENTCONF "tls-client\n"; 
   print CLIENTCONF "# Cipher\n"; 
   print CLIENTCONF "cipher AES-256-CBC\n"; 
    if ($confighash{$cgiparams{'KEY'}}[4] eq 'cert' && -f "${General::swroot}/ovpn/certs/$confighash{$cgiparams{'KEY'}}[1].p12") { 
	 print CLIENTCONF "pkcs12 ${General::swroot}/ovpn/certs/$confighash{$cgiparams{'KEY'}}[1].p12\r\n";
     $zip->addFile( "${General::swroot}/ovpn/certs/$confighash{$cgiparams{'KEY'}}[1].p12", "$confighash{$cgiparams{'KEY'}}[1].p12") or die "Can't add file $confighash{$cgiparams{'KEY'}}[1].p12\n";
   } 
    if ($confighash{$cgiparams{'KEY'}}[30] eq 'on') {
   print CLIENTCONF "# Enable Compression\n";
   print CLIENTCONF "comp-lzo\r\n";
     }
   print CLIENTCONF "# Debug Level\n"; 
   print CLIENTCONF "verb 3\n"; 
   print CLIENTCONF "# Tunnel check\n"; 
   print CLIENTCONF "keepalive 10 60\n"; 
   print CLIENTCONF "# Start as daemon\n"; 
   print CLIENTCONF "daemon $confighash{$cgiparams{'KEY'}}[1]n2n\n"; 
   print CLIENTCONF "writepid /var/run/$confighash{$cgiparams{'KEY'}}[1]n2n.pid\n"; 
   print CLIENTCONF "# Activate Management Interface and Port\n"; 
   if ($confighash{$cgiparams{'KEY'}}[22] eq '') {print CLIENTCONF "management localhost $confighash{$cgiparams{'KEY'}}[29]\n"}
    else {print CLIENTCONF "management localhost $confighash{$cgiparams{'KEY'}}[22]\n"};
   print CLIENTCONF "# remsub $confighash{$cgiparams{'KEY'}}[11]\n";
  

    close(CLIENTCONF);
        
    $zip->addFile( "$tempdir/$clientovpn", $clientovpn) or die "Can't add file $clientovpn\n";
    my $status = $zip->writeToFileNamed($zippathname);

    open(DLFILE, "<$zippathname") or die "Unable to open $zippathname: $!";
    @fileholder = <DLFILE>;
    print "Content-Type:application/x-download\n";
    print "Content-Disposition:attachment;filename=$zipname\n\n";
    print @fileholder;
    exit (0);
}
else
{
        my $zipname = "$confighash{$cgiparams{'KEY'}}[1]-TO-IPFire.zip";
        my $zippathname = "$zippath$zipname";
        $clientovpn = "$confighash{$cgiparams{'KEY'}}[1]-TO-IPFire.ovpn";

###
# m.a.d net2net
###
  
    open(CLIENTCONF, ">$tempdir/$clientovpn") or die "Unable to open tempfile: $!";
    flock CLIENTCONF, 2;
    
    my $zip = Archive::Zip->new();
    
    print CLIENTCONF "#OpenVPN Client conf\r\n";
    print CLIENTCONF "tls-client\r\n";
    print CLIENTCONF "client\r\n";
    print CLIENTCONF "nobind\n";
    print CLIENTCONF "dev $vpnsettings{'DDEVICE'}\r\n";
    print CLIENTCONF "proto $vpnsettings{'DPROTOCOL'}\r\n";

    # Check if we are using fragment, mssfix or mtu-disc and set MTU to 1500
    # or use configured value.
    if ($vpnsettings{FRAGMENT} ne '' && $vpnsettings{DPROTOCOL} ne 'tcp' )
	{ print CLIENTCONF "$vpnsettings{'DDEVICE'}-mtu 1500\n"; }
    elsif ($vpnsettings{MSSFIX} eq 'on')
	{ print CLIENTCONF "$vpnsettings{'DDEVICE'}-mtu 1500\n"; }
    elsif ($vpnsettings{PMTU_DISCOVERY} ne 'off')
	{ print CLIENTCONF "$vpnsettings{'DDEVICE'}-mtu 1500\n"; }
    else
	{ print CLIENTCONF "$vpnsettings{'DDEVICE'}-mtu $vpnsettings{'DMTU'}\r\n"; }

    if ( $vpnsettings{'ENABLED'} eq 'on'){
    	print CLIENTCONF "remote $vpnsettings{'VPN_IP'} $vpnsettings{'DDEST_PORT'}\r\n";
	if ( $vpnsettings{'ENABLED_BLUE'} eq 'on' && (&haveBlueNet())){	
	    print CLIENTCONF "#Coment the above line and uncoment the next line, if you want to connect on the Blue interface\r\n";	
	    print CLIENTCONF ";remote $netsettings{'BLUE_ADDRESS'} $vpnsettings{'DDEST_PORT'}\r\n";
	}
	if ( $vpnsettings{'ENABLED_ORANGE'} eq 'on' && (&haveOrangeNet())){
	    print CLIENTCONF "#Coment the above line and uncoment the next line, if you want to connect on the Orange interface\r\n";		
	    print CLIENTCONF ";remote $netsettings{'ORANGE_ADDRESS'} $vpnsettings{'DDEST_PORT'}\r\n";
	}
    } elsif ( $vpnsettings{'ENABLED_BLUE'} eq 'on' && (&haveBlueNet())){
	print CLIENTCONF "remote $netsettings{'BLUE_ADDRESS'} $vpnsettings{'DDEST_PORT'}\r\n";
	if ( $vpnsettings{'ENABLED_ORANGE'} eq 'on' && (&haveOrangeNet())){
	    print CLIENTCONF "#Coment the above line and uncoment the next line, if you want to connect on the Orange interface\r\n";		
	    print CLIENTCONF ";remote $netsettings{'ORANGE_ADDRESS'} $vpnsettings{'DDEST_PORT'}\r\n";
	}
    } elsif ( $vpnsettings{'ENABLED_ORANGE'} eq 'on' && (&haveOrangeNet())){
	print CLIENTCONF "remote $netsettings{'ORANGE_ADDRESS'} $vpnsettings{'DDEST_PORT'}\r\n";
    }
    	    		
    if ($confighash{$cgiparams{'KEY'}}[4] eq 'cert' && -f "${General::swroot}/ovpn/certs/$confighash{$cgiparams{'KEY'}}[1].p12") { 
	print CLIENTCONF "pkcs12 $confighash{$cgiparams{'KEY'}}[1].p12\r\n";
	$zip->addFile( "${General::swroot}/ovpn/certs/$confighash{$cgiparams{'KEY'}}[1].p12", "$confighash{$cgiparams{'KEY'}}[1].p12") or die "Can't add file $confighash{$cgiparams{'KEY'}}[1].p12\n";
    } else {
	print CLIENTCONF "ca cacert.pem\r\n";
	print CLIENTCONF "cert $confighash{$cgiparams{'KEY'}}[1]cert.pem\r\n";
	print CLIENTCONF "key $confighash{$cgiparams{'KEY'}}[1].key\r\n";
	$zip->addFile( "${General::swroot}/ovpn/ca/cacert.pem", "cacert.pem")  or die "Can't add file cacert.pem\n";
	$zip->addFile( "${General::swroot}/ovpn/certs/$confighash{$cgiparams{'KEY'}}[1]cert.pem", "$confighash{$cgiparams{'KEY'}}[1]cert.pem") or die "Can't add file $confighash{$cgiparams{'KEY'}}[1]cert.pem\n";    
    }
    print CLIENTCONF "cipher $vpnsettings{DCIPHER}\r\n";
    if ($vpnsettings{DCOMPLZO} eq 'on') {
        print CLIENTCONF "comp-lzo\r\n";
    }
    print CLIENTCONF "verb 3\r\n";
    print CLIENTCONF "ns-cert-type server\r\n";
    print CLIENTCONF "tls-remote $vpnsettings{ROOTCERT_HOSTNAME}\r\n"; 
    if ($vpnsettings{MSSFIX} eq 'on') {
	print CLIENTCONF "mssfix\r\n";
    }
    if ($vpnsettings{FRAGMENT} ne '' && $vpnsettings{DPROTOCOL} ne 'tcp' ) {
	print CLIENTCONF "fragment $vpnsettings{'FRAGMENT'}\r\n";
    }
    if ($vpnsettings{PMTU_DISCOVERY} ne 'off') {
	if(($vpnsettings{MSSFIX} ne 'on') || ($vpnsettings{FRAGMENT} eq '')) {
		print CLIENTCONF "mtu-disc $vpnsettings{'PMTU_DISCOVERY'}\n";
	}
    }
    close(CLIENTCONF);
        
    $zip->addFile( "$tempdir/$clientovpn", $clientovpn) or die "Can't add file $clientovpn\n";
    my $status = $zip->writeToFileNamed($zippathname);

    open(DLFILE, "<$zippathname") or die "Unable to open $zippathname: $!";
    @fileholder = <DLFILE>;
    print "Content-Type:application/x-download\n";
    print "Content-Disposition:attachment;filename=$zipname\n\n";
    print @fileholder;
    exit (0);
   }
   
   
   
###
### Remove connection
###


} elsif ($cgiparams{'ACTION'} eq $Lang::tr{'remove'}) {
    &General::readhash("${General::swroot}/ovpn/settings", \%vpnsettings);
    &General::readhasharray("${General::swroot}/ovpn/ovpnconfig", \%confighash);

    if ($confighash{$cgiparams{'KEY'}}) {
#	if ($vpnsettings{'ENABLED'} eq 'on' ||
#	    $vpnsettings{'ENABLED_BLUE'} eq 'on') {
#	    system('/usr/local/bin/ipsecctrl', 'D', $cgiparams{'KEY'});
#	}
#
	my $temp = `/usr/bin/openssl ca -revoke ${General::swroot}/ovpn/certs/$confighash{$cgiparams{'KEY'}}[1]cert.pem -config ${General::swroot}/ovpn/openssl/ovpn.cnf`;

###
# m.a.d net2net
###

 if ($confighash{$cgiparams{'KEY'}}[3] eq 'net') {

	my $conffile = glob("${General::swroot}/ovpn/n2nconf/$confighash{$cgiparams{'KEY'}}[1]/$confighash{$cgiparams{'KEY'}}[1].conf");
  my $certfile = glob("${General::swroot}/ovpn/certs/$confighash{$cgiparams{'KEY'}}[1].p12");
  unlink ($certfile) or die "Removing $certfile fail: $!";
  unlink ($conffile) or die "Removing $conffile fail: $!";
  rmdir ("${General::swroot}/ovpn/n2nconf/$confighash{$cgiparams{'KEY'}}[1]") || die "Kann Verzeichnis nicht loeschen: $!";
  
}

  unlink ("${General::swroot}/ovpn/certs/$confighash{$cgiparams{'KEY'}}[1]cert.pem");
  unlink ("${General::swroot}/ovpn/certs/$confighash{$cgiparams{'KEY'}}[1].p12");

# A.Marx CCD delete ccd files and routes

	
	if (-f "${General::swroot}/ovpn/ccd/$confighash{$cgiparams{'KEY'}}[2]")
	{
		unlink "${General::swroot}/ovpn/ccd/$confighash{$cgiparams{'KEY'}}[2]";
	}
	my %ccdroutehash=();
	&General::readhasharray("${General::swroot}/ovpn/ccdroute", \%ccdroutehash);
	foreach my $key (keys %ccdroutehash) {
		if ($ccdroutehash{$key}[0] eq $confighash{$cgiparams{'KEY'}}[1]){
			delete $ccdroutehash{$key};
		}
	}
	&General::writehasharray("${General::swroot}/ovpn/ccdroute", \%ccdroutehash);
	my %ccdroute2hash=();
	&General::readhasharray("${General::swroot}/ovpn/ccdroute2", \%ccdroute2hash);
	foreach my $key (keys %ccdroute2hash) {
		if ($ccdroute2hash{$key}[0] eq $confighash{$cgiparams{'KEY'}}[1]){
			delete $ccdroute2hash{$key};
		}
	}
	&General::writehasharray("${General::swroot}/ovpn/ccdroute2", \%ccdroute2hash);
	
	
	
# CCD end 

	
	delete $confighash{$cgiparams{'KEY'}};
	my $temp2 = `/usr/bin/openssl ca -gencrl -out ${General::swroot}/ovpn/crls/cacrl.pem -config ${General::swroot}/ovpn/openssl/ovpn.cnf`;
	&General::writehasharray("${General::swroot}/ovpn/ovpnconfig", \%confighash);

	#&writeserverconf();
    } else {
	$errormessage = $Lang::tr{'invalid key'};
    }


###
### Download PKCS12 file
###
} elsif ($cgiparams{'ACTION'} eq $Lang::tr{'download pkcs12 file'}) {
    &General::readhasharray("${General::swroot}/ovpn/ovpnconfig", \%confighash);

    print "Content-Disposition: filename=" . $confighash{$cgiparams{'KEY'}}[1] . ".p12\r\n";
    print "Content-Type: application/octet-stream\r\n\r\n";
    print `/bin/cat ${General::swroot}/ovpn/certs/$confighash{$cgiparams{'KEY'}}[1].p12`;
    exit (0);

###
### Display certificate
###
} elsif ($cgiparams{'ACTION'} eq $Lang::tr{'show certificate'}) {
    &General::readhasharray("${General::swroot}/ovpn/ovpnconfig", \%confighash);

    if ( -f "${General::swroot}/ovpn/certs/$confighash{$cgiparams{'KEY'}}[1]cert.pem") {
	&Header::showhttpheaders();
	&Header::openpage($Lang::tr{'vpn configuration main'}, 1, '');
	&Header::openbigbox('100%', 'LEFT', '', '');
	&Header::openbox('100%', 'LEFT', "$Lang::tr{'certificate'}:");
	my $output = `/usr/bin/openssl x509 -text -in ${General::swroot}/ovpn/certs/$confighash{$cgiparams{'KEY'}}[1]cert.pem`;
	$output = &Header::cleanhtml($output,"y");
	print "<pre>$output</pre>\n";
	&Header::closebox();
	print "<div align='center'><a href='/cgi-bin/ovpnmain.cgi'>$Lang::tr{'back'}</a></div>";
	&Header::closebigbox();
	&Header::closepage();
	exit(0);
    }
###
### Display Certificate Revoke List
###
} elsif ($cgiparams{'ACTION'} eq $Lang::tr{'show crl'}) {
#    &General::readhasharray("${General::swroot}/ovpn/ovpnconfig", \%confighash);

    if ( -f "${General::swroot}/ovpn/crls/cacrl.pem") {
	&Header::showhttpheaders();
	&Header::openpage($Lang::tr{'vpn configuration main'}, 1, '');
	&Header::openbigbox('100%', 'LEFT', '', '');
	&Header::openbox('100%', 'LEFT', "$Lang::tr{'crl'}:");
	my $output = `/usr/bin/openssl crl -text -noout -in ${General::swroot}/ovpn/crls/cacrl.pem`;
	$output = &Header::cleanhtml($output,"y");
	print "<pre>$output</pre>\n";
	&Header::closebox();
	print "<div align='center'><a href='/cgi-bin/ovpnmain.cgi'>$Lang::tr{'back'}</a></div>";
	&Header::closebigbox();
	&Header::closepage();
	exit(0);
    }

###
### Advanced Server Settings
###

} elsif ($cgiparams{'ACTION'} eq $Lang::tr{'advanced server'}) {
    %cgiparams = ();
    %cahash = ();
    %confighash = ();
    my $disabled;
    &General::readhash("${General::swroot}/ovpn/settings", \%cgiparams);
    read_routepushfile;
	
	
#    if ($cgiparams{'CLIENT2CLIENT'} eq '') {
#	$cgiparams{'CLIENT2CLIENT'} =  'on';     
#    }
ADV_ERROR:
    if ($cgiparams{'MAX_CLIENTS'} eq '') {
	$cgiparams{'MAX_CLIENTS'} =  '100';     
    }
    if ($cgiparams{'KEEPALIVE_1'} eq '') {
	$cgiparams{'KEEPALIVE_1'} =  '10';     
    }
    if ($cgiparams{'KEEPALIVE_2'} eq '') {
	$cgiparams{'KEEPALIVE_2'} =  '60';     
    }
    if ($cgiparams{'LOG_VERB'} eq '') {
	$cgiparams{'LOG_VERB'} =  '3';
    }
    $checked{'CLIENT2CLIENT'}{'off'} = '';
    $checked{'CLIENT2CLIENT'}{'on'} = '';
    $checked{'CLIENT2CLIENT'}{$cgiparams{'CLIENT2CLIENT'}} = 'CHECKED';
    $checked{'REDIRECT_GW_DEF1'}{'off'} = '';
    $checked{'REDIRECT_GW_DEF1'}{'on'} = '';
    $checked{'REDIRECT_GW_DEF1'}{$cgiparams{'REDIRECT_GW_DEF1'}} = 'CHECKED';
    $selected{'ENGINES'}{$cgiparams{'ENGINES'}} = 'SELECTED';
    $checked{'MSSFIX'}{'off'} = '';
    $checked{'MSSFIX'}{'on'} = '';
    $checked{'MSSFIX'}{$cgiparams{'MSSFIX'}} = 'CHECKED';
    $checked{'PMTU_DISCOVERY'}{$cgiparams{'PMTU_DISCOVERY'}} = 'checked=\'checked\'';
    $selected{'LOG_VERB'}{'1'} = '';
    $selected{'LOG_VERB'}{'2'} = '';
    $selected{'LOG_VERB'}{'3'} = '';
    $selected{'LOG_VERB'}{'4'} = '';
    $selected{'LOG_VERB'}{'5'} = '';
    $selected{'LOG_VERB'}{'6'} = '';
    $selected{'LOG_VERB'}{'7'} = '';
    $selected{'LOG_VERB'}{'8'} = '';
    $selected{'LOG_VERB'}{'9'} = '';
    $selected{'LOG_VERB'}{'10'} = '';
    $selected{'LOG_VERB'}{'11'} = '';
    $selected{'LOG_VERB'}{'0'} = '';
    $selected{'LOG_VERB'}{$cgiparams{'LOG_VERB'}} = 'SELECTED';
   
    &Header::showhttpheaders();
    &Header::openpage($Lang::tr{'status ovpn'}, 1, '');
    &Header::openbigbox('100%', 'LEFT', '', $errormessage);    
    if ($errormessage) {
	&Header::openbox('100%', 'LEFT', $Lang::tr{'error messages'});
	print "<class name='base'>$errormessage\n";
	print "&nbsp;</class>\n";
	&Header::closebox();
    }
    &Header::openbox('100%', 'LEFT', $Lang::tr{'advanced server'});
    print <<END
    <form method='post' enctype='multipart/form-data' disabled>
    <table width='100%' border=0>
    <tr>
	<td colspan='4'><b>$Lang::tr{'dhcp-options'}</b></td>
    </tr>
    <tr>
	<td width='25%'></td> <td width='20%'> </td><td width='25%'> </td><td width='30%'></td>
    </tr>	
    <tr>		
	<td class='base'>Domain</td>
        <td><input type='TEXT' name='DHCP_DOMAIN' value='$cgiparams{'DHCP_DOMAIN'}' size='30'  /></td>
    </tr>
    <tr>	
	<td class='base'>DNS</td>
	<td><input type='TEXT' name='DHCP_DNS' value='$cgiparams{'DHCP_DNS'}' size='30' /></td>
    </tr>	
    <tr>	
	<td class='base'>WINS</td>
	<td><input type='TEXT' name='DHCP_WINS' value='$cgiparams{'DHCP_WINS'}' size='30' /></td>
       </tr>
    <tr>
	<td colspan='4'><b>$Lang::tr{'ovpn routes push options'}</b></td>
    </tr>
    <tr>	
	<td class='base'>$Lang::tr{'ovpn routes push'}</td>
  <td colspan='2'>
       <textarea name='ROUTES_PUSH' cols='26' rows='6' wrap='off'>
END
;

if ($cgiparams{'ROUTES_PUSH'} ne '')
{
	print $cgiparams{'ROUTES_PUSH'};
}

print <<END;
</textarea></td>
</tr>
    </tr>
</table>
<hr size='1'>
    <table width='100%'>
    <tr>
	<td class'base'><b>$Lang::tr{'misc-options'}</b></td>
    </tr>
    <tr>
	<td width='20%'></td> <td width='15%'> </td><td width='15%'> </td><td width='15%'></td><td width='35%'></td>
    </tr>
    <tr>
	<td class='base'>Client-To-Client</td>
	<td><input type='checkbox' name='CLIENT2CLIENT' $checked{'CLIENT2CLIENT'}{'on'} /></td>
    </tr>
    <tr>	
	<td class='base'>Redirect-Gateway def1</td>
	<td><input type='checkbox' name='REDIRECT_GW_DEF1' $checked{'REDIRECT_GW_DEF1'}{'on'} /></td>
    </tr>
    <tr>	
        <td class='base'>Max-Clients</td>
        <td><input type='text' name='MAX_CLIENTS' value='$cgiparams{'MAX_CLIENTS'}' size='10' /></td>
    </tr>	
     	<tr>
     	  <td class='base'>Keppalive <br />
     	    (ping/ping-restart)</td>
     	  <td><input type='TEXT' name='KEEPALIVE_1' value='$cgiparams{'KEEPALIVE_1'}' size='10' /></td>
     	  <td><input type='TEXT' name='KEEPALIVE_2' value='$cgiparams{'KEEPALIVE_2'}' size='10' /></td>
    </tr>
     	<tr>
     	  <td class='base'>fragment <br></td>
     	  <td><input type='TEXT' name='FRAGMENT' value='$cgiparams{'FRAGMENT'}' size='10' /></td>
        <td>Default: <span class="base">1300</span></td>
      </tr>
     	<tr>
     	  <td class='base'>mssfix</td>
     	  <td><input type='checkbox' name='MSSFIX' $checked{'MSSFIX'}{'on'} /></td>
     	  <td>Default: on</td>
   	  </tr>

	<tr>
		<td class='base'>$Lang::tr{'ovpn mtu-disc'}</td>
		<td><input type='radio' name='PMTU_DISCOVERY' value='yes' $checked{'PMTU_DISCOVERY'}{'yes'} /> $Lang::tr{'ovpn mtu-disc yes'}</td>
		<td><input type='radio' name='PMTU_DISCOVERY' value='maybe' $checked{'PMTU_DISCOVERY'}{'maybe'} /> $Lang::tr{'ovpn mtu-disc maybe'}</td>
		<td><input type='radio' name='PMTU_DISCOVERY' value='no' $checked{'PMTU_DISCOVERY'}{'no'} /> $Lang::tr{'ovpn mtu-disc no'}</td>
		<td><input type='radio' name='PMTU_DISCOVERY' value='off' $checked{'PMTU_DISCOVERY'}{'off'} /> $Lang::tr{'ovpn mtu-disc off'}</td>
	</tr>
</table>

<!--
<hr size='1'>
    <table width='100%'>
    <tr>
 <td class'base'><b>Crypto-Engines</b></td>
    </tr>
    <tr>
	<td width='15%'></td> <td width='30%'> </td><td width='25%'> </td><td width='30%'></td>
    </tr>	
    <tr><td class='base'>Engines:</td>        
        <td><select name='ENGINES'><option value="none" $selected{'ENGINES'}{'none'}>none</option>
				    <option value="cryptodev" $selected{'ENGINES'}{'cryptodev'}>cryptodev</option>
				    <option value="padlock" $selected{'ENGINES'}{'padlock'}>padlock</option>
			</select>
		</td>	
</table>
-->
<hr size='1'>
    <table width='100%'>
    <tr>
	<td class'base'><b>$Lang::tr{'log-options'}</b></td>
    </tr>
    <tr>
	<td width='15%'></td> <td width='30%'> </td><td width='25%'> </td><td width='30%'></td>
    </tr>	
	
    <tr><td class='base'>VERB</td>        
        <td><select name='LOG_VERB'><option value='1'  $selected{'LOG_VERB'}{'1'}>1</option>
				    <option value='2'  $selected{'LOG_VERB'}{'2'}>2</option>
				    <option value='3'  $selected{'LOG_VERB'}{'3'}>3</option>
				    <option value='4'  $selected{'LOG_VERB'}{'4'}>4</option>
				    <option value='5'  $selected{'LOG_VERB'}{'5'}>5</option>
				    <option value='6'  $selected{'LOG_VERB'}{'6'}>6</option>				  				    
				    <option value='7'  $selected{'LOG_VERB'}{'7'}>7</option>
				    <option value='8'  $selected{'LOG_VERB'}{'8'}>8</option>
				    <option value='9'  $selected{'LOG_VERB'}{'9'}>9</option>
				    <option value='10' $selected{'LOG_VERB'}{'10'}>10</option>
				    <option value='11' $selected{'LOG_VERB'}{'11'}>11</option>
				    <option value='0'  $selected{'LOG_VERB'}{'0'}>0</option></select></td>	
</table><hr>
END

if ( -e "/var/run/openvpn.pid"){
print"	<br><b><font color='#990000'>$Lang::tr{'attention'}:</b></font><br>
		$Lang::tr{'server restart'}<br><br>
		<hr>";
}

print<<END
<table width='100%'>
<tr>
    <td>&nbsp;</td>
    <td allign='center'><input type='submit' name='ACTION' value='$Lang::tr{'save-adv-options'}' /></td>
    <td allign='center'><input type='submit' name='ACTION' value='$Lang::tr{'cancel-adv-options'}' /></td>
    <td>&nbsp;</td>    
</tr>
</table>    
</form>
END
;				   

    &Header::closebox();
#    print "<div align='center'><a href='/cgi-bin/ovpnmain.cgi'>$Lang::tr{'back'}</a></div>";
    &Header::closebigbox();
    &Header::closepage();
    exit(0);
	

# A.Marx CCD   Add,delete or edit CCD net

} elsif ($cgiparams{'ACTION'} eq $Lang::tr{'ccd net'} || 
		$cgiparams{'ACTION'} eq $Lang::tr{'ccd add'} ||  
		$cgiparams{'ACTION'} eq "kill" || 
		$cgiparams{'ACTION'} eq "edit" ||
		$cgiparams{'ACTION'} eq 'editsave'){
	&Header::showhttpheaders();
	&Header::openpage($Lang::tr{'ccd net'}, 1, '');
	&Header::openbigbox('100%', 'LEFT', '', '');

	if ($cgiparams{'ACTION'} eq "kill"){
		&delccdnet($cgiparams{'net'});
	}
	
	if ($cgiparams{'ACTION'} eq 'editsave'){
		my ($a,$b) =split (/\|/,$cgiparams{'ccdname'});
		if ( $a ne $b){ &modccdnet($a,$b);}
	}
	
	if ($cgiparams{'ACTION'} eq $Lang::tr{'ccd add'}) {
		&addccdnet($cgiparams{'ccdname'},$cgiparams{'ccdsubnet'},$cgiparams{'DOVPN_SUBNET'});
	}
	if ($errormessage) {
	    &Header::openbox('100%', 'LEFT', $Lang::tr{'error messages'});
	    print "<class name='base'>$errormessage";
	    print "&nbsp;</class>";
	    &Header::closebox();		
	}
if ($cgiparams{'ACTION'} eq "edit"){
	
	&Header::openbox('100%', 'LEFT', $Lang::tr{'ccd modify'});

	print <<END
    <table width='100%' border=0>
    <tr><form method='post'>
	<td width='10%' nowrap='nowrap'>$Lang::tr{'ccd name'}:</td><td><input type='TEXT' name='ccdname' value='$cgiparams{'ccdname'}' /></td>
	<td width='8%'>$Lang::tr{'ccd subnet'}:</td><td><input type='TEXT' name='ccdsubnet' value='$cgiparams{'ccdsubnet'}' readonly /></td></tr>
	<tr><td colspan='4' align='right'><hr><input type='submit' value='$Lang::tr{'save'}' /><input type='hidden' name='ACTION' value='editsave'/>
	<input type='hidden' name='ccdname' value='$cgiparams{'ccdname'}'/><input type='submit' value='$Lang::tr{'cancel'}' />
	</td></tr>
	</table></form>
END
;
	&Header::closebox();

	&Header::openbox('100%', 'LEFT',$Lang::tr{'ccd net'} );
	print <<END
    <table width='100%' border='0'  cellpadding='0' cellspacing='1'>
    <tr>
	<td class='boldbase' align='center'><b>$Lang::tr{'ccd name'}</td><td class='boldbase' align='center'><b>$Lang::tr{'network'}</td><td class='boldbase' width='15%' align='center'><b>$Lang::tr{'ccd used'}</td><td width='3%'></td><td width='3%'></td></tr>
END
;
}
else{
	if (! -e "/var/run/openvpn.pid"){
	&Header::openbox('100%', 'LEFT', $Lang::tr{'ccd add'});
		print <<END;
	    <table width='100%' border='0'>
	    <tr><form method='post'>
		<td colspan='4'>$Lang::tr{'ccd hint'}<br><br></td></tr>
		<tr>
		<td width='10%' nowrap='nwrap'>$Lang::tr{'ccd name'}:</td><td><input type='TEXT' name='ccdname' value='$cgiparams{'ccdname'}' /></td>
		<td width='8%'>$Lang::tr{'ccd subnet'}:</td><td><input type='TEXT' name='ccdsubnet' value='$cgiparams{'ccdsubnet'}' /></td></tr>
		<tr><td colspan=4><hr /></td></tr><tr>
		<td colspan='4' align='right'><input type='hidden' name='ACTION' value='$Lang::tr{'ccd add'}' /><input type='submit' value='$Lang::tr{'add'}' /><input type='hidden' name='DOVPN_SUBNET' value='$cgiparams{'DOVPN_SUBNET'}'/></td></tr>
		</table></form>
END
	
	&Header::closebox();
}
	&Header::openbox('100%', 'LEFT',$Lang::tr{'ccd net'} );
	print <<END
    <table width='100%' border='0'  cellpadding='0' cellspacing='1'>
    <tr>
	<td class='boldbase' align='center' nowrap='nowrap' width='20%'><b>$Lang::tr{'ccd name'}</td><td class='boldbase' align='center' width='8%'><b>$Lang::tr{'network'}</td><td class='boldbase' width='8%' align='center' nowrap='nowrap'><b>$Lang::tr{'ccd used'}</td><td width='1%' align='center'></td><td width='1%' align='center'></td></tr>
END
;
}
	my %ccdconfhash=();	
	&General::readhasharray("${General::swroot}/ovpn/ccd.conf", \%ccdconfhash);	
	my @ccdconf=();
	my $count=0;
	foreach my $key (keys %ccdconfhash) {
		@ccdconf=($ccdconfhash{$key}[0],$ccdconfhash{$key}[1]);
		$count++;
		my $ccdhosts = &hostsinnet($ccdconf[0]);
		if ($count % 2){ print" <tr bgcolor='$color{'color22'}'>";}
		else{            print" <tr bgcolor='$color{'color20'}'>";}
		print"<td>$ccdconf[0]</td><td align='center'>$ccdconf[1]</td><td align='center'>$ccdhosts/".(&ccdmaxclients($ccdconf[1])+1)."</td><td>";
print <<END
		<form method='post' />
		<input type='image' src='/images/edit.gif' align='middle' alt=$Lang::tr{'edit'} title=$Lang::tr{'edit'} />
		<input type='hidden' name='ACTION' value='edit'/>
		<input type='hidden' name='ccdname' value='$ccdconf[0]' />
		<input type='hidden' name='ccdsubnet' value='$ccdconf[1]' />
		</form></td>
		<form method='post' />
		<td><input type='hidden' name='ACTION' value='kill'/>
		<input type='hidden' name='number' value='$count' />
		<input type='hidden' name='net' value='$ccdconf[0]' />
		<input type='image' src='/images/delete.gif' align='middle' alt=$Lang::tr{'remove'} title=$Lang::tr{'remove'} /></form></td></tr>
END
;
	}	
	print "</table></form>";
	&Header::closebox();
	print "<div align='center'><a href='/cgi-bin/ovpnmain.cgi'>$Lang::tr{'back'}</a></div>";
	&Header::closebigbox();
	&Header::closepage();
	exit(0);
	
#END CCD

###
### Openvpn Connections Statistics
###
} elsif ($cgiparams{'ACTION'} eq $Lang::tr{'ovpn con stat'}) {
	&Header::showhttpheaders();
	&Header::openpage($Lang::tr{'ovpn con stat'}, 1, '');
	&Header::openbigbox('100%', 'LEFT', '', '');
    &Header::openbox('100%', 'LEFT', $Lang::tr{'ovpn con stat'});

#
#	<td><b>$Lang::tr{'protocol'}</b></td>
# protocol temp removed 
    print <<END
    <table width='100%' border='0' cellpadding='2' cellspacing='0'>
    <tr>
	<td><b>$Lang::tr{'common name'}</b></td>
	<td><b>$Lang::tr{'real address'}</b></td>
	<td><b>$Lang::tr{'virtual address'}</b></td>
	<td><b>$Lang::tr{'loged in at'}</b></td>
	<td><b>$Lang::tr{'bytes sent'}</b></td>
	<td><b>$Lang::tr{'bytes received'}</b></td>
	<td><b>$Lang::tr{'last activity'}</b></td>
    </tr>
END
;
	my $filename = "/var/log/ovpnserver.log";
	open(FILE, $filename) or die 'Unable to open config file.';
	my @current = <FILE>;
	close(FILE);
	my @users =();
	my $status;
	my $uid = 0;
	my $cn;
	my @match = ();
	my $proto = "udp";
	my $address;
	my %userlookup = ();
	foreach my $line (@current)
	{
	    chomp($line);
	    if ( $line =~ /^Updated,(.+)/){
		@match = split( /^Updated,(.+)/, $line); 
		$status = $match[1];
	    }
#gian	    
	    if ( $line =~ /^(.+),(\d+\.\d+\.\d+\.\d+\:\d+),(\d+),(\d+),(.+)/) {
		@match = split(m/^(.+),(\d+\.\d+\.\d+\.\d+\:\d+),(\d+),(\d+),(.+)/, $line);
		if ($match[1] ne "Common Name") {
	    	    $cn = $match[1];
		    $userlookup{$match[2]} = $uid;
		    $users[$uid]{'CommonName'} = $match[1];
		    $users[$uid]{'RealAddress'} = $match[2];
		    $users[$uid]{'BytesReceived'} = &sizeformat($match[3]);
		    $users[$uid]{'BytesSent'} = &sizeformat($match[4]);
		    $users[$uid]{'Since'} = $match[5];
		    $users[$uid]{'Proto'} = $proto;
		    $uid++;
		}    
	    }
	    if ( $line =~ /^(\d+\.\d+\.\d+\.\d+),(.+),(\d+\.\d+\.\d+\.\d+\:\d+),(.+)/) {
		@match = split(m/^(\d+\.\d+\.\d+\.\d+),(.+),(\d+\.\d+\.\d+\.\d+\:\d+),(.+)/, $line);
		if ($match[1] ne "Virtual Address") {
		    $address = $match[3];
		    #find the uid in the lookup table
		    $uid = $userlookup{$address};
		    $users[$uid]{'VirtualAddress'} = $match[1];
		    $users[$uid]{'LastRef'} = $match[4];
		}
	    }
	}
	my $user2 = @users;
	if ($user2 >= 1){
    	    for (my $idx = 1; $idx <= $user2; $idx++){
						if ($idx % 2) {
		    			print "<tr bgcolor='$color{'color20'}'>\n";
	    			} else {
		    			print "<tr bgcolor='$color{'color22'}'>\n";
						}
						print "<td align='left'>$users[$idx-1]{'CommonName'}</td>";
						print "<td align='left'>$users[$idx-1]{'RealAddress'}</td>";
						print "<td align='left'>$users[$idx-1]{'VirtualAddress'}</td>";
						print "<td align='left'>$users[$idx-1]{'Since'}</td>";
						print "<td align='left'>$users[$idx-1]{'BytesSent'}</td>";
						print "<td align='left'>$users[$idx-1]{'BytesReceived'}</td>";
						print "<td align='left'>$users[$idx-1]{'LastRef'}</td>";
#		        print "<td align='left'>$users[$idx-1]{'Proto'}</td>";
	    }
	}        
	
	print "</table>";
	print <<END
	<table width='100%' border='0' cellpadding='2' cellspacing='0'>
	<tr><td></td></tr>
	<tr><td></td></tr>
	<tr><td></td></tr>
	<tr><td></td></tr>
	<tr><td align='center' >$Lang::tr{'the statistics were last updated at'} <b>$status</b></td></tr>
	</table>
END
;	
	&Header::closebox();
	print "<div align='center'><a href='/cgi-bin/ovpnmain.cgi'>$Lang::tr{'back'}</a></div>";
	&Header::closebigbox();
	&Header::closepage();
	exit(0);

###
### Download Certificate
###
} elsif ($cgiparams{'ACTION'} eq $Lang::tr{'download certificate'}) {
    &General::readhasharray("${General::swroot}/ovpn/ovpnconfig", \%confighash);

    if ( -f "${General::swroot}/ovpn/certs/$confighash{$cgiparams{'KEY'}}[1]cert.pem") {
	print "Content-Disposition: filename=" . $confighash{$cgiparams{'KEY'}}[1] . "cert.pem\r\n";
	print "Content-Type: application/octet-stream\r\n\r\n";
	print `/bin/cat ${General::swroot}/ovpn/certs/$confighash{$cgiparams{'KEY'}}[1]cert.pem`;
	exit (0);
    }

###
### Enable/Disable connection
###

} elsif ($cgiparams{'ACTION'} eq $Lang::tr{'toggle enable disable'}) {
    
    &General::readhash("${General::swroot}/ovpn/settings", \%vpnsettings);
    &General::readhasharray("${General::swroot}/ovpn/ovpnconfig", \%confighash);

    if ($confighash{$cgiparams{'KEY'}}) {
	   if ($confighash{$cgiparams{'KEY'}}[0] eq 'off') {
	    $confighash{$cgiparams{'KEY'}}[0] = 'on';
	    &General::writehasharray("${General::swroot}/ovpn/ovpnconfig", \%confighash);
	    #&writeserverconf();
#	    if ($vpnsettings{'ENABLED'} eq 'on' ||
#		$vpnsettings{'ENABLED_BLUE'} eq 'on') {
#	 	system('/usr/local/bin/ipsecctrl', 'S', $cgiparams{'KEY'});
#	    }
	} else {
	    $confighash{$cgiparams{'KEY'}}[0] = 'off';
#	    if ($vpnsettings{'ENABLED'} eq 'on' ||
#		$vpnsettings{'ENABLED_BLUE'} eq 'on') {
#		system('/usr/local/bin/ipsecctrl', 'D', $cgiparams{'KEY'});
#	    }
	    &General::writehasharray("${General::swroot}/ovpn/ovpnconfig", \%confighash);
	    #&writeserverconf();
	}
    } else {
	$errormessage = $Lang::tr{'invalid key'};
    }

###
### Restart connection
###
} elsif ($cgiparams{'ACTION'} eq $Lang::tr{'restart'}) {
    &General::readhash("${General::swroot}/ovpn/settings", \%vpnsettings);
    &General::readhasharray("${General::swroot}/ovpn/ovpnconfig", \%confighash);

    if ($confighash{$cgiparams{'KEY'}}) {
#	if ($vpnsettings{'ENABLED'} eq 'on' ||
#	    $vpnsettings{'ENABLED_BLUE'} eq 'on') {
#	    system('/usr/local/bin/ipsecctrl', 'S', $cgiparams{'KEY'});
#	}
    } else {
	$errormessage = $Lang::tr{'invalid key'};
    }

###
### Remove connection
###
} elsif ($cgiparams{'ACTION'} eq $Lang::tr{'remove'}) {
    &General::readhash("${General::swroot}/ovpn/settings", \%vpnsettings);
    &General::readhasharray("${General::swroot}/ovpn/ovpnconfig", \%confighash);

    if ($confighash{$cgiparams{'KEY'}}) {
#	if ($vpnsettings{'ENABLED'} eq 'on' ||
#	    $vpnsettings{'ENABLED_BLUE'} eq 'on') {
#	    system('/usr/local/bin/ipsecctrl', 'D', $cgiparams{'KEY'});
#	}
	unlink ("${General::swroot}/ovpn/certs/$confighash{$cgiparams{'KEY'}}[1]cert.pem");
	unlink ("${General::swroot}/ovpn/certs/$confighash{$cgiparams{'KEY'}}[1].p12");
	delete $confighash{$cgiparams{'KEY'}};
	&General::writehasharray("${General::swroot}/ovpn/ovpnconfig", \%confighash);
	#&writeserverconf();
    } else {
	$errormessage = $Lang::tr{'invalid key'};
    }
#test33

###
### Choose between adding a host-net or net-net connection
###

###
# m.a.d net2net
###

} elsif ($cgiparams{'ACTION'} eq $Lang::tr{'add'} && $cgiparams{'TYPE'} eq '') {
	&General::readhash("${General::swroot}/ovpn/settings", \%vpnsettings);
	&Header::showhttpheaders();
	&Header::openpage($Lang::tr{'vpn configuration main'}, 1, '');
	&Header::openbigbox('100%', 'LEFT', '', '');
	&Header::openbox('100%', 'LEFT', $Lang::tr{'connection type'});

if ( -s "${General::swroot}/ovpn/settings") {

	print <<END
	    <b>$Lang::tr{'connection type'}:</b><br />
	    <table border='0' width='100%'><form method='post' ENCTYPE="multipart/form-data">
	    <tr><td><input type='radio' name='TYPE' value='host' checked /></td>
		<td class='base'>$Lang::tr{'host to net vpn'}</td></tr>
	    <tr><td><input type='radio' name='TYPE' value='net' /></td>
		<td class='base'>$Lang::tr{'net to net vpn'}</td></tr>
  		<tr><td><input type='radio' name='TYPE' value='net2net' /></td>		
		<td class='base'>$Lang::tr{'net to net vpn'} (Upload Client Package)</td></tr>
	  <tr><td>&nbsp;</td><td class='base'><input type='file' name='FH' size='30'></td></tr>
	  <tr><td>&nbsp;</td><td>Import Connection Name <img src='/blob.gif' /></td></tr>
    <tr><td>&nbsp;</td><td class='base'><input type='text' name='n2nname' size='30'>Default : Client Packagename</td></tr>
	  <tr><td colspan='3'><hr /></td></tr>
    <tr><td align='right' colspan='3'><input type='submit' name='ACTION' value='$Lang::tr{'add'}' /></td></tr>
	  <tr><td class='base' colspan='3' align='left'><img src='/blob.gif' alt='*' />&nbsp;$Lang::tr{'this field may be blank'}</td></tr>
	    </form></table>
END
	;
	

} else {
	print <<END
		    <b>$Lang::tr{'connection type'}:</b><br />
	    <table border='0' width='100%'><form method='post' ENCTYPE="multipart/form-data">
	    <tr><td><input type='radio' name='TYPE' value='host' checked /></td> <td class='base'>$Lang::tr{'host to net vpn'}</td></tr>
	    <tr><td align='right' colspan'3'><input type='submit' name='ACTION' value='$Lang::tr{'add'}' /></td></tr>
	    </form></table>
END
	;

}

	&Header::closebox();
	&Header::closebigbox();
	&Header::closepage();
	exit (0);

###
# m.a.d net2net
###

}  elsif (($cgiparams{'ACTION'} eq $Lang::tr{'add'}) && ($cgiparams{'TYPE'} eq 'net2net')){

	my @firen2nconf;
	my @confdetails;
	my $uplconffilename ='';
	my $uplconffilename2 ='';
	my $uplp12name = '';
	my $uplp12name2 = '';
	my @rem_subnet;
	my @rem_subnet2;
	my @tmposupnet3;	
	my $key;
	my @n2nname;

	&General::readhasharray("${General::swroot}/ovpn/ovpnconfig", \%confighash);	

# Check if a file is uploaded

	if (ref ($cgiparams{'FH'}) ne 'Fh') {
		$errormessage = $Lang::tr{'there was no file upload'};
		goto N2N_ERROR;
    }

# Move uploaded IPfire n2n package to temporary file

    (my $fh, my $filename) = tempfile( );
    if (copy ($cgiparams{'FH'}, $fh) != 1) {
		$errormessage = $!;
		goto N2N_ERROR;
    }

	my $zip = Archive::Zip->new();
	my $zipName = $filename;
	my $status = $zip->read( $zipName );
	if ($status != AZ_OK) {   
		$errormessage = "Read of $zipName failed\n";
		goto N2N_ERROR;
	}

	my $tempdir = tempdir( CLEANUP => 1 );
	my @files = $zip->memberNames();
	for(@files) {
	$zip->extractMemberWithoutPaths($_,"$tempdir/$_");
	}
	my $countfiles = @files;

# Check if we have not more then 2 files

	if ( $countfiles == 2){
		foreach (@files){
			if ( $_ =~ /.conf$/){
				$uplconffilename = $_;
			}
			if ( $_ =~ /.p12$/){
				$uplp12name = $_;
			}			
		}
		if (($uplconffilename eq '') || ($uplp12name eq '')){
			$errormessage = "Either no *.conf or no *.p12 file found\n";
			goto N2N_ERROR;
		}

		open(FILE, "$tempdir/$uplconffilename") or die 'Unable to open*.conf file';
		@firen2nconf = <FILE>;
		close (FILE);
		chomp(@firen2nconf);

	} else {

		$errormessage = "Filecount does not match only 2 files are allowed\n";
		goto N2N_ERROR;
	}

###
# m.a.d net2net
###
  
 if ($cgiparams{'n2nname'} ne ''){

  $uplconffilename2 = "$cgiparams{'n2nname'}.conf"; 
  $uplp12name2 = "$cgiparams{'n2nname'}.p12"; 
  $n2nname[0] = $cgiparams{'n2nname'};
  my @n2nname2 = split(/\./,$uplconffilename);
  $n2nname2[0] =~ s/\n|\r//g;
  my $input1 = "${General::swroot}/ovpn/certs/$uplp12name";
	my $output1 = "${General::swroot}/ovpn/certs/$uplp12name2";
	my $input2 = "$n2nname2[0]n2n";
  my $output2 = "$n2nname[0]n2n";
  my $filename = "$tempdir/$uplconffilename";
  open(FILE, "< $filename") or die 'Unable to open config file.';
	my @current = <FILE>;
	close(FILE);
	foreach (@current) {s/$input1/$output1/g;}
	foreach (@current) {s/$input2/$output2/g;}
  open (OUT, "> $filename") || die 'Unable to open config file.';
  print OUT @current;
  close OUT;

    }else{
    $uplconffilename2 =  $uplconffilename;
    $uplp12name2 = $uplp12name;
    @n2nname = split(/\./,$uplconffilename);
    $n2nname[0] =~ s/\n|\r//g;
   } 
    unless(-d "${General::swroot}/ovpn/n2nconf/"){mkdir "${General::swroot}/ovpn/n2nconf", 0755 or die "Unable to create dir $!";}
    unless(-d "${General::swroot}/ovpn/n2nconf/$n2nname[0]"){mkdir "${General::swroot}/ovpn/n2nconf/$n2nname[0]", 0770 or die "Unable to create dir $!";}   

	move("$tempdir/$uplconffilename", "${General::swroot}/ovpn/n2nconf/$n2nname[0]/$uplconffilename2");

	if ($? ne 0) {
	    $errormessage = "*.conf move failed: $!";
	    unlink ($filename);
	    goto N2N_ERROR;
	}
	
	move("$tempdir/$uplp12name", "${General::swroot}/ovpn/certs/$uplp12name2");
	chmod 0600, "${General::swroot}/ovpn/certs/$uplp12name";
	
	if ($? ne 0) {
	    $errormessage = "$Lang::tr{'certificate file move failed'}: $!";
	    unlink ($filename);
	    goto N2N_ERROR;
	}	
	
my $complzoactive;
my $mssfixactive;
my $n2nfragment;
my @n2nmtudisc = split(/ /, (grep { /^mtu-disc/ } @firen2nconf)[0]);;
my @n2nproto2 = split(/ /, (grep { /^proto/ } @firen2nconf)[0]);
my @n2nproto = split(/-/, $n2nproto2[1]);
my @n2nport = split(/ /, (grep { /^port/ } @firen2nconf)[0]);
my @n2ntunmtu = split(/ /, (grep { /^tun-mtu/ } @firen2nconf)[0]);
my @n2ncomplzo = grep { /^comp-lzo/ } @firen2nconf;
if ($n2ncomplzo[0] =~ /comp-lzo/){$complzoactive = "on";} else {$complzoactive = "off";}	
my @n2nmssfix  = grep { /^mssfix/ } @firen2nconf;
if ($n2nmssfix[0] =~ /mssfix/){$mssfixactive = "on";} else {$mssfixactive = "off";}
#my @n2nmssfix = split(/ /, (grep { /^mssfix/ } @firen2nconf)[0]);
my @n2nfragment = split(/ /, (grep { /^fragment/ } @firen2nconf)[0]);
my @n2nremote = split(/ /, (grep { /^remote/ } @firen2nconf)[0]);
my @n2novpnsuball = split(/ /, (grep { /^ifconfig/ } @firen2nconf)[0]);
my @n2novpnsub =  split(/\./,$n2novpnsuball[1]);
my @n2nremsub = split(/ /, (grep { /^route/ } @firen2nconf)[0]);
my @n2nmgmt =  split(/ /, (grep { /^management/ } @firen2nconf)[0]);
my @n2nlocalsub  = split(/ /, (grep { /^# remsub/ } @firen2nconf)[0]);


###
# m.a.d delete CR and LF from arrays for this chomp doesnt work
###

$n2nremote[1] =~ s/\n|\r//g;
$n2novpnsub[0] =~ s/\n|\r//g;
$n2novpnsub[1] =~ s/\n|\r//g;
$n2novpnsub[2] =~ s/\n|\r//g;
$n2nproto[0] =~ s/\n|\r//g;
$n2nport[1] =~ s/\n|\r//g;
$n2ntunmtu[1] =~ s/\n|\r//g;
$n2nremsub[1] =~ s/\n|\r//g;
$n2nremsub[2] =~ s/\n|\r//g;
$n2nlocalsub[2] =~ s/\n|\r//g;
$n2nfragment[1] =~ s/\n|\r//g;
$n2nmgmt[2] =~ s/\n|\r//g;
$n2nmtudisc[1] =~ s/\n|\r//g;
chomp ($complzoactive);
chomp ($mssfixactive);

###
# m.a.d net2net
###

###
# Check if there is no other entry with this name
###

	foreach my $dkey (keys %confighash) {
		if ($confighash{$dkey}[1] eq $n2nname[0]) {
			$errormessage = $Lang::tr{'a connection with this name already exists'};
			unlink ("${General::swroot}/ovpn/n2nconf/$n2nname[0]/$n2nname[0].conf") or die "Removing Configfile fail: $!";
	    unlink ("${General::swroot}/ovpn/certs/$n2nname[0].p12") or die "Removing Certfile fail: $!";
      rmdir ("${General::swroot}/ovpn/n2nconf/$n2nname[0]") || die "Removing Directory fail: $!";
			goto N2N_ERROR;			
		}
	}

###
# Check if OpenVPN Subnet is valid
###

foreach my $dkey (keys %confighash) {
		if ($confighash{$dkey}[27] eq "$n2novpnsub[0].$n2novpnsub[1].$n2novpnsub[2].0/255.255.255.0") {
			$errormessage = 'The OpenVPN Subnet is already in use';
			unlink ("${General::swroot}/ovpn/n2nconf/$n2nname[0]/$n2nname[0].conf") or die "Removing Configfile fail: $!";
	    unlink ("${General::swroot}/ovpn/certs/$n2nname[0].p12") or die "Removing Certfile fail: $!";
      rmdir ("${General::swroot}/ovpn/n2nconf/$n2nname[0]") || die "Removing Directory fail: $!";
			goto N2N_ERROR;			
		}
	}

###
# Check im Dest Port is vaild
###

foreach my $dkey (keys %confighash) {
		if ($confighash{$dkey}[29] eq $n2nport[1] ) {
			$errormessage = 'The OpenVPN Port is already in use';
			unlink ("${General::swroot}/ovpn/n2nconf/$n2nname[0]/$n2nname[0].conf") or die "Removing Configfile fail: $!";
	    unlink ("${General::swroot}/ovpn/certs/$n2nname[0].p12") or die "Removing Certfile fail: $!";
      rmdir ("${General::swroot}/ovpn/n2nconf/$n2nname[0]") || die "Removing Directory fail: $!";
			goto N2N_ERROR;			
		}
	}
	
	
	
  $key = &General::findhasharraykey (\%confighash);

<<<<<<< HEAD
	foreach my $i (0 .. 38) { $confighash{$key}[$i] = "";}
=======
	foreach my $i (0 .. 32) { $confighash{$key}[$i] = "";}
>>>>>>> 2ee746be
	$confighash{$key}[0] = 'off';
	$confighash{$key}[1] = $n2nname[0];
    $confighash{$key}[2] = $n2nname[0];	
	$confighash{$key}[3] = 'net';
	$confighash{$key}[4] = 'cert';	
	$confighash{$key}[6] = 'client';		
	$confighash{$key}[8] =  $n2nlocalsub[2];
    $confighash{$key}[10] = $n2nremote[1];
    $confighash{$key}[11] = "$n2nremsub[1]/$n2nremsub[2]";		
	$confighash{$key}[22] = $n2nmgmt[2];
    $confighash{$key}[23] = $mssfixactive;
	$confighash{$key}[24] = $n2nfragment[1];
    $confighash{$key}[25] = 'IPFire n2n Client';
	$confighash{$key}[26] = 'red';
<<<<<<< HEAD
    $confighash{$key}[27] = "$n2novpnsub[0].$n2novpnsub[1].$n2novpnsub[2].0/255.255.255.0";
    $confighash{$key}[28] = $n2nproto[0];
    $confighash{$key}[29] = $n2nport[1];
    $confighash{$key}[30] = $complzoactive;
    $confighash{$key}[31] = $n2ntunmtu[1];
=======
  $confighash{$key}[27] = "$n2novpnsub[0].$n2novpnsub[1].$n2novpnsub[2].0/255.255.255.0";
  $confighash{$key}[28] = $n2nproto[0];
  $confighash{$key}[29] = $n2nport[1];
  $confighash{$key}[30] = $complzoactive;
  $confighash{$key}[31] = $n2ntunmtu[1];
  $confighash{$key}[32] = $n2nmtudisc[1]; 
>>>>>>> 2ee746be


  &General::writehasharray("${General::swroot}/ovpn/ovpnconfig", \%confighash);
 
  N2N_ERROR:
		
	&Header::showhttpheaders();
	&Header::openpage('Validate imported configuration', 1, '');
	&Header::openbigbox('100%', 'LEFT', '', $errormessage);
	if ($errormessage) {
	    &Header::openbox('100%', 'LEFT', $Lang::tr{'error messages'});
	    print "<class name='base'>$errormessage";
	    print "&nbsp;</class>";
	    &Header::closebox();		

	} else 
  {		
		&Header::openbox('100%', 'LEFT', 'import ipfire net2net config');
	}
	if ($errormessage eq ''){
		print <<END		
		<!-- ipfire net2net config gui -->
		<table width='100%'>
		<tr><td width='25%'>&nbsp;</td><td width='25%'>&nbsp;</td></tr>
    <tr><td class='boldbase'>$Lang::tr{'name'}:</td><td><b>$n2nname[0]</b></td></tr>
    <tr><td>&nbsp;</td><td>&nbsp;</td></tr>	
		<tr><td class='boldbase' nowrap='nowrap'>$Lang::tr{'Act as'}</td><td><b>$confighash{$key}[6]</b></td></tr>								
		<tr><td class='boldbase' nowrap='nowrap'>Remote Host </td><td><b>$confighash{$key}[10]</b></td></tr>
		<tr><td class='boldbase' nowrap='nowrap'>$Lang::tr{'local subnet'}</td><td><b>$confighash{$key}[8]</b></td></tr>
		<tr><td class='boldbase' nowrap='nowrap'>$Lang::tr{'remote subnet'}</td><td><b>$confighash{$key}[11]</b></td></tr>
		<tr><td class='boldbase' nowrap='nowrap'>$Lang::tr{'ovpn subnet'}</td><td><b>$confighash{$key}[27]</b></td></tr>
		<tr><td class='boldbase' nowrap='nowrap'>$Lang::tr{'protocol'}</td><td><b>$confighash{$key}[28]</b></td></tr>
		<tr><td class='boldbase' nowrap='nowrap'>$Lang::tr{'destination port'}:</td><td><b>$confighash{$key}[29]</b></td></tr>
		<tr><td class='boldbase' nowrap='nowrap'>$Lang::tr{'comp-lzo'}</td><td><b>$confighash{$key}[30]</b></td></tr>
		<tr><td class='boldbase' nowrap='nowrap'>MSSFIX </td><td><b>$confighash{$key}[23]</b></td></tr>
		<tr><td class='boldbase' nowrap='nowrap'>Fragment </td><td><b>$confighash{$key}[24]</b></td></tr>
		<tr><td class='boldbase' nowrap='nowrap'>$Lang::tr{'MTU'}</td><td><b>$confighash{$key}[31]</b></td></tr>
		<tr><td class='boldbase' nowrap='nowrap'>$Lang::tr{'ovpn mtu-disc'}</td><td><b>$confighash{$key}[32]</b></td></tr>
		<tr><td class='boldbase' nowrap='nowrap'>Management Port </td><td><b>$confighash{$key}[22]</b></td></tr>
		<tr><td>&nbsp;</td><td>&nbsp;</td></tr>	
    </table>
END
;	
		&Header::closebox();
	}

	if ($errormessage) {
		print "<div align='center'><a href='/cgi-bin/ovpnmain.cgi'>$Lang::tr{'back'}</a></div>";
	} else {	
		print "<div align='center'><form method='post' ENCTYPE='multipart/form-data'><input type='submit' name='ACTION' value='$Lang::tr{'add'}' />";		
		print "<input type='hidden' name='TYPE' value='net2netakn' />";
		print "<input type='hidden' name='KEY' value='$key' />";			
		print "<input type='submit' name='ACTION' value='$Lang::tr{'cancel'}' /></div></form>";
	}	
	&Header::closebigbox();
	&Header::closepage();
	exit(0);	


##
### Accept IPFire n2n Package Settings
###

  }  elsif (($cgiparams{'ACTION'} eq $Lang::tr{'add'}) && ($cgiparams{'TYPE'} eq 'net2netakn')){

###
### Discard and Rollback IPFire n2n Package Settings
###

  }  elsif (($cgiparams{'ACTION'} eq $Lang::tr{'cancel'}) && ($cgiparams{'TYPE'} eq 'net2netakn')){
     
     &General::readhasharray("${General::swroot}/ovpn/ovpnconfig", \%confighash);

if ($confighash{$cgiparams{'KEY'}}) {

     my $conffile = glob("${General::swroot}/ovpn/n2nconf/$confighash{$cgiparams{'KEY'}}[1]/$confighash{$cgiparams{'KEY'}}[1].conf");
     my $certfile = glob("${General::swroot}/ovpn/certs/$confighash{$cgiparams{'KEY'}}[1].p12");
     unlink ($certfile) or die "Removing $certfile fail: $!";
     unlink ($conffile) or die "Removing $conffile fail: $!";
     rmdir ("${General::swroot}/ovpn/n2nconf/$confighash{$cgiparams{'KEY'}}[1]") || die "Kann Verzeichnis nicht loeschen: $!";
     delete $confighash{$cgiparams{'KEY'}};
    &General::writehasharray("${General::swroot}/ovpn/ovpnconfig", \%confighash);	

     } else {
		$errormessage = $Lang::tr{'invalid key'};
   }	
    

###
# m.a.d net2net
###


###
### Adding a new connection
###
} elsif (($cgiparams{'ACTION'} eq $Lang::tr{'add'}) ||
	 ($cgiparams{'ACTION'} eq $Lang::tr{'edit'}) ||
	 ($cgiparams{'ACTION'} eq $Lang::tr{'save'} && $cgiparams{'ADVANCED'} eq '')) {
	    
    &General::readhash("${General::swroot}/ovpn/settings", \%vpnsettings);
    &General::readhasharray("${General::swroot}/ovpn/caconfig", \%cahash);
    &General::readhasharray("${General::swroot}/ovpn/ovpnconfig", \%confighash);

    if ($cgiparams{'ACTION'} eq $Lang::tr{'edit'}) {
<<<<<<< HEAD
		if (! $confighash{$cgiparams{'KEY'}}[0]) {
		    $errormessage = $Lang::tr{'invalid key'};
		    goto VPNCONF_END;
		}
		$cgiparams{'ENABLED'}			= $confighash{$cgiparams{'KEY'}}[0];
		$cgiparams{'NAME'}				= $confighash{$cgiparams{'KEY'}}[1];
		$cgiparams{'TYPE'}				= $confighash{$cgiparams{'KEY'}}[3];
		$cgiparams{'AUTH'} 			= $confighash{$cgiparams{'KEY'}}[4];
		$cgiparams{'PSK'}				= $confighash{$cgiparams{'KEY'}}[5];
		$cgiparams{'SIDE'}				= $confighash{$cgiparams{'KEY'}}[6];
		$cgiparams{'LOCAL_SUBNET'}		= $confighash{$cgiparams{'KEY'}}[8];
		$cgiparams{'REMOTE'}			= $confighash{$cgiparams{'KEY'}}[10];
		$cgiparams{'REMOTE_SUBNET'} 	= $confighash{$cgiparams{'KEY'}}[11];
		$cgiparams{'OVPN_MGMT'} 		= $confighash{$cgiparams{'KEY'}}[22];
		$cgiparams{'MSSFIX'} 			= $confighash{$cgiparams{'KEY'}}[23];
		$cgiparams{'FRAGMENT'} 		= $confighash{$cgiparams{'KEY'}}[24];
		$cgiparams{'REMARK'}			= $confighash{$cgiparams{'KEY'}}[25];
		$cgiparams{'INTERFACE'}		= $confighash{$cgiparams{'KEY'}}[26];
		$cgiparams{'OVPN_SUBNET'} 		= $confighash{$cgiparams{'KEY'}}[27];
		$cgiparams{'PROTOCOL'}	  		= $confighash{$cgiparams{'KEY'}}[28];
		$cgiparams{'DEST_PORT'}	  	= $confighash{$cgiparams{'KEY'}}[29];
		$cgiparams{'COMPLZO'}	  		= $confighash{$cgiparams{'KEY'}}[30];
		$cgiparams{'MTU'}	  			= $confighash{$cgiparams{'KEY'}}[31];
		$cgiparams{'CHECK1'}   		= $confighash{$cgiparams{'KEY'}}[32];
		my $name=$cgiparams{'CHECK1'}	;
		$cgiparams{$name}				= $confighash{$cgiparams{'KEY'}}[33];
		$cgiparams{'RG'}				= $confighash{$cgiparams{'KEY'}}[34];
		$cgiparams{'CCD_DNS1'}			= $confighash{$cgiparams{'KEY'}}[35];
		$cgiparams{'CCD_DNS2'}			= $confighash{$cgiparams{'KEY'}}[36];
		$cgiparams{'CCD_WINS'}			= $confighash{$cgiparams{'KEY'}}[37];
	} elsif ($cgiparams{'ACTION'} eq $Lang::tr{'save'}) {
=======
	if (! $confighash{$cgiparams{'KEY'}}[0]) {
	    $errormessage = $Lang::tr{'invalid key'};
	    goto VPNCONF_END;
	}
	$cgiparams{'ENABLED'}	= $confighash{$cgiparams{'KEY'}}[0];
	$cgiparams{'NAME'}	= $confighash{$cgiparams{'KEY'}}[1];
	$cgiparams{'TYPE'}	= $confighash{$cgiparams{'KEY'}}[3];
	$cgiparams{'AUTH'} 	= $confighash{$cgiparams{'KEY'}}[4];
	$cgiparams{'PSK'}	= $confighash{$cgiparams{'KEY'}}[5];
	$cgiparams{'SIDE'}	= $confighash{$cgiparams{'KEY'}}[6];
	$cgiparams{'LOCAL_SUBNET'} = $confighash{$cgiparams{'KEY'}}[8];
  $cgiparams{'REMOTE'}	= $confighash{$cgiparams{'KEY'}}[10];
  $cgiparams{'REMOTE_SUBNET'} = $confighash{$cgiparams{'KEY'}}[11];
# n2n m.a.d new fields
  $cgiparams{'OVPN_MGMT'} = $confighash{$cgiparams{'KEY'}}[22];
  $cgiparams{'MSSFIX'} = $confighash{$cgiparams{'KEY'}}[23];
  $cgiparams{'FRAGMENT'} = $confighash{$cgiparams{'KEY'}}[24];
	$cgiparams{'REMARK'}	= $confighash{$cgiparams{'KEY'}}[25];
	$cgiparams{'INTERFACE'}	= $confighash{$cgiparams{'KEY'}}[26];
#new fields	
	$cgiparams{'OVPN_SUBNET'} = $confighash{$cgiparams{'KEY'}}[27];
	$cgiparams{'PROTOCOL'}	  = $confighash{$cgiparams{'KEY'}}[28];
	$cgiparams{'DEST_PORT'}	  = $confighash{$cgiparams{'KEY'}}[29];
	$cgiparams{'COMPLZO'}	  = $confighash{$cgiparams{'KEY'}}[30];
	$cgiparams{'MTU'}	  = $confighash{$cgiparams{'KEY'}}[31];
	$cgiparams{'PMTU_DISCOVERY'} = $confighash{$cgiparams{'KEY'}}[32];

#new fields
#ab hiere error uebernehmen

    } elsif ($cgiparams{'ACTION'} eq $Lang::tr{'save'}) {
>>>>>>> 2ee746be
	$cgiparams{'REMARK'} = &Header::cleanhtml($cgiparams{'REMARK'});
	
#A.Marx CCD check iroute field and convert it to decimal

	my @temp=();
	my %ccdroutehash=();
	my $keypoint=0;
	if ($cgiparams{'IR'} ne ''){
		@temp = split("\n",$cgiparams{'IR'});
		&General::readhasharray("${General::swroot}/ovpn/ccdroute", \%ccdroutehash);
		#find key to use
		foreach my $key (keys %ccdroutehash) {
			if ($ccdroutehash{$key}[0] eq $cgiparams{'NAME'}) {
				$keypoint=$key;
				delete $ccdroutehash{$key};
			}else{
				$keypoint = &General::findhasharraykey (\%ccdroutehash);
			}
		}
		$ccdroutehash{$keypoint}[0]=$cgiparams{'NAME'};
		my $i=1;
		my $val=0;
		foreach $val (@temp){
			chomp($val);
			$val=~s/\s*$//g; 
			my($ip,$cidr) = split(/\//,$val);
			$cidr=&General::iporsubtodec($cidr);
			
			#check if iroute exists in ccdroute
			foreach my $key (keys %ccdroutehash) {
				foreach my $oldiroute ( 1 .. $#{$ccdroutehash{$key}}){
					if ($ccdroutehash{$key}[$oldiroute] eq "$ip/$cidr") {
						$errormessage=$Lang::tr{'ccd err irouteexist'};
						goto VPNCONF_ERROR;
					}
				}
			}
																	
			#check for existing network IP's
			if ((&General::IpInSubnet ($ip,$netsettings{GREEN_NETADDRESS},$netsettings{GREEN_NETMASK}) && $netsettings{GREEN_NETADDRESS} ne '0.0.0.0')|| 
				(&General::IpInSubnet ($ip,$netsettings{RED_NETADDRESS},$netsettings{RED_NETMASK}) && $netsettings{RED_NETADDRESS} ne '0.0.0.0')||
				(&General::IpInSubnet ($ip,$netsettings{BLUE_NETADDRESS},$netsettings{BLUE_NETMASK}) && $netsettings{BLUE_NETADDRESS} ne '0.0.0.0' && $netsettings{BLUE_NETADDRESS} gt '')||
				(&General::IpInSubnet ($ip,$netsettings{ORANGE_NETADDRESS},$netsettings{ORANGE_NETMASK}) && $netsettings{ORANGE_NETADDRESS} ne '0.0.0.0' && $netsettings{ORANGE_NETADDRESS} gt '' )){
				$errormessage="$ip USED FOR SYSTEM!";
				goto VPNCONF_ERROR;
			}
			
			
			
			if (&General::validipandmask($val)){
				$ccdroutehash{$keypoint}[$i] = $ip."/".$cidr;
			}else{
				$errormessage=$errormessage."Route ".$Lang::tr{'ccd invalid'}." ($ip/$cidr)";
				goto VPNCONF_ERROR;
			}
			$i++;
		}
		&General::writehasharray("${General::swroot}/ovpn/ccdroute", \%ccdroutehash);
		&writeserverconf;
	}else{
		&General::readhasharray("${General::swroot}/ovpn/ccdroute", \%ccdroutehash);
		foreach my $key (keys %ccdroutehash) {
			if ($ccdroutehash{$key}[0] eq $cgiparams{'NAME'}) {
				delete $ccdroutehash{$key};
				&General::writehasharray("${General::swroot}/ovpn/ccdroute", \%ccdroutehash);
				&writeserverconf;
			}
		}	
	}
	undef @temp;
	#check route field and convert it to decimal
	my %ccdroute2hash=();
	my $val=0;
	my $i=1;
	
	&General::readhasharray("${General::swroot}/ovpn/ccdroute2", \%ccdroute2hash);
	if($cgiparams{'IFROUTE'} eq $Lang::tr{'ccd none'} || $cgiparams{'IFROUTE'} eq '') { 
			undef $cgiparams{'IFROUTE'};
			foreach my $key (keys %ccdroute2hash){
				if ($ccdroute2hash{$key}[0] eq $cgiparams{'NAME'}) {
					delete $ccdroute2hash{$key};
				}
			}
			&General::writehasharray("${General::swroot}/ovpn/ccdroute2", \%ccdroute2hash);
	}else{
		#find key to use
		foreach my $key (keys %ccdroute2hash) {
			if ($ccdroute2hash{$key}[0] eq $cgiparams{'NAME'}) {
				$keypoint=$key;
				delete $ccdroute2hash{$key};
			}else{
				$keypoint = &General::findhasharraykey (\%ccdroute2hash);
				&General::writehasharray("${General::swroot}/ovpn/ccdroute", \%ccdroutehash);
				&writeserverconf;
			}
		}
		$ccdroute2hash{$keypoint}[0]=$cgiparams{'NAME'};
		@temp = split(/\|/,$cgiparams{'IFROUTE'});
		my %ownnet=();
		&General::readhash("${General::swroot}/ethernet/settings", \%ownnet);
		foreach $val (@temp){
			chomp($val);
			$val=~s/\s*$//g; 
			if ($val eq $Lang::tr{'green'})
			{
				$val=$ownnet{GREEN_NETADDRESS}."/".$ownnet{GREEN_NETMASK};
			}
			if ($val eq $Lang::tr{'blue'})
			{
				$val=$ownnet{BLUE_NETADDRESS}."/".$ownnet{BLUE_NETMASK};
			}
			if ($val eq $Lang::tr{'orange'})
			{
				$val=$ownnet{ORANGE_NETADDRESS}."/".$ownnet{ORANGE_NETMASK};
			}
			my ($ip,$cidr) = split (/\//, $val);
			if (! &check_routes_push($val)){$errormessage=$errormessage."Route $val ".$Lang::tr{'ccd err routeovpn2'}." ($val)";goto VPNCONF_ERROR;}
			if (! &check_ccdroute($val)){$errormessage=$errormessage."<br>Route $val ".$Lang::tr{'ccd err inuse'}." ($val)" ;goto VPNCONF_ERROR;}
			if (! &check_ccdconf($val)){$errormessage=$errormessage."<br>Route $val ".$Lang::tr{'ccd err routeovpn'}." ($val)";goto VPNCONF_ERROR;}
			if (&General::validipandmask($val)){
				$val=$ip."/".&General::iporsubtodec($cidr);
				$ccdroute2hash{$keypoint}[$i] = $val;
			}else{
				$errormessage=$errormessage."Route ".$Lang::tr{'ccd invalid'}." ($val)";
				goto VPNCONF_ERROR;
			}
			$i++;
		}	
		&General::writehasharray("${General::swroot}/ovpn/ccdroute2", \%ccdroute2hash);
	}
	#check dns1 ip
	if ($cgiparams{'CCD_DNS1'} ne '' &&  ! &General::validip($cgiparams{'CCD_DNS1'})) {
			$errormessage=$errormessage."<br>".$Lang::tr{'invalid input for dhcp dns'}." 1";
			goto VPNCONF_ERROR;
	}
	#check dns2 ip
	if ($cgiparams{'CCD_DNS2'} ne '' &&  ! &General::validip($cgiparams{'CCD_DNS2'})) {
			$errormessage=$errormessage."<br>".$Lang::tr{'invalid input for dhcp dns'}." 2";
			goto VPNCONF_ERROR;
	}
	#check wins ip
	if ($cgiparams{'CCD_WINS'} ne '' &&  ! &General::validip($cgiparams{'CCD_WINS'})) {
			$errormessage=$errormessage."<br>".$Lang::tr{'invalid input for dhcp wins'};
			goto VPNCONF_ERROR;
	}
	

#CCD End
	
	
 if ($cgiparams{'TYPE'} !~ /^(host|net)$/) {
	    $errormessage = $Lang::tr{'connection type is invalid'};
	    if ($cgiparams{'TYPE'} eq 'net') {
      unlink ("${General::swroot}/ovpn/n2nconf/$cgiparams{'NAME'}/$cgiparams{'NAME'}.conf") or die "Removing Configfile fail: $!";
	    rmdir ("${General::swroot}/ovpn/n2nconf/$cgiparams{'NAME'}") || die "Removing Directory fail: $!";
      }
	    goto VPNCONF_ERROR;
	}


	if ($cgiparams{'NAME'} !~ /^[a-zA-Z0-9]+$/) {
	    $errormessage = $Lang::tr{'name must only contain characters'};
      if ($cgiparams{'TYPE'} eq 'net') {
      unlink ("${General::swroot}/ovpn/n2nconf/$cgiparams{'NAME'}/$cgiparams{'NAME'}.conf") or die "Removing Configfile fail: $!";
	    rmdir ("${General::swroot}/ovpn/n2nconf/$cgiparams{'NAME'}") || die "Removing Directory fail: $!";
      }
      goto VPNCONF_ERROR;
  }

	if ($cgiparams{'NAME'} =~ /^(host|01|block|private|clear|packetdefault)$/) {
	    $errormessage = $Lang::tr{'name is invalid'};
	    if ($cgiparams{'TYPE'} eq 'net') {
      unlink ("${General::swroot}/ovpn/n2nconf/$cgiparams{'NAME'}/$cgiparams{'NAME'}.conf") or die "Removing Configfile fail: $!";
	    rmdir ("${General::swroot}/ovpn/n2nconf/$cgiparams{'NAME'}") || die "Removing Directory fail: $!";
      }
	    goto VPNCONF_ERROR;
	}

	if (length($cgiparams{'NAME'}) >60) {
	    $errormessage = $Lang::tr{'name too long'};
	    if ($cgiparams{'TYPE'} eq 'net') {
      unlink ("${General::swroot}/ovpn/n2nconf/$cgiparams{'NAME'}/$cgiparams{'NAME'}.conf") or die "Removing Configfile fail: $!";
	    rmdir ("${General::swroot}/ovpn/n2nconf/$cgiparams{'NAME'}") || die "Removing Directory fail: $!";
      }
	    goto VPNCONF_ERROR;
	}

###
# m.a.d net2net
###

if ($cgiparams{'TYPE'} eq 'net') {
		
    if ($cgiparams{'DEST_PORT'} eq  $vpnsettings{'DDEST_PORT'}) {
			$errormessage = $Lang::tr{'openvpn destination port used'};
			unlink ("${General::swroot}/ovpn/n2nconf/$cgiparams{'NAME'}/$cgiparams{'NAME'}.conf") or die "Removing Configfile fail: $!";
	    rmdir ("${General::swroot}/ovpn/n2nconf/$cgiparams{'NAME'}") || die "Removing Directory fail: $!";
      goto VPNCONF_ERROR;			
		}
    
    if ($cgiparams{'DEST_PORT'} eq  '') {
			$errormessage = $Lang::tr{'openvpn destination port used'};
			unlink ("${General::swroot}/ovpn/n2nconf/$cgiparams{'NAME'}/$cgiparams{'NAME'}.conf") or die "Removing Configfile fail: $!";
	    rmdir ("${General::swroot}/ovpn/n2nconf/$cgiparams{'NAME'}") || die "Removing Directory fail: $!";
      goto VPNCONF_ERROR;			
		}

    if ($cgiparams{'OVPN_SUBNET'} eq  $vpnsettings{'DOVPN_SUBNET'}) {
			$errormessage = $Lang::tr{'openvpn subnet is used'};
			unlink ("${General::swroot}/ovpn/n2nconf/$cgiparams{'NAME'}/$cgiparams{'NAME'}.conf") or die "Removing Configfile fail: $!";
	    rmdir ("${General::swroot}/ovpn/n2nconf/$cgiparams{'NAME'}") || die "Removing Directory fail: $!";
			goto VPNCONF_ERROR;			
		}

	  if (($cgiparams{'PROTOCOL'} eq 'tcp') && ($cgiparams{'MSSFIX'} eq 'on')) {
	    $errormessage = $Lang::tr{'openvpn mssfix allowed with udp'};
	    unlink ("${General::swroot}/ovpn/n2nconf/$cgiparams{'NAME'}/$cgiparams{'NAME'}.conf") or die "Removing Configfile fail: $!";
	    rmdir ("${General::swroot}/ovpn/n2nconf/$cgiparams{'NAME'}") || die "Removing Directory fail: $!";
	    goto VPNCONF_ERROR;
    }
     
    if (($cgiparams{'PROTOCOL'} eq 'tcp') && ($cgiparams{'FRAGMENT'} ne '')) {
	    $errormessage = $Lang::tr{'openvpn fragment allowed with udp'};
	    unlink ("${General::swroot}/ovpn/n2nconf/$cgiparams{'NAME'}/$cgiparams{'NAME'}.conf") or die "Removing Configfile fail: $!";
	    rmdir ("${General::swroot}/ovpn/n2nconf/$cgiparams{'NAME'}") || die "Removing Directory fail: $!";
	    goto VPNCONF_ERROR;
    }

    if (($cgiparams{'PMTU_DISCOVERY'} ne 'off') && ($cgiparams{'MTU'} ne '1500')) {
	$errormessage = $Lang::tr{'ovpn mtu-disc and mtu not 1500'};
	unlink ("${General::swroot}/ovpn/n2nconf/$cgiparams{'NAME'}/$cgiparams{'NAME'}.conf") or die "Removing Configfile fail: $!";
	rmdir ("${General::swroot}/ovpn/n2nconf/$cgiparams{'NAME'}") || die "Removing Directory fail: $!";
	goto VPNCONF_ERROR;
    }

    if ($cgiparams{'PMTU_DISCOVERY'} ne 'off') {
	if (($cgiparams{'FRAGMENT'} ne '') || ($cgiparams{'MSSFIX'} eq 'on')) {
		$errormessage = $Lang::tr{'ovpn mtu-disc with mssfix or fragment'};
		unlink ("${General::swroot}/ovpn/n2nconf/$cgiparams{'NAME'}/$cgiparams{'NAME'}.conf") or die "Removing Configfile fail: $!";
		rmdir ("${General::swroot}/ovpn/n2nconf/$cgiparams{'NAME'}") || die "Removing Directory fail: $!";
		goto VPNCONF_ERROR;
	}
    }

    if ( &validdotmask ($cgiparams{'LOCAL_SUBNET'}))  {
		  $errormessage = $Lang::tr{'openvpn prefix local subnet'};
		  unlink ("${General::swroot}/ovpn/n2nconf/$cgiparams{'NAME'}/$cgiparams{'NAME'}.conf") or die "Removing Configfile fail: $!";
	    rmdir ("${General::swroot}/ovpn/n2nconf/$cgiparams{'NAME'}") || die "Removing Directory fail: $!";
		  goto VPNCONF_ERROR;
		} 
    
    if ( &validdotmask ($cgiparams{'OVPN_SUBNET'}))  {
		  $errormessage = $Lang::tr{'openvpn prefix openvpn subnet'};
		  unlink ("${General::swroot}/ovpn/n2nconf/$cgiparams{'NAME'}/$cgiparams{'NAME'}.conf") or die "Removing Configfile fail: $!";
	    rmdir ("${General::swroot}/ovpn/n2nconf/$cgiparams{'NAME'}") || die "Removing Directory fail: $!";
		  goto VPNCONF_ERROR;
		} 
    
    if ( &validdotmask ($cgiparams{'REMOTE_SUBNET'}))  {
		  $errormessage = $Lang::tr{'openvpn prefix remote subnet'};
		  unlink ("${General::swroot}/ovpn/n2nconf/$cgiparams{'NAME'}/$cgiparams{'NAME'}.conf") or die "Removing Configfile fail: $!";
	    rmdir ("${General::swroot}/ovpn/n2nconf/$cgiparams{'NAME'}") || die "Removing Directory fail: $!";
		  goto VPNCONF_ERROR;
		} 

    if ($cgiparams{'OVPN_MGMT'} eq  '') {
			$cgiparams{'OVPN_MGMT'} = $cgiparams{'DEST_PORT'};		
		}
   
}

#	if (($cgiparams{'TYPE'} eq 'net') && ($cgiparams{'SIDE'} !~ /^(left|right)$/)) {
#	    $errormessage = $Lang::tr{'ipfire side is invalid'};
#	    goto VPNCONF_ERROR;
#	}

	# Check if there is no other entry with this name
	if (! $cgiparams{'KEY'}) {
	    foreach my $key (keys %confighash) {
		if ($confighash{$key}[1] eq $cgiparams{'NAME'}) {
		    $errormessage = $Lang::tr{'a connection with this name already exists'};
		    if ($cgiparams{'TYPE'} eq 'net') {
        unlink ("${General::swroot}/ovpn/n2nconf/$cgiparams{'NAME'}/$cgiparams{'NAME'}.conf") or die "Removing Configfile fail: $!";
	      rmdir ("${General::swroot}/ovpn/n2nconf/$cgiparams{'NAME'}") || die "Removing Directory fail: $!";
        }
		    goto VPNCONF_ERROR;
		}
	    }
	}

	if (($cgiparams{'TYPE'} eq 'net') && (! $cgiparams{'REMOTE'})) {
	    $errormessage = $Lang::tr{'invalid input for remote host/ip'};
	    if ($cgiparams{'TYPE'} eq 'net') {
      unlink ("${General::swroot}/ovpn/n2nconf/$cgiparams{'NAME'}/$cgiparams{'NAME'}.conf") or die "Removing Configfile fail: $!";
	    rmdir ("${General::swroot}/ovpn/n2nconf/$cgiparams{'NAME'}") || die "Removing Directory fail: $!";
      }
	    goto VPNCONF_ERROR;
	}

	if ($cgiparams{'REMOTE'}) {
	    if (! &General::validip($cgiparams{'REMOTE'})) {
		if (! &General::validfqdn ($cgiparams{'REMOTE'}))  {
		    $errormessage = $Lang::tr{'invalid input for remote host/ip'};
		    if ($cgiparams{'TYPE'} eq 'net') {
        unlink ("${General::swroot}/ovpn/n2nconf/$cgiparams{'NAME'}/$cgiparams{'NAME'}.conf") or die "Removing Configfile fail: $!";
	      rmdir ("${General::swroot}/ovpn/n2nconf/$cgiparams{'NAME'}") || die "Removing Directory fail: $!";
        }
		    goto VPNCONF_ERROR;
		} else {
		    if (&valid_dns_host($cgiparams{'REMOTE'})) {
			$warnmessage = "$Lang::tr{'check vpn lr'} $cgiparams{'REMOTE'}. $Lang::tr{'dns check failed'}";
			if ($cgiparams{'TYPE'} eq 'net') {

      }
		    }
		}
	    }
	}
	if ($cgiparams{'TYPE'} ne 'host') {
            unless (&General::validipandmask($cgiparams{'LOCAL_SUBNET'})) {
	            $errormessage = $Lang::tr{'local subnet is invalid'}; 
	            if ($cgiparams{'TYPE'} eq 'net') {
              unlink ("${General::swroot}/ovpn/n2nconf/$cgiparams{'NAME'}/$cgiparams{'NAME'}.conf") or die "Removing Configfile fail: $!";
	            rmdir ("${General::swroot}/ovpn/n2nconf/$cgiparams{'NAME'}") || die "Removing Directory fail: $!";
              }
			goto VPNCONF_ERROR;}
	}
	# Check if there is no other entry without IP-address and PSK
	if ($cgiparams{'REMOTE'} eq '') {
	    foreach my $key (keys %confighash) {
		if(($cgiparams{'KEY'} ne $key) && 
		   ($confighash{$key}[4] eq 'psk' || $cgiparams{'AUTH'} eq 'psk') && 
		    $confighash{$key}[10] eq '') {
			$errormessage = $Lang::tr{'you can only define one roadwarrior connection when using pre-shared key authentication'};
			goto VPNCONF_ERROR;
		}
	    }
	}
	if (($cgiparams{'TYPE'} eq 'net') && (! &General::validipandmask($cgiparams{'REMOTE_SUBNET'}))) {
                $errormessage = $Lang::tr{'remote subnet is invalid'};
                unlink ("${General::swroot}/ovpn/n2nconf/$cgiparams{'NAME'}/$cgiparams{'NAME'}.conf") or die "Removing Configfile fail: $!";
	              rmdir ("${General::swroot}/ovpn/n2nconf/$cgiparams{'NAME'}") || die "Removing Directory fail: $!";
      		goto VPNCONF_ERROR;
	}

	if ($cgiparams{'ENABLED'} !~ /^(on|off)$/) {
	    $errormessage = $Lang::tr{'invalid input'};
	    goto VPNCONF_ERROR;
	}
	if ($cgiparams{'EDIT_ADVANCED'} !~ /^(on|off)$/) {
	    $errormessage = $Lang::tr{'invalid input'};
	    goto VPNCONF_ERROR;
	}

#fixplausi
	if ($cgiparams{'AUTH'} eq 'psk')  {
#	    if (! length($cgiparams{'PSK'}) ) {
#		$errormessage = $Lang::tr{'pre-shared key is too short'};
#		goto VPNCONF_ERROR;
#	    }
#	    if ($cgiparams{'PSK'} =~ /['",&]/) {
#		$errormessage = $Lang::tr{'invalid characters found in pre-shared key'};
#		goto VPNCONF_ERROR;
#	    }
	} elsif ($cgiparams{'AUTH'} eq 'certreq') {
	    if ($cgiparams{'KEY'}) {
		$errormessage = $Lang::tr{'cant change certificates'};
		goto VPNCONF_ERROR;
	    }
	    if (ref ($cgiparams{'FH'}) ne 'Fh') {
		$errormessage = $Lang::tr{'there was no file upload'};
		goto VPNCONF_ERROR;
	    }

	    # Move uploaded certificate request to a temporary file
	    (my $fh, my $filename) = tempfile( );
	    if (copy ($cgiparams{'FH'}, $fh) != 1) {
		$errormessage = $!;
		goto VPNCONF_ERROR;
	    }

	    # Sign the certificate request and move it
	    # Sign the host certificate request
	    system('/usr/bin/openssl', 'ca', '-days', "$cgiparams{'DAYS_VALID'}",
		'-batch', '-notext',
		'-in', $filename,
		'-out', "${General::swroot}/ovpn/certs/$cgiparams{'NAME'}cert.pem",
		'-config',"${General::swroot}/ovpn/openssl/ovpn.cnf");
	    if ($?) {
		$errormessage = "$Lang::tr{'openssl produced an error'}: $?";
		unlink ($filename);
		unlink ("${General::swroot}/ovpn/certs/$cgiparams{'NAME'}cert.pem");
		&newcleanssldatabase();
		goto VPNCONF_ERROR;
	    } else {
		unlink ($filename);
		&deletebackupcert();
	    }

	    my $temp = `/usr/bin/openssl x509 -text -in ${General::swroot}/ovpn/certs/$cgiparams{'NAME'}cert.pem`;
	    $temp =~ /Subject:.*CN=(.*)[\n]/;
	    $temp = $1;
	    $temp =~ s+/Email+, E+;
	    $temp =~ s/ ST=/ S=/;
	    $cgiparams{'CERT_NAME'} = $temp;
	    $cgiparams{'CERT_NAME'} =~ s/,//g;
	    $cgiparams{'CERT_NAME'} =~ s/\'//g;
	    if ($cgiparams{'CERT_NAME'} eq '') {
		$errormessage = $Lang::tr{'could not retrieve common name from certificate'};
		goto VPNCONF_ERROR;
	    }
	} elsif ($cgiparams{'AUTH'} eq 'certfile') {
	    if ($cgiparams{'KEY'}) {
		$errormessage = $Lang::tr{'cant change certificates'};
		goto VPNCONF_ERROR;
	    }
	    if (ref ($cgiparams{'FH'}) ne 'Fh') {
		$errormessage = $Lang::tr{'there was no file upload'};
		goto VPNCONF_ERROR;
	    }
	    # Move uploaded certificate to a temporary file
	    (my $fh, my $filename) = tempfile( );
	    if (copy ($cgiparams{'FH'}, $fh) != 1) {
		$errormessage = $!;
		goto VPNCONF_ERROR;
	    }

	    # Verify the certificate has a valid CA and move it
	    my $validca = 0;
	    my $test = `/usr/bin/openssl verify -CAfile ${General::swroot}/ovpn/ca/cacert.pem $filename`;
	    if ($test =~ /: OK/) {
		$validca = 1;
	    } else {
		foreach my $key (keys %cahash) {
		    $test = `/usr/bin/openssl verify -CAfile ${General::swroot}/ovpn/ca/$cahash{$key}[0]cert.pem $filename`;
		    if ($test =~ /: OK/) {
			$validca = 1;
		    }
		}
	    }
	    if (! $validca) {
		$errormessage = $Lang::tr{'certificate does not have a valid ca associated with it'};
		unlink ($filename);
		goto VPNCONF_ERROR;
	    } else {
		move($filename, "${General::swroot}/ovpn/certs/$cgiparams{'NAME'}cert.pem");
		if ($? ne 0) {
		    $errormessage = "$Lang::tr{'certificate file move failed'}: $!";
		    unlink ($filename);
		    goto VPNCONF_ERROR;
		}
	    }

	    my $temp = `/usr/bin/openssl x509 -text -in ${General::swroot}/ovpn/certs/$cgiparams{'NAME'}cert.pem`;
	    $temp =~ /Subject:.*CN=(.*)[\n]/;
	    $temp = $1;
	    $temp =~ s+/Email+, E+;
	    $temp =~ s/ ST=/ S=/;
	    $cgiparams{'CERT_NAME'} = $temp;
	    $cgiparams{'CERT_NAME'} =~ s/,//g;
	    $cgiparams{'CERT_NAME'} =~ s/\'//g;
	    if ($cgiparams{'CERT_NAME'} eq '') {
		unlink ("${General::swroot}/ovpn/certs/$cgiparams{'NAME'}cert.pem");
		$errormessage = $Lang::tr{'could not retrieve common name from certificate'};
		goto VPNCONF_ERROR;
	    }
	} elsif ($cgiparams{'AUTH'} eq 'certgen') {
	    if ($cgiparams{'KEY'}) {
		$errormessage = $Lang::tr{'cant change certificates'};
		goto VPNCONF_ERROR;
	    }
	    # Validate input since the form was submitted
	    if (length($cgiparams{'CERT_NAME'}) >60) {
		$errormessage = $Lang::tr{'name too long'};
		goto VPNCONF_ERROR;
	    }
	    if ($cgiparams{'CERT_NAME'} !~ /^[a-zA-Z0-9 ,\.\-_]+$/) {
		$errormessage = $Lang::tr{'invalid input for name'};
		goto VPNCONF_ERROR;
	    }
	    if ($cgiparams{'CERT_EMAIL'} ne '' && (! &General::validemail($cgiparams{'CERT_EMAIL'}))) {
		$errormessage = $Lang::tr{'invalid input for e-mail address'};
		goto VPNCONF_ERROR;
	    }
	    if (length($cgiparams{'CERT_EMAIL'}) > 40) {
		$errormessage = $Lang::tr{'e-mail address too long'};
		goto VPNCONF_ERROR;
	    }
	    if ($cgiparams{'CERT_OU'} ne '' && $cgiparams{'CERT_OU'} !~ /^[a-zA-Z0-9 ,\.\-_]*$/) {
		$errormessage = $Lang::tr{'invalid input for department'};
		goto VPNCONF_ERROR;
	    }
	    if (length($cgiparams{'CERT_ORGANIZATION'}) >60) {
		$errormessage = $Lang::tr{'organization too long'};
		goto VPNCONF_ERROR;
	    }
	    if ($cgiparams{'CERT_ORGANIZATION'} !~ /^[a-zA-Z0-9 ,\.\-_]+$/) {
		$errormessage = $Lang::tr{'invalid input for organization'};
		goto VPNCONF_ERROR;
	    }
	    if ($cgiparams{'CERT_CITY'} ne '' && $cgiparams{'CERT_CITY'} !~ /^[a-zA-Z0-9 ,\.\-_]*$/) {
		$errormessage = $Lang::tr{'invalid input for city'};
		goto VPNCONF_ERROR;
	    }
	    if ($cgiparams{'CERT_STATE'} ne '' && $cgiparams{'CERT_STATE'} !~ /^[a-zA-Z0-9 ,\.\-_]*$/) {
		$errormessage = $Lang::tr{'invalid input for state or province'};
		goto VPNCONF_ERROR;
	    }
	    if ($cgiparams{'CERT_COUNTRY'} !~ /^[A-Z]*$/) {
		$errormessage = $Lang::tr{'invalid input for country'};
		goto VPNCONF_ERROR;
	    }
	    if ($cgiparams{'CERT_PASS1'} ne '' && $cgiparams{'CERT_PASS2'} ne ''){
		if (length($cgiparams{'CERT_PASS1'}) < 5) {
		    $errormessage = $Lang::tr{'password too short'};
		    goto VPNCONF_ERROR;
		}
	    }	
	    if ($cgiparams{'CERT_PASS1'} ne $cgiparams{'CERT_PASS2'}) {
		$errormessage = $Lang::tr{'passwords do not match'};
		goto VPNCONF_ERROR;
	    }

	    # Replace empty strings with a .
	    (my $ou = $cgiparams{'CERT_OU'}) =~ s/^\s*$/\./;
	    (my $city = $cgiparams{'CERT_CITY'}) =~ s/^\s*$/\./;
	    (my $state = $cgiparams{'CERT_STATE'}) =~ s/^\s*$/\./;

	    # Create the Host certificate request client
	    my $pid = open(OPENSSL, "|-");
	    $SIG{ALRM} = sub { $errormessage = $Lang::tr{'broken pipe'}; goto VPNCONF_ERROR;};
	    if ($pid) {	# parent
		print OPENSSL "$cgiparams{'CERT_COUNTRY'}\n";
		print OPENSSL "$state\n";
		print OPENSSL "$city\n";
		print OPENSSL "$cgiparams{'CERT_ORGANIZATION'}\n";
		print OPENSSL "$ou\n";
		print OPENSSL "$cgiparams{'CERT_NAME'}\n";
		print OPENSSL "$cgiparams{'CERT_EMAIL'}\n";
		print OPENSSL ".\n";
		print OPENSSL ".\n";
		close (OPENSSL);
		if ($?) {
		    $errormessage = "$Lang::tr{'openssl produced an error'}: $?";
		    unlink ("${General::swroot}ovpn/certs/$cgiparams{'NAME'}key.pem");
		    unlink ("${General::swroot}ovpn/certs/$cgiparams{'NAME'}req.pem");
		    goto VPNCONF_ERROR;
		}
	    } else {	# child
		unless (exec ('/usr/bin/openssl', 'req', '-nodes', '-rand', '/proc/interrupts:/proc/net/rt_cache',
			'-newkey', 'rsa:1024',
			'-keyout', "${General::swroot}/ovpn/certs/$cgiparams{'NAME'}key.pem",
			'-out', "${General::swroot}/ovpn/certs/$cgiparams{'NAME'}req.pem",
			'-config',"${General::swroot}/ovpn/openssl/ovpn.cnf")) {
		    $errormessage = "$Lang::tr{'cant start openssl'}: $!";
		    unlink ("${General::swroot}/ovpn/certs/$cgiparams{'NAME'}key.pem");
		    unlink ("${General::swroot}/ovpn/certs/$cgiparams{'NAME'}req.pem");
		    goto VPNCONF_ERROR;
		}
	    }
	
	    # Sign the host certificate request
	    system('/usr/bin/openssl', 'ca', '-days', "$cgiparams{'DAYS_VALID'}",
		'-batch', '-notext',
		'-in',  "${General::swroot}/ovpn/certs/$cgiparams{'NAME'}req.pem",
		'-out', "${General::swroot}/ovpn/certs/$cgiparams{'NAME'}cert.pem",
		'-config',"${General::swroot}/ovpn/openssl/ovpn.cnf");
	    if ($?) {
		$errormessage = "$Lang::tr{'openssl produced an error'}: $?";
		unlink ("${General::swroot}/ovpn/certs/$cgiparams{'NAME'}key.pem");
		unlink ("${General::swroot}/ovpn/certs/$cgiparams{'NAME'}req.pem");
		unlink ("${General::swroot}/ovpn/certs/$cgiparams{'NAME'}cert.pem");
		&newcleanssldatabase();
		goto VPNCONF_ERROR;
	    } else {
		unlink ("${General::swroot}/ovpn/certs/$cgiparams{'NAME'}req.pem");
		&deletebackupcert();
	    }

	    # Create the pkcs12 file
	    system('/usr/bin/openssl', 'pkcs12', '-export', 
		'-inkey', "${General::swroot}/ovpn/certs/$cgiparams{'NAME'}key.pem",
		'-in', "${General::swroot}/ovpn/certs/$cgiparams{'NAME'}cert.pem",
		'-name', $cgiparams{'NAME'},
		'-passout', "pass:$cgiparams{'CERT_PASS1'}",
		'-certfile', "${General::swroot}/ovpn/ca/cacert.pem", 
		'-caname', "$vpnsettings{'ROOTCERT_ORGANIZATION'} CA",
		'-out', "${General::swroot}/ovpn/certs/$cgiparams{'NAME'}.p12");
	    if ($?) {
		$errormessage = "$Lang::tr{'openssl produced an error'}: $?";
		unlink ("${General::swroot}/ovpn/certs/$cgiparams{'NAME'}key.pem");
		unlink ("${General::swroot}/ovpn/certs/$cgiparams{'NAME'}cert.pem");
		unlink ("${General::swroot}/ovpn/certs/$cgiparams{'NAME'}.p12");
		goto VPNCONF_ERROR;
	    } else {
		unlink ("${General::swroot}/ovpn/certs/$cgiparams{'NAME'}key.pem");
	    }
	} elsif ($cgiparams{'AUTH'} eq 'cert') {
	    ;# Nothing, just editing
	} else {
	    $errormessage = $Lang::tr{'invalid input for authentication method'};
	    goto VPNCONF_ERROR;
	}

	# Check if there is no other entry with this common name
	if ((! $cgiparams{'KEY'}) && ($cgiparams{'AUTH'} ne 'psk')) {
	    foreach my $key (keys %confighash) {
		if ($confighash{$key}[2] eq $cgiparams{'CERT_NAME'}) {
		    $errormessage = $Lang::tr{'a connection with this common name already exists'};
		    goto VPNCONF_ERROR;
		}
	    }
	}

        # Save the config
	my $key = $cgiparams{'KEY'};
	
	if (! $key) {
	    $key = &General::findhasharraykey (\%confighash);
	    foreach my $i (0 .. 38) { $confighash{$key}[$i] = "";}
	}
	$confighash{$key}[0] 		= $cgiparams{'ENABLED'};
	$confighash{$key}[1] 		= $cgiparams{'NAME'};
	if ((! $cgiparams{'KEY'}) && $cgiparams{'AUTH'} ne 'psk') {
	    $confighash{$key}[2] 	= $cgiparams{'CERT_NAME'};
	}
	
	$confighash{$key}[3] 		= $cgiparams{'TYPE'};
	if ($cgiparams{'AUTH'} eq 'psk') {
	    $confighash{$key}[4] 	= 'psk';
	    $confighash{$key}[5] 	= $cgiparams{'PSK'};
	} else {
	    $confighash{$key}[4] 	= 'cert';
	}
	if ($cgiparams{'TYPE'} eq 'net') {
	    $confighash{$key}[6] 	= $cgiparams{'SIDE'};
	    $confighash{$key}[11] 	= $cgiparams{'REMOTE_SUBNET'};
	}
	$confighash{$key}[8] 		= $cgiparams{'LOCAL_SUBNET'};
	$confighash{$key}[10] 		= $cgiparams{'REMOTE'};
  if ($cgiparams{'OVPN_MGMT'} eq '') {
	$confighash{$key}[22] 		= $confighash{$key}[29];
  } else {
	$confighash{$key}[22] 		= $cgiparams{'OVPN_MGMT'};
  }
	$confighash{$key}[23] 		= $cgiparams{'MSSFIX'};
	$confighash{$key}[24] 		= $cgiparams{'FRAGMENT'};
	$confighash{$key}[25] 		= $cgiparams{'REMARK'};
	$confighash{$key}[26] 		= $cgiparams{'INTERFACE'};
# new fields	
<<<<<<< HEAD
	$confighash{$key}[27] 		= $cgiparams{'OVPN_SUBNET'};
	$confighash{$key}[28] 		= $cgiparams{'PROTOCOL'};
	$confighash{$key}[29] 		= $cgiparams{'DEST_PORT'};
	$confighash{$key}[30] 		= $cgiparams{'COMPLZO'};
	$confighash{$key}[31] 		= $cgiparams{'MTU'};
	$confighash{$key}[32] 		= $cgiparams{'CHECK1'};
	my $name=$cgiparams{'CHECK1'};
	$confighash{$key}[33] 		= $cgiparams{$name};
	$confighash{$key}[34] 		= $cgiparams{'RG'};
	$confighash{$key}[35] 		= $cgiparams{'CCD_DNS1'};
	$confighash{$key}[36] 		= $cgiparams{'CCD_DNS2'};
	$confighash{$key}[37] 		= $cgiparams{'CCD_WINS'};
		
		
=======
	$confighash{$key}[27] = $cgiparams{'OVPN_SUBNET'};
	$confighash{$key}[28] = $cgiparams{'PROTOCOL'};
	$confighash{$key}[29] = $cgiparams{'DEST_PORT'};
	$confighash{$key}[30] = $cgiparams{'COMPLZO'};
	$confighash{$key}[31] = $cgiparams{'MTU'};
	$confighash{$key}[32] = $cgiparams{'PMTU_DISCOVERY'};
# new fileds	
>>>>>>> 2ee746be
	&General::writehasharray("${General::swroot}/ovpn/ovpnconfig", \%confighash);
	
	if ($cgiparams{'CHECK1'} ){
		
		my ($ccdip,$ccdsub)=split "/",$cgiparams{$name};
		my ($a,$b,$c,$d) = split (/\./,$ccdip);
			if ( -e "${General::swroot}/ovpn/ccd/$confighash{$key}[2]"){unlink "${General::swroot}/ovpn/ccd/$cgiparams{'CERT_NAME'}";}
			open ( CCDRWCONF,'>',"${General::swroot}/ovpn/ccd/$confighash{$key}[2]") or die "Unable to create clientconfigfile $!";
			print CCDRWCONF "# OpenVPN Clientconfig from CCD extension by Copymaster#\n\n";
			if($cgiparams{'CHECK1'} eq 'dynamic'){
				print CCDRWCONF "#This client uses the dynamic pool\n";
			}else{
				print CCDRWCONF "#Ip address client and Server\n";
				print CCDRWCONF "ifconfig-push $ccdip ".&General::getlastip($ccdip,1)."\n";
			}
			if ($confighash{$key}[34] eq 'on'){
				print CCDRWCONF "\n#Redirect Gateway: \n#All IP traffic is redirected through the vpn \n";
				print CCDRWCONF "push redirect-gateway\n";
			}
			if ($cgiparams{'IR'} ne ''){
				print CCDRWCONF "\n#Client routes these Networks (behind Client)\n";
				foreach my $key (keys %ccdroutehash){
					if ($ccdroutehash{$key}[0] eq $cgiparams{'NAME'}){
						foreach my $i ( 1 .. $#{$ccdroutehash{$key}}){
							my ($a,$b)=split (/\//,$ccdroutehash{$key}[$i]);
							print CCDRWCONF "iroute $a $b\n";
						}
					}
				}
			}
			if ($cgiparams{'IFROUTE'} ne ''){
				print CCDRWCONF "\n#Client gets routes to these Networks (behind IPFIRE)\n";
				foreach my $key (keys %ccdroute2hash){
					if ($ccdroute2hash{$key}[0] eq $cgiparams{'NAME'}){
						foreach my $i ( 1 .. $#{$ccdroute2hash{$key}}){
							if($ccdroute2hash{$key}[$i] eq $Lang::tr{'blue'}){
								my %blue=();
								&General::readhash("${General::swroot}/ethernet/settings", \%blue);
								print CCDRWCONF "push \"route $blue{BLUE_ADDRESS}  $blue{BLUE_NETMASK}\n";
							}elsif($ccdroute2hash{$key}[$i] eq $Lang::tr{'orange'}){
								my %orange=();
								&General::readhash("${General::swroot}/ethernet/settings", \%orange);
								print CCDRWCONF "push \"route $orange{ORANGE_ADDRESS}  $orange{ORANGE_NETMASK}\n";
							}else{
								my ($a,$b)=split (/\//,$ccdroute2hash{$key}[$i]);
								print CCDRWCONF "push \"route $a $b\"\n";
							}
						}
					}
				}
			}
			if(($cgiparams{'CCD_DNS1'} eq '') && ($cgiparams{'CCD_DNS1'} ne '')){ $cgiparams{'CCD_DNS1'} = $cgiparams{'CCD_DNS2'};$cgiparams{'CCD_DNS2'}='';}
			if($cgiparams{'CCD_DNS1'} ne ''){
				print CCDRWCONF "\n#Client gets these Nameservers\n";
				print CCDRWCONF "push \"dhcp-option DNS $cgiparams{'CCD_DNS1'}\" \n";
			}
			if($cgiparams{'CCD_DNS2'} ne ''){
				print CCDRWCONF "push \"dhcp-option DNS $cgiparams{'CCD_DNS2'}\" \n";
			}
			if($cgiparams{'CCD_WINS'} ne ''){
				print CCDRWCONF "\n#Client gets this WINS server\n";
				print CCDRWCONF "push \"dhcp-option WINS $cgiparams{'CCD_WINS'}\" \n";
			}
			close CCDRWCONF;
	}

###
# m.a.d n2n begin
###
	
	if ($cgiparams{'TYPE'} eq 'net') {
	
	if (-e "/var/run/$confighash{$key}[1]n2n.pid") {
  system('/usr/local/bin/openvpnctrl', '-kn2n', $confighash{$cgiparams{'KEY'}}[1]);
	
  &General::readhasharray("${General::swroot}/ovpn/ovpnconfig", \%confighash);
	my $key = $cgiparams{'KEY'};
	if (! $key) {
	    $key = &General::findhasharraykey (\%confighash);
	    foreach my $i (0 .. 31) { $confighash{$key}[$i] = "";}
	    }
  $confighash{$key}[0] = 'on';
  &General::writehasharray("${General::swroot}/ovpn/ovpnconfig", \%confighash);
  
  system('/usr/local/bin/openvpnctrl', '-sn2n', $confighash{$cgiparams{'KEY'}}[1]);
	 }          
  }

###
# m.a.d n2n end
###	

	if ($cgiparams{'EDIT_ADVANCED'} eq 'on') {
	    $cgiparams{'KEY'} = $key;
	    $cgiparams{'ACTION'} = $Lang::tr{'advanced'};
	}
	goto VPNCONF_END;
    } else {
        $cgiparams{'ENABLED'} = 'on';
###
# m.a.d n2n begin
###	
        $cgiparams{'MSSFIX'} = 'on';
        $cgiparams{'FRAGMENT'} = '1300';
###
# m.a.d n2n end
###	
	$cgiparams{'SIDE'} = 'left';
	if ( ! -f "${General::swroot}/ovpn/ca/cakey.pem" ) {
	    $cgiparams{'AUTH'} = 'psk';
	} elsif ( ! -f "${General::swroot}/ovpn/ca/cacert.pem") {
	    $cgiparams{'AUTH'} = 'certfile';
	} else {
            $cgiparams{'AUTH'} = 'certgen';
	}
	$cgiparams{'LOCAL_SUBNET'}      ="$netsettings{'GREEN_NETADDRESS'}/$netsettings{'GREEN_NETMASK'}";
	$cgiparams{'CERT_ORGANIZATION'} = $vpnsettings{'ROOTCERT_ORGANIZATION'};
	$cgiparams{'CERT_CITY'}         = $vpnsettings{'ROOTCERT_CITY'};
	$cgiparams{'CERT_STATE'}        = $vpnsettings{'ROOTCERT_STATE'};
	$cgiparams{'CERT_COUNTRY'}      = $vpnsettings{'ROOTCERT_COUNTRY'};
    }

    VPNCONF_ERROR:
    $checked{'ENABLED'}{'off'} = '';
    $checked{'ENABLED'}{'on'} = '';
    $checked{'ENABLED'}{$cgiparams{'ENABLED'}} = 'CHECKED';
    $checked{'ENABLED_BLUE'}{'off'} = '';
    $checked{'ENABLED_BLUE'}{'on'} = '';
    $checked{'ENABLED_BLUE'}{$cgiparams{'ENABLED_BLUE'}} = 'CHECKED';
    $checked{'ENABLED_ORANGE'}{'off'} = '';
    $checked{'ENABLED_ORANGE'}{'on'} = '';
    $checked{'ENABLED_ORANGE'}{$cgiparams{'ENABLED_ORANGE'}} = 'CHECKED';


    $checked{'EDIT_ADVANCED'}{'off'} = '';
    $checked{'EDIT_ADVANCED'}{'on'} = '';
    $checked{'EDIT_ADVANCED'}{$cgiparams{'EDIT_ADVANCED'}} = 'CHECKED';

    $selected{'SIDE'}{'server'} = '';
    $selected{'SIDE'}{'client'} = '';
    $selected{'SIDE'}{$cgiparams{'SIDE'}} = 'SELECTED';
    
    $selected{'PROTOCOL'}{'udp'} = '';
    $selected{'PROTOCOL'}{'tcp'} = '';
    $selected{'PROTOCOL'}{$cgiparams{'PROTOCOL'}} = 'SELECTED';


    $checked{'AUTH'}{'psk'} = '';
    $checked{'AUTH'}{'certreq'} = '';
    $checked{'AUTH'}{'certgen'} = '';
    $checked{'AUTH'}{'certfile'} = '';
    $checked{'AUTH'}{$cgiparams{'AUTH'}} = 'CHECKED';

    $selected{'INTERFACE'}{$cgiparams{'INTERFACE'}} = 'SELECTED';
    
    $checked{'COMPLZO'}{'off'} = '';
    $checked{'COMPLZO'}{'on'} = '';
    $checked{'COMPLZO'}{$cgiparams{'COMPLZO'}} = 'CHECKED';

    $checked{'MSSFIX'}{'off'} = '';
    $checked{'MSSFIX'}{'on'} = '';
    $checked{'MSSFIX'}{$cgiparams{'MSSFIX'}} = 'CHECKED';

    $checked{'PMTU_DISCOVERY'}{$cgiparams{'PMTU_DISCOVERY'}} = 'checked=\'checked\'';


    if (1) {
	&Header::showhttpheaders();
	&Header::openpage($Lang::tr{'vpn configuration main'}, 1, '');
	&Header::openbigbox('100%', 'LEFT', '', $errormessage);
	if ($errormessage) {
	    &Header::openbox('100%', 'LEFT', $Lang::tr{'error messages'});
	    print "<class name='base'>$errormessage";
	    print "&nbsp;</class>";
	    &Header::closebox();
	}

	if ($warnmessage) {
	    &Header::openbox('100%', 'LEFT', "$Lang::tr{'warning messages'}:");
	    print "<class name='base'>$warnmessage";
	    print "&nbsp;</class>";
	    &Header::closebox();
	}

	print "<form method='post' enctype='multipart/form-data'>";
	print "<input type='hidden' name='TYPE' value='$cgiparams{'TYPE'}' />";

	if ($cgiparams{'KEY'}) {
	    print "<input type='hidden' name='KEY' value='$cgiparams{'KEY'}' />";
	    print "<input type='hidden' name='AUTH' value='$cgiparams{'AUTH'}' />";
	}

	&Header::openbox('100%', 'LEFT', "$Lang::tr{'connection'}:");
	print "<table width='100%'  border='0'>\n";
	
	
	
	print "<tr><td width='14%' class='boldbase'>$Lang::tr{'name'}: </td>";
	
	if ($cgiparams{'TYPE'} eq 'host') {
	    if ($cgiparams{'KEY'}) {
		print "<td width='35%' class='base'><input type='hidden' name='NAME' value='$cgiparams{'NAME'}' />$cgiparams{'NAME'}</td>";
	    } else {
			
		print "<td width='35%'><input type='text' name='NAME' value='$cgiparams{'NAME'}' maxlength='20' size='30' /></td>";
	    }
#	    print "<tr><td>$Lang::tr{'interface'}</td>";
#	    print "<td><select name='INTERFACE'>";
#	    print "<option value='RED' $selected{'INTERFACE'}{'RED'}>RED</option>";
#	    if ($netsettings{'BLUE_DEV'} ne '') {
#	    	print "<option value='BLUE' $selected{'INTERFACE'}{'BLUE'}>BLUE</option>";
#	    }
# 	    print "<option value='GREEN' $selected{'INTERFACE'}{'GREEN'}>GREEN</option>";
#	    print "<option value='ORANGE' $selected{'INTERFACE'}{'ORANGE'}>ORANGE</option>";
#	    print "</select></td></tr>";
#	    print <<END
	} else {
	    print "<input type='hidden' name='INTERFACE' value='red' />";
	    if ($cgiparams{'KEY'}) {
		print "<td width='25%' class='base' nowrap='nowrap'><input type='hidden' name='NAME' value='$cgiparams{'NAME'}' />$cgiparams{'NAME'}</td>";
	    } else {
		print "<td width='25%'><input type='text' name='NAME' value='$cgiparams{'NAME'}' maxlength='20' /></td>";
	    }
	    
	    
	    
	    print <<END
		    <td width='25%'>&nbsp;</td>
		    <td width='25%'>&nbsp;</td></tr>
		<tr><td class='boldbase' nowrap='nowrap'>$Lang::tr{'Act as'}</td>
		    <td><select name='SIDE'><option value='server' $selected{'SIDE'}{'server'}>$Lang::tr{'openvpn server'}</option>
					    <option value='client' $selected{'SIDE'}{'client'}>$Lang::tr{'openvpn client'}</option></select></td>
 		    <td class='boldbase'>$Lang::tr{'remote host/ip'}:</td>
		    <td><input type='TEXT' name='REMOTE' value='$cgiparams{'REMOTE'}' /></td></tr>
		<tr><td class='boldbase' nowrap='nowrap'>$Lang::tr{'local subnet'}</td>
		    <td><input type='TEXT' name='LOCAL_SUBNET' value='$cgiparams{'LOCAL_SUBNET'}' /></td>
		    <td class='boldbase' nowrap='nowrap'>$Lang::tr{'remote subnet'}</td>
		    <td><input type='text' name='REMOTE_SUBNET' value='$cgiparams{'REMOTE_SUBNET'}' /></td></tr>
		<tr><td class='boldbase' nowrap='nowrap'>$Lang::tr{'ovpn subnet'}</td>
		    <td><input type='TEXT' name='OVPN_SUBNET' value='$cgiparams{'OVPN_SUBNET'}' /></td></tr>
		<tr><td class='boldbase' nowrap='nowrap'>$Lang::tr{'protocol'}</td>
		 
     <td><select name='PROTOCOL'><option value='udp' $selected{'PROTOCOL'}{'udp'}>UDP</option>
                        			<option value='tcp' $selected{'PROTOCOL'}{'tcp'}>TCP</option></select></td>   
		    
        <td class='boldbase'>$Lang::tr{'destination port'}:</td>
		    <td><input type='TEXT' name='DEST_PORT' value='$cgiparams{'DEST_PORT'}' size='5' /></td></tr>
	        <tr><td class='boldbase' nowrap='nowrap'>$Lang::tr{'comp-lzo'} &nbsp;<img src='/blob.gif'</td>
		    <td><input type='checkbox' name='COMPLZO' $checked{'COMPLZO'}{'on'} /></td>
		    
		      <tr><td class='boldbase' nowrap='nowrap'>mssfix &nbsp;<img src='/blob.gif' /></td>
		    <td><input type='checkbox' name='MSSFIX' $checked{'MSSFIX'}{'on'} /></td>
        <td>$Lang::tr{'openvpn default'}: <span class="base">on</span></td>
        
          <tr><td class='boldbase' nowrap='nowrap'>fragment &nbsp;<img src='/blob.gif' /></td>
		    <td><input type='TEXT' name='FRAGMENT' VALUE='$cgiparams{'FRAGMENT'}'size='5' /></td>
		    <td>$Lang::tr{'openvpn default'}: <span class="base">1300</span></td>
		    
	        <tr><td class='boldbase' nowrap='nowrap'>$Lang::tr{'MTU'}&nbsp;<img src='/blob.gif' /></td>
		    <td> <input type='TEXT' name='MTU' VALUE='$cgiparams{'MTU'}'size='5' /></td>
        <td colspan='2'>$Lang::tr{'openvpn default'}: udp/tcp <span class="base">1500/1400</span></td>
        
        <tr><td class='boldbase' nowrap='nowrap'>Management Port&nbsp;<img src='/blob.gif' /></td>
		    <td> <input type='TEXT' name='OVPN_MGMT' VALUE='$cgiparams{'OVPN_MGMT'}'size='5' /></td>
        <td colspan='2'>$Lang::tr{'openvpn default'}: <span class="base">$Lang::tr{'destination port'}</span></td>

	<tr>
		<td class='boldbase' nowrap='nowrap'>$Lang::tr{'ovpn mtu-disc'}</td>
		<td colspan='2'>
			<input type='radio' name='PMTU_DISCOVERY' value='yes' $checked{'PMTU_DISCOVERY'}{'yes'} /> $Lang::tr{'ovpn mtu-disc yes'}
			<input type='radio' name='PMTU_DISCOVERY' value='maybe' $checked{'PMTU_DISCOVERY'}{'maybe'} /> $Lang::tr{'ovpn mtu-disc maybe'}
        		<input type='radio' name='PMTU_DISCOVERY' value='no' $checked{'PMTU_DISCOVERY'}{'no'} /> $Lang::tr{'ovpn mtu-disc no'}
	        	<input type='radio' name='PMTU_DISCOVERY' value='off' $checked{'PMTU_DISCOVERY'}{'off'} /> $Lang::tr{'ovpn mtu-disc off'}
		</td>
	</tr>

END
;
	}
#jumper
	print "<tr><td class='boldbase'>$Lang::tr{'remark title'}&nbsp;<img src='/blob.gif' /></td>";
	print "<td colspan='3'><input type='text' name='REMARK' value='$cgiparams{'REMARK'}' size='55' maxlength='50' /></td></tr></table>";
	
	if ($cgiparams{'TYPE'} eq 'host') {
      print "<tr><td>$Lang::tr{'enabled'} <input type='checkbox' name='ENABLED' $checked{'ENABLED'}{'on'} /></td>";
    }	

		print"</tr></table><br><br>";
#A.Marx CCD new client		
	
	    print "<table border='0' width='100%' cellspacing='1' cellpadding='0'><tr><td colspan='3'><hr><br><b>$Lang::tr{'ccd choose net'}</td></tr><tr><td height='20' colspan='3'></td></tr>";
	    my %ccdconfhash=();
	    my %ccdroutehash=();
	    my %ccdroute2hash=();
	    my %vpnnet=();
	    my $vpnip;
	    &General::readhash("${General::swroot}/ovpn/settings", \%vpnnet);
	    $vpnip=$vpnnet{'DOVPN_SUBNET'};
	    &General::readhasharray("${General::swroot}/ovpn/ccd.conf", \%ccdconfhash);
	    my @ccdconf=();
		my $count=0;
		my $checked;
		$checked{'check1'}{'off'} = '';
	    $checked{'check1'}{'on'} = '';
	    $checked{'check1'}{$cgiparams{'CHECK1'}} = 'CHECKED';
	    print"<tr><td align='center' width='1%' valign='top'><input type='radio' name='CHECK1' value='dynamic' checked /></td><td align='left' valign='top' width='35%'>$Lang::tr{'ccd dynrange'} ($vpnip)</td><td width='30%'>";
	    print"</td></tr></table><br><br>";
		my $name=$cgiparams{'CHECK1'};
		$checked{'RG'}{$cgiparams{'RG'}} = 'CHECKED';
		
	if (! -z "${General::swroot}/ovpn/ccd.conf"){	
		print"<table border='0' width='100%' cellspacing='1' cellpadding='0'><tr><td width='1%'></td><td width='30%' class='boldbase' align='center'><b>$Lang::tr{'ccd name'}</td><td width='15%' class='boldbase' align='center'><b>$Lang::tr{'network'}</td><td class='boldbase' align='center' width='18%'><b>$Lang::tr{'ccd clientip'}</td></tr>";
		foreach my $key (keys %ccdconfhash) {
			$count++;
			@ccdconf=($ccdconfhash{$key}[0],$ccdconfhash{$key}[1]);
			if ($count % 2){print"<tr bgcolor='$color{'color22'}'>";}else{print"<tr bgcolor='$color{'color20'}'>";}
			print"<td align='center' width='1%'><input type='radio' name='CHECK1' value='$ccdconf[0]' $checked{'check1'}{$ccdconf[0]}/></td><td>$ccdconf[0]</td><td width='40%' align='center'>$ccdconf[1]</td><td align='left' width='10%'>";
			&fillselectbox($ccdconf[1],$ccdconf[0],$cgiparams{$name});
			print"</td></tr>";
		}
		print "</table><br><br><hr><br><br>";
	}
# ccd end
	&Header::closebox();
	if ($cgiparams{'KEY'} && $cgiparams{'AUTH'} eq 'psk') {
		
		} elsif (! $cgiparams{'KEY'}) {
		
		
	    my $disabled='';
	    my $cakeydisabled='';
	    my $cacrtdisabled='';
	    if ( ! -f "${General::swroot}/ovpn/ca/cakey.pem" ) { $cakeydisabled = "disabled='disabled'" } else { $cakeydisabled = "" };
	    if ( ! -f "${General::swroot}/ovpn/ca/cacert.pem" ) { $cacrtdisabled = "disabled='disabled'" } else { $cacrtdisabled = "" };
	    
	    &Header::openbox('100%', 'LEFT', $Lang::tr{'authentication'});
 
 
 if ($cgiparams{'TYPE'} eq 'host') {

print <<END
	    <table width='100%' cellpadding='0' cellspacing='5' border='0'>
	    
	    <tr><td><input type='radio' name='AUTH' value='certreq' $checked{'AUTH'}{'certreq'} $cakeydisabled /></td><td class='base'>$Lang::tr{'upload a certificate request'}</td><td class='base' rowspan='2'><input type='file' name='FH' size='30' $cacrtdisabled></td></tr>
	    <tr><td><input type='radio' name='AUTH' value='certfile' $checked{'AUTH'}{'certfile'} $cacrtdisabled /></td><td class='base'>$Lang::tr{'upload a certificate'}</td></tr>
	    <tr><td colspan='3'>&nbsp;</td></tr>
      <tr><td colspan='3'><hr /></td></tr>
      <tr><td colspan='3'>&nbsp;</td></tr>
	    <tr><td><input type='radio' name='AUTH' value='certgen' $checked{'AUTH'}{'certgen'} $cakeydisabled /></td><td class='base'>$Lang::tr{'generate a certificate'}</td><td>&nbsp;</td></tr>
	    <tr><td>&nbsp;</td><td class='base'>$Lang::tr{'users fullname or system hostname'}:</td><td class='base' nowrap='nowrap'><input type='text' name='CERT_NAME' value='$cgiparams{'CERT_NAME'}' SIZE='32' $cakeydisabled /></td></tr>
	    <tr><td>&nbsp;</td><td class='base'>$Lang::tr{'users email'}:&nbsp;<img src='/blob.gif' /></td><td class='base' nowrap='nowrap'><input type='text' name='CERT_EMAIL' value='$cgiparams{'CERT_EMAIL'}' SIZE='32' $cakeydisabled /></td></tr>
	    <tr><td>&nbsp;</td><td class='base'>$Lang::tr{'users department'}:&nbsp;<img src='/blob.gif' /></td><td class='base' nowrap='nowrap'><input type='text' name='CERT_OU' value='$cgiparams{'CERT_OU'}' SIZE='32' $cakeydisabled /></td></tr>
	    <tr><td>&nbsp;</td><td class='base'>$Lang::tr{'organization name'}:&nbsp;<img src='/blob.gif' /></td><td class='base' nowrap='nowrap'><input type='text' name='CERT_ORGANIZATION' value='$cgiparams{'CERT_ORGANIZATION'}' SIZE='32' $cakeydisabled /></td></tr>
	    <tr><td>&nbsp;</td><td class='base'>$Lang::tr{'city'}:&nbsp;<img src='/blob.gif'></td><td class='base' nowrap='nowrap'><input type='text' name='CERT_CITY' value='$cgiparams{'CERT_CITY'}' SIZE='32' $cakeydisabled /></td></tr>
	    <tr><td>&nbsp;</td><td class='base'>$Lang::tr{'state or province'}:&nbsp;<img src='/blob.gif' /></td><td class='base' nowrap='nowrap'><input type='text' name='CERT_STATE' value='$cgiparams{'CERT_STATE'}' SIZE='32' $cakeydisabled /></td></tr>
	    <tr><td>&nbsp;</td><td class='base'>$Lang::tr{'country'}:</td><td class='base'><select name='CERT_COUNTRY' $cakeydisabled>
END
;

###
# m.a.d net2net
###

} else {

print <<END
	    <table width='100%' cellpadding='0' cellspacing='5' border='0'>
      
	    <tr><td><input type='radio' name='AUTH' value='certgen' $checked{'AUTH'}{'certgen'} $cakeydisabled /></td><td class='base'>$Lang::tr{'generate a certificate'}</td><td>&nbsp;</td></tr>
	    <tr><td>&nbsp;</td><td class='base'>$Lang::tr{'users fullname or system hostname'}:</td><td class='base' nowrap='nowrap'><input type='text' name='CERT_NAME' value='$cgiparams{'CERT_NAME'}' SIZE='32' $cakeydisabled /></td></tr>
	    <tr><td>&nbsp;</td><td class='base'>$Lang::tr{'users email'}:&nbsp;<img src='/blob.gif' /></td><td class='base' nowrap='nowrap'><input type='text' name='CERT_EMAIL' value='$cgiparams{'CERT_EMAIL'}' SIZE='32' $cakeydisabled /></td></tr>
	    <tr><td>&nbsp;</td><td class='base'>$Lang::tr{'users department'}:&nbsp;<img src='/blob.gif' /></td><td class='base' nowrap='nowrap'><input type='text' name='CERT_OU' value='$cgiparams{'CERT_OU'}' SIZE='32' $cakeydisabled /></td></tr>
	    <tr><td>&nbsp;</td><td class='base'>$Lang::tr{'organization name'}:&nbsp;<img src='/blob.gif' /></td><td class='base' nowrap='nowrap'><input type='text' name='CERT_ORGANIZATION' value='$cgiparams{'CERT_ORGANIZATION'}' SIZE='32' $cakeydisabled /></td></tr>
	    <tr><td>&nbsp;</td><td class='base'>$Lang::tr{'city'}:&nbsp;<img src='/blob.gif'></td><td class='base' nowrap='nowrap'><input type='text' name='CERT_CITY' value='$cgiparams{'CERT_CITY'}' SIZE='32' $cakeydisabled /></td></tr>
	    <tr><td>&nbsp;</td><td class='base'>$Lang::tr{'state or province'}:&nbsp;<img src='/blob.gif' /></td><td class='base' nowrap='nowrap'><input type='text' name='CERT_STATE' value='$cgiparams{'CERT_STATE'}' SIZE='32' $cakeydisabled /></td></tr>
	    <tr><td>&nbsp;</td><td class='base'>$Lang::tr{'country'}:</td><td class='base'><select name='CERT_COUNTRY' $cakeydisabled>
          
      
END
;

}

###
# m.a.d net2net
###

	    foreach my $country (sort keys %{Countries::countries}) {
		print "<option value='$Countries::countries{$country}'";
		if ( $Countries::countries{$country} eq $cgiparams{'CERT_COUNTRY'} ) {
		    print " selected='selected'";
		}
		print ">$country</option>";
	    }
###
# m.a.d net2net
###

if ($cgiparams{'TYPE'} eq 'host') {
	    print <<END
	    </select></td></tr>

	<td>&nbsp;</td><td class='base'>$Lang::tr{'valid till'} (days):</td>
	<td class='base' nowrap='nowrap'><input type='text' name='DAYS_VALID' value='$cgiparams{'DAYS_VALID'}' size='32' $cakeydisabled /></td></tr>
   <tr><td>&nbsp;</td>
		<td class='base'>$Lang::tr{'pkcs12 file password'}:</td>
		<td class='base' nowrap='nowrap'><input type='password' name='CERT_PASS1' value='$cgiparams{'CERT_PASS1'}' size='32' $cakeydisabled /></td></tr>
	    <tr><td>&nbsp;</td><td class='base'>$Lang::tr{'pkcs12 file password'}:<BR>($Lang::tr{'confirmation'})</td>
		<td class='base' nowrap='nowrap'><input type='password' name='CERT_PASS2' value='$cgiparams{'CERT_PASS2'}' size='32' $cakeydisabled /></td></tr>
     <tr><td colspan='3'>&nbsp;</td></tr>
     <tr><td colspan='3'><hr /></td></tr>
     <tr><td class='base' colspan='3' align='left'><img src='/blob.gif' alt='*' />&nbsp;$Lang::tr{'this field may be blank'}</td></tr>
     </table>
END
}else{
	    print <<END
	    </select></td></tr>
   <tr><td>&nbsp;</td><td>&nbsp;</td><td>&nbsp;</td></tr>
	 <tr><td>&nbsp;</td><td>&nbsp;</td><td>&nbsp;</td></tr>
	 <tr><td colspan='3'><hr /></td></tr>
	 <tr><td class='base' colspan='3' align='left'><img src='/blob.gif' alt='*' />&nbsp;$Lang::tr{'this field may be blank'}</td></tr>
       </table>
 
END
}

###
# m.a.d net2net
###
	    ;
	    &Header::closebox();
	    
	}
	    print"<br><br>";
	    &Header::openbox('100%', 'LEFT', "$Lang::tr{'ccd client options'}:");

#A.Marx CCD new client
	
	print <<END;
	<table border='0' width='100%'>
	<tr><td width='20%'>Redirect Gateway:</td><td colspan='3'><input type='checkbox' name='RG' $checked{'RG'}{'on'} /></td></tr>
	<tr><td colspan='4'><b><br>$Lang::tr{'ccd routes'}</b></td></tr>
	<tr><td colspan='4'>&nbsp</td></tr>
	<tr><td valign='top'>$Lang::tr{'ccd iroute'}</td><td align='left' width='30%'><textarea name='IR' cols='26' rows='6' wrap='off'>
END
	
	if ($cgiparams{'IR'} ne ''){
		print $cgiparams{'IR'};
	}else{
		&General::readhasharray ("${General::swroot}/ovpn/ccdroute", \%ccdroutehash);
		foreach my $key (keys %ccdroutehash) {
			if( $cgiparams{'NAME'} eq $ccdroutehash{$key}[0]){
				foreach my $i (1 .. $#{$ccdroutehash{$key}}) {
						if ($ccdroutehash{$key}[$i] ne ''){
							print $ccdroutehash{$key}[$i]."\n";
						}
						$cgiparams{'IR'} .= $ccdroutehash{$key}[$i];
				}
			}
		}
	}
	 
	print <<END;
</textarea></td><td valign='top' colspan='2'>$Lang::tr{'ccd iroutehint'}</td></tr>
	<tr><td colspan='4'><br></td></tr>
	<tr><td valign='top' rowspan='3'>$Lang::tr{'ccd iroute2'}</td><td align='left' valign='top' rowspan='3'><select name='IFROUTE' style="width: 205px"; size='6' multiple>
END

	our @current = ();
		open(FILE, "${General::swroot}/main/routing") ;
	    @current = <FILE>;
	    close (FILE);
		&General::readhasharray ("${General::swroot}/ovpn/ccdroute2", \%ccdroute2hash);
		my $set=0;
		my $selorange=0;
		my $selblue=0;
		my $helpblue=0;
		my $helporange=0;
		print"<option>$Lang::tr{'ccd none'}</option>";
		print"<option selected>$Lang::tr{'green'}</option>";
				
		foreach my $line (@current) {
			chomp($line);				# remove newline
			my @temp=split(/\,/,$line);
			$temp[1] = '' unless defined $temp[1]; # not always populated
			my ($a,$b) = split(/\//,$temp[1]);
			$temp[1] = $a."/".&General::iporsubtocidr($b);
			foreach my $key (keys %ccdroute2hash) {
				if($ccdroute2hash{$key}[0] eq $cgiparams{'NAME'}){
					foreach my $i (1 .. $#{$ccdroute2hash{$key}}) {
											
							if($ccdroute2hash{$key}[$i] eq $a."/".&General::iporsubtodec($b)){
								$set=1;
							}
							if (&haveBlueNet()){
								if($netsettings{'BLUE_NETADDRESS'}."/".&General::iporsubtodec($netsettings{'BLUE_NETMASK'} eq $ccdroute2hash{$key}[$i])) {
								$selblue=1;
								
								}
							}
							if (&haveOrangeNet()){
								if($netsettings{'ORANGE_NETADDRESS'}."/".&General::iporsubtodec($netsettings{'ORANGE_NETMASK'}) eq $ccdroute2hash{$key}[$i]) {
									$selorange=1;
								}
							}
						}
					}
				}
				if ($set == '1'){ print"<option selected>$temp[1]</option>";$set=0;}else{print"<option>$temp[1]</option>";}
				if (&haveBlueNet() && $selblue == '1'){ print"<option selected>$Lang::tr{'blue'}</option>";$selblue=0;}elsif(&haveBlueNet() && $selblue == '0'){print"<option>$Lang::tr{'blue'}</option>";}
				if (&haveOrangeNet() && $selorange == '1'){ print"<option selected>$Lang::tr{'orange'}</option>";$selorange=0;}elsif(&haveOrangeNet() && $selorange == '0'){print"<option>$Lang::tr{'orange'}</option>";}
			}
	print<<END
	</select></td><td valign='top'>DNS1:</td><td valign='top'><input type='TEXT' name='CCD_DNS1' value='$cgiparams{'CCD_DNS1'}' size='30' /></td></tr>
	<tr valign='top'><td>DNS2:</td><td><input type='TEXT' name='CCD_DNS2' value='$cgiparams{'CCD_DNS2'}' size='30' /></td></tr>
	<tr valign='top'><td valign='top'>WINS:</td><td><input type='TEXT' name='CCD_WINS' value='$cgiparams{'CCD_WINS'}' size='30' /></td></tr></table><br><hr>
	
END
;
     &Header::closebox();
	
	print "<div align='center'><input type='submit' name='ACTION' value='$Lang::tr{'save'}' />";
	if ($cgiparams{'KEY'}) {
#	    print "<input type='submit' name='ACTION' value='$Lang::tr{'advanced'}' />";
	}
	print "<input type='submit' name='ACTION' value='$Lang::tr{'cancel'}' /></div></form>";
	&Header::closebigbox();
	&Header::closepage();
	exit (0);
    }
    VPNCONF_END:
}

#    SETTINGS_ERROR:
###
### Default status page
###
    %cgiparams = ();
    %cahash = ();
    %confighash = ();
    &General::readhash("${General::swroot}/ovpn/settings", \%cgiparams);
    &General::readhasharray("${General::swroot}/ovpn/caconfig", \%cahash);
    &General::readhasharray("${General::swroot}/ovpn/ovpnconfig", \%confighash);

    my @status = `/bin/cat /var/log/ovpnserver.log`;

    if ($cgiparams{'VPN_IP'} eq '' && -e "${General::swroot}/red/active") {
		if (open(IPADDR, "${General::swroot}/red/local-ipaddress")) {
		    my $ipaddr = <IPADDR>;
		    close IPADDR;
		    chomp ($ipaddr);
		    $cgiparams{'VPN_IP'} = (gethostbyaddr(pack("C4", split(/\./, $ipaddr)), 2))[0];
		    if ($cgiparams{'VPN_IP'} eq '') {
				$cgiparams{'VPN_IP'} = $ipaddr;
		    }
		}
    }
    
#default setzen
    if ($cgiparams{'DCIPHER'} eq '') {
	$cgiparams{'DCIPHER'} =  'BF-CBC';     
    }
    if ($cgiparams{'DDEST_PORT'} eq '') {
	$cgiparams{'DDEST_PORT'} =  '1194';     
    }
    if ($cgiparams{'DMTU'} eq '') {
	$cgiparams{'DMTU'} =  '1400';     
    }
    if ($cgiparams{'DOVPN_SUBNET'} eq '') {
	$cgiparams{'DOVPN_SUBNET'} = '10.' . int(rand(256)) . '.' . int(rand(256)) . '.0/255.255.255.0';
    }
	$checked{'ENABLED'}{'off'} = '';
    $checked{'ENABLED'}{'on'} = '';
    $checked{'ENABLED'}{$cgiparams{'ENABLED'}} = 'CHECKED';
    $checked{'ENABLED_BLUE'}{'off'} = '';
    $checked{'ENABLED_BLUE'}{'on'} = '';
    $checked{'ENABLED_BLUE'}{$cgiparams{'ENABLED_BLUE'}} = 'CHECKED';
    $checked{'ENABLED_ORANGE'}{'off'} = '';
    $checked{'ENABLED_ORANGE'}{'on'} = '';
    $checked{'ENABLED_ORANGE'}{$cgiparams{'ENABLED_ORANGE'}} = 'CHECKED';
    $selected{'DDEVICE'}{'tun'} = '';
    $selected{'DDEVICE'}{'tap'} = '';
    $selected{'DDEVICE'}{$cgiparams{'DDEVICE'}} = 'SELECTED';

    $selected{'DPROTOCOL'}{'udp'} = '';
    $selected{'DPROTOCOL'}{'tcp'} = '';
    $selected{'DPROTOCOL'}{$cgiparams{'DPROTOCOL'}} = 'SELECTED';
    
    $selected{'DCIPHER'}{'DES-CBC'} = '';
    $selected{'DCIPHER'}{'DES-EDE-CBC'} = '';
    $selected{'DCIPHER'}{'DES-EDE3-CBC'} = '';
    $selected{'DCIPHER'}{'DESX-CBC'} = '';
    $selected{'DCIPHER'}{'RC2-CBC'} = '';
    $selected{'DCIPHER'}{'RC2-40-CBC'} = '';
    $selected{'DCIPHER'}{'RC2-64-CBC'} = '';
    $selected{'DCIPHER'}{'BF-CBC'} = '';
    $selected{'DCIPHER'}{'CAST5-CBC'} = '';    
    $selected{'DCIPHER'}{'AES-128-CBC'} = '';
    $selected{'DCIPHER'}{'AES-192-CBC'} = '';
    $selected{'DCIPHER'}{'AES-256-CBC'} = '';
    $selected{'DCIPHER'}{$cgiparams{'DCIPHER'}} = 'SELECTED';
    $checked{'DCOMPLZO'}{'off'} = '';
    $checked{'DCOMPLZO'}{'on'} = '';
    $checked{'DCOMPLZO'}{$cgiparams{'DCOMPLZO'}} = 'CHECKED';
# m.a.d
    $checked{'MSSFIX'}{'off'} = '';
    $checked{'MSSFIX'}{'on'} = '';
    $checked{'MSSFIX'}{$cgiparams{'MSSFIX'}} = 'CHECKED';
#new settings
    &Header::showhttpheaders();
    &Header::openpage($Lang::tr{'status ovpn'}, 1, '');
    &Header::openbigbox('100%', 'LEFT', '', $errormessage);

    if ($errormessage) {
	&Header::openbox('100%', 'LEFT', $Lang::tr{'error messages'});
	print "<class name='base'>$errormessage\n";
	print "&nbsp;</class>\n";
	&Header::closebox();
    }

    my $sactive = "<table cellpadding='2' cellspacing='0' bgcolor='${Header::colourred}' width='50%'><tr><td align='center'><b><font color='#FFFFFF'>$Lang::tr{'stopped'}</font></b></td></tr></table>";
    my $srunning = "no";
    my $activeonrun = "";
    if ( -e "/var/run/openvpn.pid"){
	$sactive = "<table cellpadding='2' cellspacing='0' bgcolor='${Header::colourgreen}' width='50%'><tr><td align='center'><b><font color='#FFFFFF'>$Lang::tr{'running'}</font></b></td></tr></table>";
	$srunning ="yes";
	$activeonrun = "";
    } else {
	$activeonrun = "disabled='disabled'";
    }	
    &Header::openbox('100%', 'LEFT', $Lang::tr{'global settings'});	
	print <<END	
    <table width='100%' border=0>
    <form method='post'>
    <td width='25%'>&nbsp;</td>
    <td width='25%'>&nbsp;</td>
    <td width='25%'>&nbsp;</td></tr>
    <tr><td class='boldbase'>$Lang::tr{'ovpn server status'}</td>
    <td align='left'>$sactive</td>
    <tr><td class='boldbase'>$Lang::tr{'ovpn on red'}</td>
    <td><input type='checkbox' name='ENABLED' $checked{'ENABLED'}{'on'} /></td>
END
;
    if (&haveBlueNet()) {
	print "<tr><td class='boldbase'>$Lang::tr{'ovpn on blue'}</td>";
	print "<td><input type='checkbox' name='ENABLED_BLUE' $checked{'ENABLED_BLUE'}{'on'} /></td>";
    }
    if (&haveOrangeNet()) {    
	print "<tr><td class='boldbase'>$Lang::tr{'ovpn on orange'}</td>";
	print "<td><input type='checkbox' name='ENABLED_ORANGE' $checked{'ENABLED_ORANGE'}{'on'} /></td>";
    }	
    print <<END    	
    <tr><td class='base' nowrap='nowrap' colspan='2'>$Lang::tr{'local vpn hostname/ip'}:<br /><input type='text' name='VPN_IP' value='$cgiparams{'VPN_IP'}' size='30' /></td>
	<td class='boldbase' nowrap='nowrap' colspan='2'>$Lang::tr{'ovpn subnet'}<br /><input type='TEXT' name='DOVPN_SUBNET' value='$cgiparams{'DOVPN_SUBNET'}' size='30' /></td></tr>
    <tr><td class='boldbase' nowrap='nowrap'>$Lang::tr{'ovpn device'}</td>
        <td><select name='DDEVICE' ><option value='tun' $selected{'DDEVICE'}{'tun'}>TUN</option>
               			<!-- this is still not working
               			    <option value='tap' $selected{'DDEVICE'}{'tap'}>TAP</option></select>--> </td>				    
    <tr><td class='boldbase' nowrap='nowrap'>$Lang::tr{'protocol'}</td>
        <td><select name='DPROTOCOL'><option value='udp' $selected{'DPROTOCOL'}{'udp'}>UDP</option>
               			    <option value='tcp' $selected{'DPROTOCOL'}{'tcp'}>TCP</option></select></td>				    
        <td class='boldbase'>$Lang::tr{'destination port'}:</td>
        <td><input type='TEXT' name='DDEST_PORT' value='$cgiparams{'DDEST_PORT'}' size='5' /></td></tr>
    <tr><td class='boldbase' nowrap='nowrap'>$Lang::tr{'MTU'}&nbsp;</td>
        <td> <input type='TEXT' name='DMTU' VALUE='$cgiparams{'DMTU'}'size='5' /></TD>
    <tr><td class='boldbase' nowrap='nowrap'>$Lang::tr{'comp-lzo'}</td>
        <td><input type='checkbox' name='DCOMPLZO' $checked{'DCOMPLZO'}{'on'} /></td>
        <td class='boldbase' nowrap='nowrap'>$Lang::tr{'cipher'}</td>
        <td><select name='DCIPHER'><option value='DES-CBC' $selected{'DCIPHER'}{'DES-CBC'}>DES-CBC</option>
				   <option value='DES-EDE-CBC' $selected{'DCIPHER'}{'DES-EDE-CBC'}>DES-EDE-CBC</option>
				   <option value='DES-EDE3-CBC' $selected{'DCIPHER'}{'DES-EDE3-CBC'}>DES-EDE3-CBC</option>
				   <option value='DESX-CBC' $selected{'DCIPHER'}{'DESX-CBC'}>DESX-CBC</option>
				   <option value='RC2-CBC' $selected{'DCIPHER'}{'RC2-CBC'}>RC2-CBC</option>				  				    
				   <option value='RC2-40-CBC' $selected{'DCIPHER'}{'RC2-40-CBC'}>RC2-40-CBC</option>
				   <option value='RC2-64-CBC' $selected{'DCIPHER'}{'RC2-64-CBC'}>RC2-64-CBC</option>
				   <option value='BF-CBC' $selected{'DCIPHER'}{'BF-CBC'}>BF-CBC</option>
				   <option value='CAST5-CBC' $selected{'DCIPHER'}{'CAST5-CBC'}>CAST5-CBC</option>
				   <option value='AES-128-CBC' $selected{'DCIPHER'}{'AES-128-CBC'}>AES-128-CBC</option>
				   <option value='AES-192-CBC' $selected{'DCIPHER'}{'AES-192-CBC'}>AES-192-CBC</option>
				   <option value='AES-256-CBC' $selected{'DCIPHER'}{'AES-256-CBC'}>AES-256-CBC</option></select></td></tr>
				   <tr><td colspan='4'><hr /></td></tr>
END
;				   
    
    if ( $srunning eq "yes" ) {
	print "<tr><td align='right' colspan='4'><input type='submit' name='ACTION' value='$Lang::tr{'save'}' disabled='disabled' />";
	print "<input type='submit' name='ACTION' value='$Lang::tr{'ccd net'}' />";
	print "<input type='submit' name='ACTION' value='$Lang::tr{'advanced server'}' />";	
	print "<input type='submit' name='ACTION' value='$Lang::tr{'stop ovpn server'}' /></td></tr>";
    } else{
	print "<tr><td align='right' colspan='4'><input type='submit' name='ACTION' value='$Lang::tr{'save'}' />";
	print "<input type='submit' name='ACTION' value='$Lang::tr{'ccd net'}' />";
	print "<input type='submit' name='ACTION' value='$Lang::tr{'advanced server'}' />";
	if (( -e "${General::swroot}/ovpn/ca/cacert.pem" &&
	     -e "${General::swroot}/ovpn/ca/dh1024.pem" &&
	     -e "${General::swroot}/ovpn/certs/servercert.pem" &&
	     -e "${General::swroot}/ovpn/certs/serverkey.pem") &&
	    (( $cgiparams{'ENABLED'} eq 'on') || 
	    ( $cgiparams{'ENABLED_BLUE'} eq 'on') ||
	    ( $cgiparams{'ENABLED_ORANGE'} eq 'on'))){
	    print "<input type='submit' name='ACTION' value='$Lang::tr{'start ovpn server'}' /></td></tr>";
	} else {
	    print "<input type='submit' name='ACTION' value='$Lang::tr{'start ovpn server'}' disabled='disabled' /></td></tr>";    
	}    
    }
    print "</form></table>";
    &Header::closebox();
    &Header::openbox('100%', 'LEFT', "$Lang::tr{'certificate authorities'}:");
    print <<EOF#'
    <table width='100%' border='0' cellspacing='1' cellpadding='0'>
    <tr>
	<td width='25%' class='boldbase' align='center'><b>$Lang::tr{'name'}</b></td>
	<td width='65%' class='boldbase' align='center'><b>$Lang::tr{'subject'}</b></td>
	<td width='10%' class='boldbase' colspan='3' align='center'><b>$Lang::tr{'action'}</b></td>
    </tr>
EOF
    ;
    if (-f "${General::swroot}/ovpn/ca/cacert.pem") {
	my $casubject = `/usr/bin/openssl x509 -text -in ${General::swroot}/ovpn/ca/cacert.pem`;
	$casubject    =~ /Subject: (.*)[\n]/;
	$casubject    = $1;
	$casubject    =~ s+/Email+, E+;
	$casubject    =~ s/ ST=/ S=/;

	print <<END
	<tr bgcolor='$color{'color22'}'>
	<td class='base'>$Lang::tr{'root certificate'}</td>
	<td class='base'>$casubject</td>
	<form method='post' name='frmrootcrta'><td width='3%' align='center'>
	    <input type='hidden' name='ACTION' value='$Lang::tr{'show root certificate'}' />
	    <input type='image' name='$Lang::tr{'edit'}' src='/images/info.gif' alt='$Lang::tr{'show root certificate'}' title='$Lang::tr{'show root certificate'}' width='20' height='20' border='0' />
	</td></form>
	<form method='post' name='frmrootcrtb'><td width='3%' align='center'>
	    <input type='image' name='$Lang::tr{'download root certificate'}' src='/images/media-floppy.png' alt='$Lang::tr{'download root certificate'}' title='$Lang::tr{'download root certificate'}' border='0' />
	    <input type='hidden' name='ACTION' value='$Lang::tr{'download root certificate'}' />
	</td></form>
	<td width='4%'>&nbsp;</td></tr>
END
	;
    } else {
	# display rootcert generation buttons
	print <<END
	<tr bgcolor='$color{'color22'}'>
	<td class='base'>$Lang::tr{'root certificate'}:</td>
	<td class='base'>$Lang::tr{'not present'}</td>
	<td colspan='3'>&nbsp;</td></tr>
END
	;
    }

    if (-f "${General::swroot}/ovpn/certs/servercert.pem") {
	my $hostsubject = `/usr/bin/openssl x509 -text -in ${General::swroot}/ovpn/certs/servercert.pem`;
	$hostsubject    =~ /Subject: (.*)[\n]/;
	$hostsubject    = $1;
	$hostsubject    =~ s+/Email+, E+;
	$hostsubject    =~ s/ ST=/ S=/;

	print <<END
	<tr bgcolor='$color{'color20'}'>
	<td class='base'>$Lang::tr{'host certificate'}</td>
	<td class='base'>$hostsubject</td>
	<form method='post' name='frmhostcrta'><td width='3%' align='center'>
	    <input type='hidden' name='ACTION' value='$Lang::tr{'show host certificate'}' />
	    <input type='image' name='$Lang::tr{'show host certificate'}' src='/images/info.gif' alt='$Lang::tr{'show host certificate'}' title='$Lang::tr{'show host certificate'}' width='20' height='20' border='0' />
	</td></form>
	<form method='post' name='frmhostcrtb'><td width='3%' align='center'>
	    <input type='image' name='$Lang::tr{'download host certificate'}' src='/images/media-floppy.png' alt='$Lang::tr{'download host certificate'}' title='$Lang::tr{'download host certificate'}' border='0' />
	    <input type='hidden' name='ACTION' value='$Lang::tr{'download host certificate'}' />
	</td></form>
	<td width='4%'>&nbsp;</td></tr>
END
	;
    } else {
	# Nothing
	print <<END
	<tr bgcolor='$color{'color20'}'>
	<td width='25%' class='base'>$Lang::tr{'host certificate'}:</td>
	<td class='base'>$Lang::tr{'not present'}</td>
	</td><td colspan='3'>&nbsp;</td></tr>
END
	;
    }

    if (! -f "${General::swroot}/ovpn/ca/cacert.pem") {
        print "<tr><td colspan='5' align='center'><form method='post'>";
	print "<input type='submit' name='ACTION' value='$Lang::tr{'generate root/host certificates'}' />";
        print "</form></td></tr>\n";
    }

    if (keys %cahash > 0) {
	foreach my $key (keys %cahash) {
	    if (($key + 1) % 2) {
		print "<tr bgcolor='$color{'color20'}'>\n";
	    } else {
		print "<tr bgcolor='$color{'color22'}'>\n";
	    }
	    print "<td class='base'>$cahash{$key}[0]</td>\n";
	    print "<td class='base'>$cahash{$key}[1]</td>\n";
	    print <<END
	    <form method='post' name='cafrm${key}a'><td align='center'>
		<input type='image' name='$Lang::tr{'show ca certificate'}' src='/images/info.gif' alt='$Lang::tr{'show ca certificate'}' title='$Lang::tr{'show ca certificate'}' border='0' />
		<input type='hidden' name='ACTION' value='$Lang::tr{'show ca certificate'}' />
		<input type='hidden' name='KEY' value='$key' />
	    </td></form>
	    <form method='post' name='cafrm${key}b'><td align='center'>
		<input type='image' name='$Lang::tr{'download ca certificate'}' src='/images/media-floppy.png' alt='$Lang::tr{'download ca certificate'}' title='$Lang::tr{'download ca certificate'}' border='0' />
		<input type='hidden' name='ACTION' value='$Lang::tr{'download ca certificate'}' />
		<input type='hidden' name='KEY' value='$key' />
	    </td></form>
	    <form method='post' name='cafrm${key}c'><td align='center'>
		<input type='hidden' name='ACTION' value='$Lang::tr{'remove ca certificate'}' />
		<input type='image'  name='$Lang::tr{'remove ca certificate'}' src='/images/delete.gif' alt='$Lang::tr{'remove ca certificate'}' title='$Lang::tr{'remove ca certificate'}' width='20' height='20' border='0' />
		<input type='hidden' name='KEY' value='$key' />
	    </td></form></tr>
END
	    ;
	}
    }

    print "</table>";

    # If the file contains entries, print Key to action icons
    if ( -f "${General::swroot}/ovpn/ca/cacert.pem") {
    print <<END
    <table>
    <tr>
	<td class='boldbase'>&nbsp; <b>$Lang::tr{'legend'}:</b></td>
	<td>&nbsp; &nbsp; <img src='/images/info.gif' alt='$Lang::tr{'show certificate'}' /></td>
	<td class='base'>$Lang::tr{'show certificate'}</td>
	<td>&nbsp; &nbsp; <img src='/images/media-floppy.png' alt='$Lang::tr{'download certificate'}' /></td>
	<td class='base'>$Lang::tr{'download certificate'}</td>
    </tr>
    </table>
END
;
    }
    
print <<END
<form method='post' enctype='multipart/form-data'>
<table width='100%' border='0'>
<tr><td class='base' nowrap='nowrap'>$Lang::tr{'ca name'}:</td><td nowrap='nowrap' width='8%'><input type='text' name='CA_NAME' value='$cgiparams{'CA_NAME'}' size='15' align='left'/></td><td nowrap='nowrap' align='right'><input type='file' name='FH' size='25' /><input type='submit' name='ACTION' value='$Lang::tr{'upload ca certificate'}' /></td></tr>
<tr><td colspan='4'><hr /></td></tr>
<tr align='right'><td colspan='4' align='right' width='80%'><input type='submit' name='ACTION' value='$Lang::tr{'show crl'}' /></td></tr>
</table>
END
;
 

    &Header::closebox();
    if ( $srunning eq "yes" ) {    
	print "<div align='center'><form method='post'><input type='submit' name='ACTION' value='$Lang::tr{'reset'}' disabled='disabled' /></div></form>\n";    
    }else{
    	print "<div align='center'><form method='post'><input type='submit' name='ACTION' value='$Lang::tr{'reset'}' /></div></form>\n";
    }	    
    if ( -f "${General::swroot}/ovpn/ca/cacert.pem" ) {

###
# m.a.d net2net
#<td width='25%' class='boldbase' align='center'><b>$Lang::tr{'remark'}</b><br /><img src='/images/null.gif' width='125' height='1' border='0' alt='L2089' /></td>
###

    &Header::openbox('100%', 'LEFT', $Lang::tr{'Client status and controlc' });
    print <<END


    <table width='100%' border='0' cellspacing='1' cellpadding='0'>
<tr>
    <td width='10%' class='boldbase' align='center'><b>$Lang::tr{'name'}</b></td>
    <td width='15%' class='boldbase' align='center'><b>$Lang::tr{'type'}</b></td>
    <td width='22%' class='boldbase' align='center'><b>$Lang::tr{'network'}</b></td>
    <td width='20%' class='boldbase' align='center'><b>$Lang::tr{'remark'}</b></td>
    <td width='10%' class='boldbase' align='center'><b>$Lang::tr{'status'}</b></td>
    <td width='5%' class='boldbase' colspan='6' align='center'><b>$Lang::tr{'action'}</b></td>
</tr>
END
	;
        my $id = 0;
        my $gif;
	 foreach my $key (sort { uc($confighash{$a}[1]) cmp uc($confighash{$b}[1]) } keys %confighash) {
    	if ($confighash{$key}[0] eq 'on') { $gif = 'on.gif'; } else { $gif = 'off.gif'; }

	if ($id % 2) {
	    print "<tr bgcolor='$color{'color20'}'>\n";
	} else {
	    print "<tr bgcolor='$color{'color22'}'>\n";
	}
	print "<td align='center' nowrap='nowrap'>$confighash{$key}[1]</td>";
	print "<td align='center' nowrap='nowrap'>" . $Lang::tr{"$confighash{$key}[3]"} . " (" . $Lang::tr{"$confighash{$key}[4]"} . ")</td>";
	#if ($confighash{$key}[4] eq 'cert') {
	    #print "<td align='left' nowrap='nowrap'>$confighash{$key}[2]</td>";
	#} else {
	    #print "<td align='left'>&nbsp;</td>";
	#}
	my $cavalid = `/usr/bin/openssl x509 -text -in ${General::swroot}/ovpn/certs/$confighash{$key}[1]cert.pem`;
	$cavalid    =~ /Not After : (.*)[\n]/;
	$cavalid    = $1;
	if ($confighash{$key}[32] eq "" && $confighash{$key}[3] eq 'net' ){$confighash{$key}[32]="net-2-net";}
	if ($confighash{$key}[32] eq "" && $confighash{$key}[3] eq 'host' ){$confighash{$key}[32]="dynamic";}
	print "<td align='center'>$confighash{$key}[32]</td>";
	print "<td align='center'>$confighash{$key}[25]</td>";

	my $active = "<table cellpadding='2' cellspacing='0' bgcolor='${Header::colourred}' width='100%'><tr><td align='center'><b><font color='#FFFFFF'>$Lang::tr{'capsclosed'}</font></b></td></tr></table>";

	if ($confighash{$key}[0] eq 'off') {
	 $active = "<table cellpadding='2' cellspacing='0' bgcolor='${Header::colourblue}' width='100%'><tr><td align='center'><b><font color='#FFFFFF'>$Lang::tr{'capsclosed'}</font></b></td></tr></table>";
	} else {

###
# m.a.d net2net
###       
       
       if ($confighash{$key}[3] eq 'net') {

        if (-e "/var/run/$confighash{$key}[1]n2n.pid") {
          my @output = "";
          my @tustate = "";
          my $tport = $confighash{$key}[22];
          my $tnet = new Net::Telnet ( Timeout=>5, Errmode=>'return', Port=>$tport); 
          if ($tport ne '') {
          $tnet->open('127.0.0.1');
          @output = $tnet->cmd(String => 'state', Prompt => '/(END.*\n|ERROR:.*\n)/');
          @tustate = split(/\,/, $output[1]);
###
#CONNECTING    -- OpenVPN's initial state.
#WAIT          -- (Client only) Waiting for initial response from server.
#AUTH          -- (Client only) Authenticating with server.
#GET_CONFIG    -- (Client only) Downloading configuration options from server.
#ASSIGN_IP     -- Assigning IP address to virtual network interface.
#ADD_ROUTES    -- Adding routes to system.
#CONNECTED     -- Initialization Sequence Completed.
#RECONNECTING  -- A restart has occurred.
#EXITING       -- A graceful exit is in progress.
####

        if ( $tustate[1] eq 'CONNECTED') {
          $active = "<table cellpadding='2' cellspacing='0' bgcolor='${Header::colourgreen}' width='100%'><tr><td align='center'><b><font color='#FFFFFF'>$Lang::tr{'capsopen'}</font></b></tr></td></table>";
                          } else {
          $active = "<table cellpadding='2' cellspacing='0' bgcolor='${Header::colourred}' width='100%'><tr><td align='center'><b><font color='#FFFFFF'>$tustate[1]</font></b></td></tr></table>";                          
           }
           } 
           }
        }	else {

	        my $cn;
    	    my @match = ();	
	  foreach my $line (@status) {
		chomp($line);
		if ( $line =~ /^(.+),(\d+\.\d+\.\d+\.\d+\:\d+),(\d+),(\d+),(.+)/) {
		    @match = split(m/^(.+),(\d+\.\d+\.\d+\.\d+\:\d+),(\d+),(\d+),(.+)/, $line);
		    if ($match[1] ne "Common Name") {
	    		$cn = $match[1];
		    }	    
	    	$cn =~ s/[_]/ /g;
		    if ($cn eq "$confighash{$key}[2]") {
			$active = "<table cellpadding='2' cellspacing='0' bgcolor='${Header::colourgreen}' width='100%'><tr><td align='center'><b><font color='#FFFFFF'>$Lang::tr{'capsopen'}</font></b></td></tr></table>";
		    }
   }
      
	}
}
}


	my $disable_clientdl = "disabled='disabled'";
	if (( $cgiparams{'ENABLED'} eq 'on') || 
	    ( $cgiparams{'ENABLED_BLUE'} eq 'on') ||
	    ( $cgiparams{'ENABLED_ORANGE'} eq 'on')){
	    $disable_clientdl = "";
	}
	print <<END
	<td align='center'>$active</td>
		
	<form method='post' name='frm${key}a'><td align='center'>
	    <input type='image'  name='$Lang::tr{'dl client arch'}' $disable_clientdl src='/images/openvpn.png' alt='$Lang::tr{'dl client arch'}' title='$Lang::tr{'dl client arch'}' border='0' />
	    <input type='hidden' name='ACTION' value='$Lang::tr{'dl client arch'}' $disable_clientdl />
	    <input type='hidden' name='KEY' value='$key' $disable_clientdl />
	</td></form>
END
	;
	if ($confighash{$key}[4] eq 'cert') {
	    print <<END
	    <form method='post' name='frm${key}b'><td align='center'>
		<input type='image' name='$Lang::tr{'show certificate'}' src='/images/info.gif' alt='$Lang::tr{'show certificate'}' title='$Lang::tr{'show certificate'}' border='0' />
		<input type='hidden' name='ACTION' value='$Lang::tr{'show certificate'}' />
		<input type='hidden' name='KEY' value='$key' />
	    </td></form>
END
	; } else {
	    print "<td>&nbsp;</td>";
	}
	if ($confighash{$key}[4] eq 'cert' && -f "${General::swroot}/ovpn/certs/$confighash{$key}[1].p12") { 
	    print <<END
	    <form method='post' name='frm${key}c'><td align='center'>
		<input type='image' name='$Lang::tr{'download pkcs12 file'}' src='/images/media-floppy.png' alt='$Lang::tr{'download pkcs12 file'}' title='$Lang::tr{'download pkcs12 file'}' border='0' />
		<input type='hidden' name='ACTION' value='$Lang::tr{'download pkcs12 file'}' />
		<input type='hidden' name='KEY' value='$key' />
	    </td></form>
END
	; } elsif ($confighash{$key}[4] eq 'cert') {
	    print <<END
	    <form method='post' name='frm${key}c'><td align='center'>
		<input type='image' name='$Lang::tr{'download certificate'}' src='/images/media-floppy.png' alt='$Lang::tr{'download certificate'}' title='$Lang::tr{'download certificate'}' border='0' />
		<input type='hidden' name='ACTION' value='$Lang::tr{'download certificate'}' />
		<input type='hidden' name='KEY' value='$key' />
	    </td></form>
END
	; } else {
	    print "<td>&nbsp;</td>";
	}
	print <<END
	<form method='post' name='frm${key}d'><td align='center'>
	    <input type='image' name='$Lang::tr{'toggle enable disable'}' src='/images/$gif' alt='$Lang::tr{'toggle enable disable'}' title='$Lang::tr{'toggle enable disable'}' border='0' />
	    <input type='hidden' name='ACTION' value='$Lang::tr{'toggle enable disable'}' />
	    <input type='hidden' name='KEY' value='$key' />
	</td></form>

	<form method='post' name='frm${key}e'><td align='center'>
	    <input type='hidden' name='ACTION' value='$Lang::tr{'edit'}' />
	    <input type='image' name='$Lang::tr{'edit'}' src='/images/edit.gif' alt='$Lang::tr{'edit'}' title='$Lang::tr{'edit'}' width='20' height='20' border='0'/>
	    <input type='hidden' name='KEY' value='$key' />
	</td></form>
	<form method='post' name='frm${key}f'><td align='center'>
	    <input type='hidden' name='ACTION' value='$Lang::tr{'remove'}' />
	    <input type='image'  name='$Lang::tr{'remove'}' src='/images/delete.gif' alt='$Lang::tr{'remove'}' title='$Lang::tr{'remove'}' width='20' height='20' border='0' />
	    <input type='hidden' name='KEY' value='$key' />
	</td></form>
	</tr>
END
	;
	$id++;
    }
    ;

    # If the config file contains entries, print Key to action icons
    if ( $id ) {
    print <<END
    <table border='0'>
    <tr>
	<td class='boldbase'>&nbsp; <b>$Lang::tr{'legend'}:</b></td>
	<td>&nbsp; <img src='/images/on.gif' alt='$Lang::tr{'click to disable'}' /></td>
	<td class='base'>$Lang::tr{'click to disable'}</td>
	<td>&nbsp; &nbsp; <img src='/images/info.gif' alt='$Lang::tr{'show certificate'}' /></td>
	<td class='base'>$Lang::tr{'show certificate'}</td>
	<td>&nbsp; &nbsp; <img src='/images/edit.gif' alt='$Lang::tr{'edit'}' /></td>
	<td class='base'>$Lang::tr{'edit'}</td>
	<td>&nbsp; &nbsp; <img src='/images/delete.gif' alt='$Lang::tr{'remove'}' /></td>
	<td class='base'>$Lang::tr{'remove'}</td>
    </tr>
    <tr>
	<td>&nbsp; </td>
	<td>&nbsp; <img src='/images/off.gif' alt='?OFF' /></td>
	<td class='base'>$Lang::tr{'click to enable'}</td>
	<td> <img src='/images/media-floppy.png' alt='?FLOPPY' /></td>
	<td class='base'>$Lang::tr{'download certificate'}</td>
	<td> <img src='/images/openvpn.png' alt='?RELOAD'/></td>
	<td class='base'>$Lang::tr{'dl client arch'}</td>
    </tr>
    </table><hr>
END
    ;
    }

    print <<END
    <table width='100%'>
    <form method='post'>
    <tr><td align='right'><input type='submit' name='ACTION' value='$Lang::tr{'add'}' />
    <input type='submit' name='ACTION' value='$Lang::tr{'ovpn con stat'}' $activeonrun /></td></tr>
    </form>
    </table>
END
    ;    
    &Header::closebox();
}
&Header::closepage();


<|MERGE_RESOLUTION|>--- conflicted
+++ resolved
@@ -77,11 +77,8 @@
 $cgiparams{'ROUTES_PUSH'} = '';
 $cgiparams{'DCOMPLZO'} = 'off';
 $cgiparams{'MSSFIX'} = '';
-<<<<<<< HEAD
 $cgiparams{'number'} = '';
-=======
 $cgiparams{'PMTU_DISCOVERY'} = '';
->>>>>>> 2ee746be
 $routes_push_file = "${General::swroot}/ovpn/routes_push";
 unless (-e $routes_push_file)    { system("touch $routes_push_file"); }
 unless (-e "${General::swroot}/ovpn/ccd.conf")    { system("touch ${General::swroot}/ovpn/ccd.conf"); }
@@ -349,11 +346,7 @@
     print CONF "dh /var/ipfire/ovpn/ca/dh1024.pem\n";
     my @tempovpnsubnet = split("\/",$sovpnsettings{'DOVPN_SUBNET'});
     print CONF "server $tempovpnsubnet[0] $tempovpnsubnet[1]\n";
-<<<<<<< HEAD
     #print CONF "push \"route $netsettings{'GREEN_NETADDRESS'} $netsettings{'GREEN_NETMASK'}\"\n";
-    
-=======
-    print CONF "push \"route $netsettings{'GREEN_NETADDRESS'} $netsettings{'GREEN_NETMASK'}\"\n";
    
     # Check if we are using mssfix, fragment or mtu-disc and set the corretct mtu of 1500.
     # If we doesn't use one of them, we can use the configured mtu value.
@@ -366,7 +359,6 @@
     else 
 	{ print CONF "$sovpnsettings{'DDEVICE'}-mtu $sovpnsettings{'DMTU'}\n"; }
 
->>>>>>> 2ee746be
     if ($vpnsettings{'ROUTES_PUSH'} ne '') {
 		@temp = split(/\n/,$vpnsettings{'ROUTES_PUSH'});
 		foreach (@temp)
@@ -2028,10 +2020,10 @@
    if ($confighash{$cgiparams{'KEY'}}[24] ne '') {print CLIENTCONF "fragment $confighash{$cgiparams{'KEY'}}[24]\n";}
    if ($confighash{$cgiparams{'KEY'}}[23] eq 'on') {print CLIENTCONF "mssfix\n";}
    }
-   if ($confighash{$cgiparams{'KEY'}}[32] ne 'off') {
+   if ($confighash{$cgiparams{'KEY'}}[38] ne 'off') {
 	if (($confighash{$cgiparams{'KEY'}}[23] ne 'on') || ($confighash{$cgiparams{'KEY'}}[24] eq '')) {
 		if ($tunmtu eq '1500' ) {
-			print CLIENTCONF "mtu-disc $confighash{$cgiparams{'KEY'}}[32]\n";
+			print CLIENTCONF "mtu-disc $confighash{$cgiparams{'KEY'}}[38]\n";
 		}
 	}
    }
@@ -3089,39 +3081,28 @@
 	
   $key = &General::findhasharraykey (\%confighash);
 
-<<<<<<< HEAD
-	foreach my $i (0 .. 38) { $confighash{$key}[$i] = "";}
-=======
-	foreach my $i (0 .. 32) { $confighash{$key}[$i] = "";}
->>>>>>> 2ee746be
+	foreach my $i (0 .. 39) { $confighash{$key}[$i] = "";}
+
 	$confighash{$key}[0] = 'off';
 	$confighash{$key}[1] = $n2nname[0];
-    $confighash{$key}[2] = $n2nname[0];	
+	$confighash{$key}[2] = $n2nname[0];	
 	$confighash{$key}[3] = 'net';
 	$confighash{$key}[4] = 'cert';	
 	$confighash{$key}[6] = 'client';		
 	$confighash{$key}[8] =  $n2nlocalsub[2];
-    $confighash{$key}[10] = $n2nremote[1];
-    $confighash{$key}[11] = "$n2nremsub[1]/$n2nremsub[2]";		
+	$confighash{$key}[10] = $n2nremote[1];
+	$confighash{$key}[11] = "$n2nremsub[1]/$n2nremsub[2]";		
 	$confighash{$key}[22] = $n2nmgmt[2];
-    $confighash{$key}[23] = $mssfixactive;
+	$confighash{$key}[23] = $mssfixactive;
 	$confighash{$key}[24] = $n2nfragment[1];
-    $confighash{$key}[25] = 'IPFire n2n Client';
+	$confighash{$key}[25] = 'IPFire n2n Client';
 	$confighash{$key}[26] = 'red';
-<<<<<<< HEAD
-    $confighash{$key}[27] = "$n2novpnsub[0].$n2novpnsub[1].$n2novpnsub[2].0/255.255.255.0";
-    $confighash{$key}[28] = $n2nproto[0];
-    $confighash{$key}[29] = $n2nport[1];
-    $confighash{$key}[30] = $complzoactive;
-    $confighash{$key}[31] = $n2ntunmtu[1];
-=======
-  $confighash{$key}[27] = "$n2novpnsub[0].$n2novpnsub[1].$n2novpnsub[2].0/255.255.255.0";
-  $confighash{$key}[28] = $n2nproto[0];
-  $confighash{$key}[29] = $n2nport[1];
-  $confighash{$key}[30] = $complzoactive;
-  $confighash{$key}[31] = $n2ntunmtu[1];
-  $confighash{$key}[32] = $n2nmtudisc[1]; 
->>>>>>> 2ee746be
+	$confighash{$key}[27] = "$n2novpnsub[0].$n2novpnsub[1].$n2novpnsub[2].0/255.255.255.0";
+	$confighash{$key}[28] = $n2nproto[0];
+	$confighash{$key}[29] = $n2nport[1];
+	$confighash{$key}[30] = $complzoactive;
+	$confighash{$key}[31] = $n2ntunmtu[1];
+	$confighash{$key}[38] = $n2nmtudisc[1]; 
 
 
   &General::writehasharray("${General::swroot}/ovpn/ovpnconfig", \%confighash);
@@ -3159,7 +3140,7 @@
 		<tr><td class='boldbase' nowrap='nowrap'>MSSFIX </td><td><b>$confighash{$key}[23]</b></td></tr>
 		<tr><td class='boldbase' nowrap='nowrap'>Fragment </td><td><b>$confighash{$key}[24]</b></td></tr>
 		<tr><td class='boldbase' nowrap='nowrap'>$Lang::tr{'MTU'}</td><td><b>$confighash{$key}[31]</b></td></tr>
-		<tr><td class='boldbase' nowrap='nowrap'>$Lang::tr{'ovpn mtu-disc'}</td><td><b>$confighash{$key}[32]</b></td></tr>
+		<tr><td class='boldbase' nowrap='nowrap'>$Lang::tr{'ovpn mtu-disc'}</td><td><b>$confighash{$key}[38]</b></td></tr>
 		<tr><td class='boldbase' nowrap='nowrap'>Management Port </td><td><b>$confighash{$key}[22]</b></td></tr>
 		<tr><td>&nbsp;</td><td>&nbsp;</td></tr>	
     </table>
@@ -3227,7 +3208,6 @@
     &General::readhasharray("${General::swroot}/ovpn/ovpnconfig", \%confighash);
 
     if ($cgiparams{'ACTION'} eq $Lang::tr{'edit'}) {
-<<<<<<< HEAD
 		if (! $confighash{$cgiparams{'KEY'}}[0]) {
 		    $errormessage = $Lang::tr{'invalid key'};
 		    goto VPNCONF_END;
@@ -3258,40 +3238,8 @@
 		$cgiparams{'CCD_DNS1'}			= $confighash{$cgiparams{'KEY'}}[35];
 		$cgiparams{'CCD_DNS2'}			= $confighash{$cgiparams{'KEY'}}[36];
 		$cgiparams{'CCD_WINS'}			= $confighash{$cgiparams{'KEY'}}[37];
+		$cgiparams{'PMTU_DISCOVERY'} = $confighash{$cgiparams{'KEY'}}[38];
 	} elsif ($cgiparams{'ACTION'} eq $Lang::tr{'save'}) {
-=======
-	if (! $confighash{$cgiparams{'KEY'}}[0]) {
-	    $errormessage = $Lang::tr{'invalid key'};
-	    goto VPNCONF_END;
-	}
-	$cgiparams{'ENABLED'}	= $confighash{$cgiparams{'KEY'}}[0];
-	$cgiparams{'NAME'}	= $confighash{$cgiparams{'KEY'}}[1];
-	$cgiparams{'TYPE'}	= $confighash{$cgiparams{'KEY'}}[3];
-	$cgiparams{'AUTH'} 	= $confighash{$cgiparams{'KEY'}}[4];
-	$cgiparams{'PSK'}	= $confighash{$cgiparams{'KEY'}}[5];
-	$cgiparams{'SIDE'}	= $confighash{$cgiparams{'KEY'}}[6];
-	$cgiparams{'LOCAL_SUBNET'} = $confighash{$cgiparams{'KEY'}}[8];
-  $cgiparams{'REMOTE'}	= $confighash{$cgiparams{'KEY'}}[10];
-  $cgiparams{'REMOTE_SUBNET'} = $confighash{$cgiparams{'KEY'}}[11];
-# n2n m.a.d new fields
-  $cgiparams{'OVPN_MGMT'} = $confighash{$cgiparams{'KEY'}}[22];
-  $cgiparams{'MSSFIX'} = $confighash{$cgiparams{'KEY'}}[23];
-  $cgiparams{'FRAGMENT'} = $confighash{$cgiparams{'KEY'}}[24];
-	$cgiparams{'REMARK'}	= $confighash{$cgiparams{'KEY'}}[25];
-	$cgiparams{'INTERFACE'}	= $confighash{$cgiparams{'KEY'}}[26];
-#new fields	
-	$cgiparams{'OVPN_SUBNET'} = $confighash{$cgiparams{'KEY'}}[27];
-	$cgiparams{'PROTOCOL'}	  = $confighash{$cgiparams{'KEY'}}[28];
-	$cgiparams{'DEST_PORT'}	  = $confighash{$cgiparams{'KEY'}}[29];
-	$cgiparams{'COMPLZO'}	  = $confighash{$cgiparams{'KEY'}}[30];
-	$cgiparams{'MTU'}	  = $confighash{$cgiparams{'KEY'}}[31];
-	$cgiparams{'PMTU_DISCOVERY'} = $confighash{$cgiparams{'KEY'}}[32];
-
-#new fields
-#ab hiere error uebernehmen
-
-    } elsif ($cgiparams{'ACTION'} eq $Lang::tr{'save'}) {
->>>>>>> 2ee746be
 	$cgiparams{'REMARK'} = &Header::cleanhtml($cgiparams{'REMARK'});
 	
 #A.Marx CCD check iroute field and convert it to decimal
@@ -3942,7 +3890,6 @@
 	$confighash{$key}[25] 		= $cgiparams{'REMARK'};
 	$confighash{$key}[26] 		= $cgiparams{'INTERFACE'};
 # new fields	
-<<<<<<< HEAD
 	$confighash{$key}[27] 		= $cgiparams{'OVPN_SUBNET'};
 	$confighash{$key}[28] 		= $cgiparams{'PROTOCOL'};
 	$confighash{$key}[29] 		= $cgiparams{'DEST_PORT'};
@@ -3955,17 +3902,9 @@
 	$confighash{$key}[35] 		= $cgiparams{'CCD_DNS1'};
 	$confighash{$key}[36] 		= $cgiparams{'CCD_DNS2'};
 	$confighash{$key}[37] 		= $cgiparams{'CCD_WINS'};
-		
-		
-=======
-	$confighash{$key}[27] = $cgiparams{'OVPN_SUBNET'};
-	$confighash{$key}[28] = $cgiparams{'PROTOCOL'};
-	$confighash{$key}[29] = $cgiparams{'DEST_PORT'};
-	$confighash{$key}[30] = $cgiparams{'COMPLZO'};
-	$confighash{$key}[31] = $cgiparams{'MTU'};
-	$confighash{$key}[32] = $cgiparams{'PMTU_DISCOVERY'};
-# new fileds	
->>>>>>> 2ee746be
+	$confighash{$key}[38]		= $cgiparams{'PMTU_DISCOVERY'};
+
+
 	&General::writehasharray("${General::swroot}/ovpn/ovpnconfig", \%confighash);
 	
 	if ($cgiparams{'CHECK1'} ){
