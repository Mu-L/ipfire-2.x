#!/usr/bin/perl
###############################################################################
#                                                                             #
# IPFire.org - A linux based firewall                                         #
# Copyright (C) 2007-2013  IPFire Team  info@ipfire.org                       #
#                                                                             #
# This program is free software: you can redistribute it and/or modify        #
# it under the terms of the GNU General Public License as published by        #
# the Free Software Foundation, either version 3 of the License, or           #
# (at your option) any later version.                                         #
#                                                                             #
# This program is distributed in the hope that it will be useful,             #
# but WITHOUT ANY WARRANTY; without even the implied warranty of              #
# MERCHANTABILITY or FITNESS FOR A PARTICULAR PURPOSE.  See the               #
# GNU General Public License for more details.                                #
#                                                                             #
# You should have received a copy of the GNU General Public License           #
# along with this program.  If not, see <http://www.gnu.org/licenses/>.       #
#                                                                             #
###############################################################################

use Net::DNS;
use File::Copy;
use File::Temp qw/ tempfile tempdir /;
use strict;
use Sort::Naturally;
# enable only the following on debugging purpose
#use warnings;
#use CGI::Carp 'fatalsToBrowser';

require '/var/ipfire/general-functions.pl';
require "${General::swroot}/lang.pl";
require "${General::swroot}/header.pl";
require "${General::swroot}/countries.pl";

#workaround to suppress a warning when a variable is used only once
my @dummy = ( ${Header::colourgreen}, ${Header::colourblue} );
undef (@dummy);

###
### Initialize variables
###
my $sleepDelay = 4; # after a call to ipsecctrl S or R, wait this delay (seconds) before reading status (let the ipsec do its job)
my %netsettings=();
our %cgiparams=();
our %vpnsettings=();
my %checked=();
my %confighash=();
my %cahash=();
my %selected=();
my $warnmessage = '';
my $errormessage = '';

my %color = ();
my %mainsettings = ();
&General::readhash("${General::swroot}/main/settings", \%mainsettings);
&General::readhash("/srv/web/ipfire/html/themes/".$mainsettings{'THEME'}."/include/colors.txt", \%color);

&General::readhash("${General::swroot}/ethernet/settings", \%netsettings);

my $green_cidr = &General::ipcidr("$netsettings{'GREEN_NETADDRESS'}/$netsettings{'GREEN_NETMASK'}");
my $blue_cidr = "# Blue not defined";
if (&Header::blue_used() && $netsettings{'BLUE_DEV'}) {
	$blue_cidr = &General::ipcidr("$netsettings{'BLUE_NETADDRESS'}/$netsettings{'BLUE_NETMASK'}");
}
my $orange_cidr = "# Orange not defined";
if (&Header::orange_used() && $netsettings{'ORANGE_DEV'}) {
	$orange_cidr = &General::ipcidr("$netsettings{'ORANGE_NETADDRESS'}/$netsettings{'ORANGE_NETMASK'}");
}

my $col="";

$cgiparams{'ENABLED'} = 'off';
$cgiparams{'EDIT_ADVANCED'} = 'off';
$cgiparams{'ACTION'} = '';
$cgiparams{'CA_NAME'} = '';
$cgiparams{'KEY'} = '';
$cgiparams{'TYPE'} = '';
$cgiparams{'ADVANCED'} = '';
$cgiparams{'NAME'} = '';
$cgiparams{'LOCAL_SUBNET'} = '';
$cgiparams{'REMOTE_SUBNET'} = '';
$cgiparams{'REMOTE'} = '';
$cgiparams{'LOCAL_ID'} = '';
$cgiparams{'REMOTE_ID'} = '';
$cgiparams{'REMARK'} = '';
$cgiparams{'PSK'} = '';
$cgiparams{'CERT_NAME'} = '';
$cgiparams{'CERT_EMAIL'} = '';
$cgiparams{'CERT_OU'} = '';
$cgiparams{'CERT_ORGANIZATION'} = '';
$cgiparams{'CERT_CITY'} = '';
$cgiparams{'CERT_STATE'} = '';
$cgiparams{'CERT_COUNTRY'} = '';
$cgiparams{'SUBJECTALTNAME'} = '';
$cgiparams{'CERT_PASS1'} = '';
$cgiparams{'CERT_PASS2'} = '';
$cgiparams{'ROOTCERT_HOSTNAME'} = '';
$cgiparams{'ROOTCERT_COUNTRY'} = '';
$cgiparams{'P12_PASS'} = '';
$cgiparams{'ROOTCERT_ORGANIZATION'} = '';
$cgiparams{'ROOTCERT_HOSTNAME'} = '';
$cgiparams{'ROOTCERT_EMAIL'} = '';
$cgiparams{'ROOTCERT_OU'} = '';
$cgiparams{'ROOTCERT_CITY'} = '';
$cgiparams{'ROOTCERT_STATE'} = '';
$cgiparams{'RW_NET'} = '';
$cgiparams{'DPD_DELAY'} = '30';
$cgiparams{'DPD_TIMEOUT'} = '120';
$cgiparams{'FORCE_MOBIKE'} = 'off';
&Header::getcgihash(\%cgiparams, {'wantfile' => 1, 'filevar' => 'FH'});

###
### Useful functions
###
sub valid_dns_host {
	my $hostname = $_[0];
	unless ($hostname) { return "No hostname"};
	my $res = new Net::DNS::Resolver;
	my $query = $res->search("$hostname");
	if ($query) {
		foreach my $rr ($query->answer) {
			## Potential bug - we are only looking at A records:
			return 0 if $rr->type eq "A";
		}
	} else {
		return $res->errorstring;
	}
}
###
### Just return true is one interface is vpn enabled
###
sub vpnenabled {
	return ($vpnsettings{'ENABLED'} eq 'on');
}
###
### old version: maintain serial number to one, without explication.
### this: let the counter go, so that each cert is numbered.
###
sub cleanssldatabase {
	if (open(FILE, ">${General::swroot}/certs/serial")) {
		print FILE "01";
		close FILE;
	}
	if (open(FILE, ">${General::swroot}/certs/index.txt")) {
		print FILE "";
		close FILE;
	}
	unlink ("${General::swroot}/certs/index.txt.old");
	unlink ("${General::swroot}/certs/serial.old");
	unlink ("${General::swroot}/certs/01.pem");
}
sub newcleanssldatabase {
	if (! -s "${General::swroot}/certs/serial" ) {
		open(FILE, ">${General::swroot}/certs/serial");
		print FILE "01";
		close FILE;
	}
	if (! -s ">${General::swroot}/certs/index.txt") {
		system ("touch ${General::swroot}/certs/index.txt");
	}
	unlink ("${General::swroot}/certs/index.txt.old");
	unlink ("${General::swroot}/certs/serial.old");
#	unlink ("${General::swroot}/certs/01.pem");		numbering evolves. Wrong place to delete
}

###
### Call openssl and return errormessage if any
###
sub callssl ($) {
	my $opt = shift;
	my $retssl = `/usr/bin/openssl $opt 2>&1`; #redirect stderr
	my $ret = '';
	foreach my $line (split (/\n/, $retssl)) {
		&General::log("ipsec", "$line") if (0); # 1 for verbose logging
		$ret .= '<br>'.$line if ( $line =~ /error|unknown/ );
	}
	if ($ret) {
		$ret= &Header::cleanhtml($ret);
	}
	return $ret ? "$Lang::tr{'openssl produced an error'}: $ret" : '' ;
}
###
### Obtain a CN from given cert
###
sub getCNfromcert ($) {
	#&General::log("ipsec", "Extracting name from $_[0]...");
	my $temp = `/usr/bin/openssl x509 -text -in $_[0]`;
	$temp =~ /Subject:.*CN=(.*)[\n]/;
	$temp = $1;
	$temp =~ s+/Email+, E+;
	$temp =~ s/ ST=/ S=/;
	$temp =~ s/,//g;
	$temp =~ s/\'//g;
	return $temp;
}
###
### Obtain Subject from given cert
###
sub getsubjectfromcert ($) {
	#&General::log("ipsec", "Extracting subject from $_[0]...");
	my $temp = `/usr/bin/openssl x509 -text -in $_[0]`;
	$temp =~ /Subject: (.*)[\n]/;
	$temp = $1;
	$temp =~ s+/Email+, E+;
	$temp =~ s/ ST=/ S=/;
	return $temp;
}
###
### Combine local subnet and connection name to make a unique name for each connection section
### (this sub is not used now)
###
sub makeconnname ($) {
	my $conn = shift;
	my $subnet = shift;

	$subnet =~ /^(.*?)\/(.*?)$/; # $1=IP $2=mask
	my $ip = unpack('N', &Socket::inet_aton($1));
	if (length ($2) > 2) {
		my $mm = unpack('N', &Socket::inet_aton($2));
		while ( ($mm & 1)==0 ) {
			$ip >>= 1;
			$mm >>= 1;
		};
	} else {
		$ip >>= (32 - $2);
	}
	return sprintf ("%s-%X", $conn, $ip);
}
###
### Write a config file.
###
###Type=Host : GUI can choose the interface used (RED,GREEN,BLUE) and
###		the side is always defined as 'left'.
###

sub writeipsecfiles {
<<<<<<< HEAD
	my %lconfighash = ();
	my %lvpnsettings = ();
	&General::readhasharray("${General::swroot}/vpn/config", \%lconfighash);
	&General::readhash("${General::swroot}/vpn/settings", \%lvpnsettings);

	open(CONF, ">${General::swroot}/vpn/ipsec.conf") or die "Unable to open ${General::swroot}/vpn/ipsec.conf: $!";
	open(SECRETS, ">${General::swroot}/vpn/ipsec.secrets") or die "Unable to open ${General::swroot}/vpn/ipsec.secrets: $!";
	flock CONF, 2;
	flock SECRETS, 2;
	print CONF "version 2\n\n";
	print CONF "conn %default\n";
	print CONF "\tkeyingtries=%forever\n";
	print CONF "\n";

	# Add user includes to config file
	if (-e "/etc/ipsec.user.conf") {
		print CONF "include /etc/ipsec.user.conf\n";
		print CONF "\n";
	}

	print SECRETS "include /etc/ipsec.user.secrets\n";

	if (-f "${General::swroot}/certs/hostkey.pem") {
		print SECRETS ": RSA ${General::swroot}/certs/hostkey.pem\n"
=======
    my %lconfighash = ();
    my %lvpnsettings = ();
    &General::readhasharray("${General::swroot}/vpn/config", \%lconfighash);
    &General::readhash("${General::swroot}/vpn/settings", \%lvpnsettings);

    open(CONF,    ">${General::swroot}/vpn/ipsec.conf") or die "Unable to open ${General::swroot}/vpn/ipsec.conf: $!";
    open(SECRETS, ">${General::swroot}/vpn/ipsec.secrets") or die "Unable to open ${General::swroot}/vpn/ipsec.secrets: $!";
    flock CONF, 2;
    flock SECRETS, 2;
    print CONF "version 2\n\n";
    print CONF "conn %default\n";
    print CONF "\tkeyingtries=%forever\n";
    print CONF "\n";

    # Add user includes to config file
    if (-e "/etc/ipsec.user.conf") {
        print CONF "include /etc/ipsec.user.conf\n";
        print CONF "\n";
    }

    print SECRETS "include /etc/ipsec.user.secrets\n";

    if (-f "${General::swroot}/certs/hostkey.pem") {
        print SECRETS ": RSA ${General::swroot}/certs/hostkey.pem\n"
    }
    my $last_secrets = ''; # old the less specifics connections
    
    foreach my $key (keys %lconfighash) {
	next if ($lconfighash{$key}[0] ne 'on');

	#remote peer is not set? => use '%any'
	$lconfighash{$key}[10] = '%any' if ($lconfighash{$key}[10] eq '');

	my $localside;
	if ($lconfighash{$key}[26] eq 'BLUE') {
		$localside = $netsettings{'BLUE_ADDRESS'};
	} elsif ($lconfighash{$key}[26] eq 'GREEN') {
		$localside = $netsettings{'GREEN_ADDRESS'};
	} elsif ($lconfighash{$key}[26] eq 'ORANGE') {
		$localside = $netsettings{'ORANGE_ADDRESS'};
	} else {	# it is RED
		$localside = $lvpnsettings{'VPN_IP'};
	}

	print CONF "conn $lconfighash{$key}[1]\n";
	print CONF "\tleft=$localside\n";
	print CONF "\tleftsubnet=" . &make_subnets($lconfighash{$key}[8]) . "\n";
	print CONF "\tleftfirewall=yes\n";
	print CONF "\tlefthostaccess=yes\n";

	print CONF "\tright=$lconfighash{$key}[10]\n";
	if ($lconfighash{$key}[3] eq 'net') {
	    print CONF "\trightsubnet=" . &make_subnets($lconfighash{$key}[11]) . "\n";
	} elsif ($lconfighash{$key}[10] eq '%any' && $lconfighash{$key}[14] eq 'on') { #vhost allowed for roadwarriors?
	    print CONF "\trightsubnet=vhost:%no,%priv\n";
	}

	# Local Cert and Remote Cert (unless auth is DN dn-auth)
	if ($lconfighash{$key}[4] eq 'cert') {
	    print CONF "\tleftcert=${General::swroot}/certs/hostcert.pem\n";
	    print CONF "\trightcert=${General::swroot}/certs/$lconfighash{$key}[1]cert.pem\n" if ($lconfighash{$key}[2] ne '%auth-dn');
	}

	# Local and Remote IDs
	print CONF "\tleftid=\"$lconfighash{$key}[7]\"\n" if ($lconfighash{$key}[7]);
	print CONF "\trightid=\"$lconfighash{$key}[9]\"\n" if ($lconfighash{$key}[9]);

	# Is PFS enabled?
	my $pfs = $lconfighash{$key}[28] eq 'on' ? 'on' : 'off';

	# Algorithms
	if ($lconfighash{$key}[18] && $lconfighash{$key}[19] && $lconfighash{$key}[20]) {
		my @encs   = split('\|', $lconfighash{$key}[18]);
		my @ints   = split('\|', $lconfighash{$key}[19]);
		my @groups = split('\|', $lconfighash{$key}[20]);

		my @algos = &make_algos("ike", \@encs, \@ints, \@groups, 1);
		print CONF "\tike=" . join(",", @algos);

		if ($lconfighash{$key}[24] eq 'on') {	#only proposed algorythms?
			print CONF "!\n";
		} else {
			print CONF "\n";
		}
>>>>>>> 7c8e022c
	}
	my $last_secrets = ''; # old the less specifics connections

	foreach my $key (keys %lconfighash) {
		next if ($lconfighash{$key}[0] ne 'on');

		#remote peer is not set? => use '%any'
		$lconfighash{$key}[10] = '%any' if ($lconfighash{$key}[10] eq '');

		my $localside;
		if ($lconfighash{$key}[26] eq 'BLUE') {
			$localside = $netsettings{'BLUE_ADDRESS'};
		} elsif ($lconfighash{$key}[26] eq 'GREEN') {
			$localside = $netsettings{'GREEN_ADDRESS'};
		} elsif ($lconfighash{$key}[26] eq 'ORANGE') {
			$localside = $netsettings{'ORANGE_ADDRESS'};
		} else { # it is RED
			$localside = $lvpnsettings{'VPN_IP'};
		}

		print CONF "conn $lconfighash{$key}[1]\n";
		print CONF "\tleft=$localside\n";
		my $cidr_net=&General::ipcidr($lconfighash{$key}[8]);
		print CONF "\tleftsubnet=$cidr_net\n";
		print CONF "\tleftfirewall=yes\n";
		print CONF "\tlefthostaccess=yes\n";
		print CONF "\tright=$lconfighash{$key}[10]\n";

		if ($lconfighash{$key}[3] eq 'net') {
			my $cidr_net=&General::ipcidr($lconfighash{$key}[11]);
			print CONF "\trightsubnet=$cidr_net\n";
		}

		# Local Cert and Remote Cert (unless auth is DN dn-auth)
		if ($lconfighash{$key}[4] eq 'cert') {
			print CONF "\tleftcert=${General::swroot}/certs/hostcert.pem\n";
			print CONF "\trightcert=${General::swroot}/certs/$lconfighash{$key}[1]cert.pem\n" if ($lconfighash{$key}[2] ne '%auth-dn');
		}

		# Local and Remote IDs
		print CONF "\tleftid=\"$lconfighash{$key}[7]\"\n" if ($lconfighash{$key}[7]);
		print CONF "\trightid=\"$lconfighash{$key}[9]\"\n" if ($lconfighash{$key}[9]);

		# Is PFS enabled?
		my $pfs = $lconfighash{$key}[28] eq 'on' ? 'on' : 'off';

		# Algorithms
		if ($lconfighash{$key}[18] && $lconfighash{$key}[19] && $lconfighash{$key}[20]) {
			my @encs	= split('\|', $lconfighash{$key}[18]);
			my @ints	= split('\|', $lconfighash{$key}[19]);
			my @groups	= split('\|', $lconfighash{$key}[20]);

			my @algos = &make_algos("ike", \@encs, \@ints, \@groups, 1);
			print CONF "\tike=" . join(",", @algos);

			if ($lconfighash{$key}[24] eq 'on') { #only proposed algorythms?
				print CONF "!\n";
			} else {
				print CONF "\n";
			}
		}

		if ($lconfighash{$key}[21] && $lconfighash{$key}[22]) {
			my @encs	= split('\|', $lconfighash{$key}[21]);
			my @ints	= split('\|', $lconfighash{$key}[22]);
			my @groups	= split('\|', $lconfighash{$key}[23]);

			# Use IKE grouptype if no ESP group type has been selected
			# (for backwards compatibility)
			if ($lconfighash{$key}[23] eq "") {
				@groups = split('\|', $lconfighash{$key}[20]);
			}

			my @algos = &make_algos("esp", \@encs, \@ints, \@groups, ($pfs eq "on"));
			print CONF "\tesp=" . join(",", @algos);

			if ($lconfighash{$key}[24] eq 'on') { #only proposed algorythms?
				print CONF "!\n";
			} else {
				print CONF "\n";
			}
		}

		# IKE V1 or V2
		if (! $lconfighash{$key}[29]) {
			$lconfighash{$key}[29] = "ikev1";
		}

		print CONF "\tkeyexchange=$lconfighash{$key}[29]\n";

		# Lifetimes
		print CONF "\tikelifetime=$lconfighash{$key}[16]h\n" if ($lconfighash{$key}[16]);
		print CONF "\tkeylife=$lconfighash{$key}[17]h\n" if ($lconfighash{$key}[17]);

		# Compression
		print CONF "\tcompress=yes\n" if ($lconfighash{$key}[13] eq 'on');

		# Force MOBIKE?
		if (($lconfighash{$key}[29] eq "ikev2") && ($lconfighash{$key}[32] eq 'on')) {
			print CONF "\tmobike=yes\n";
		}

		# Dead Peer Detection
		my $dpdaction = $lconfighash{$key}[27];
		print CONF "\tdpdaction=$dpdaction\n";

		# If the dead peer detection is disabled and IKEv2 is used,
		# dpddelay must be set to zero, too.
		if ($dpdaction eq "none") {
			if ($lconfighash{$key}[29] eq "ikev2") {
				print CONF "\tdpddelay=0\n";
			}
		} else {
			my $dpddelay = $lconfighash{$key}[31];
			if (!$dpddelay) {
				$dpddelay = 30;
			}
			print CONF "\tdpddelay=$dpddelay\n";
			my $dpdtimeout = $lconfighash{$key}[30];
			if (!$dpdtimeout) {
				$dpdtimeout = 120;
			}
			print CONF "\tdpdtimeout=$dpdtimeout\n";
		}

		# Build Authentication details: LEFTid RIGHTid : PSK psk
		my $psk_line;
		if ($lconfighash{$key}[4] eq 'psk') {
			$psk_line = ($lconfighash{$key}[7] ? $lconfighash{$key}[7] : $localside) . " " ;
			$psk_line .= $lconfighash{$key}[9] ? $lconfighash{$key}[9] : $lconfighash{$key}[10]; #remoteid or remote address?
			$psk_line .= " : PSK '$lconfighash{$key}[5]'\n";
			# if the line contains %any, it is less specific than two IP or ID, so move it at end of file.
			if ($psk_line =~ /%any/) {
				$last_secrets .= $psk_line;
			} else {
				print SECRETS $psk_line;
			}
			print CONF "\tauthby=secret\n";
		} else {
			print CONF "\tauthby=rsasig\n";
			print CONF "\tleftrsasigkey=%cert\n";
			print CONF "\trightrsasigkey=%cert\n";
		}

		# Automatically start only if a net-to-net connection
		if ($lconfighash{$key}[3] eq 'host') {
			print CONF "\tauto=add\n";
			print CONF "\trightsourceip=$lvpnsettings{'RW_NET'}\n";
		} else {
			print CONF "\tauto=start\n";
		}

		# Fragmentation
		print CONF "\tfragmentation=yes\n";

		print CONF "\n";
	} #foreach key

	# Add post user includes to config file
	# After the GUI-connections allows to patch connections.
	if (-e "/etc/ipsec.user-post.conf") {
		print CONF "include /etc/ipsec.user-post.conf\n";
		print CONF "\n";
	}

	print SECRETS $last_secrets if ($last_secrets);
	close(CONF);
	close(SECRETS);
}

# Hook to regenerate the configuration files.
if ($ENV{"REMOTE_ADDR"} eq "") {
	writeipsecfiles();
	exit(0);
}

###
### Save main settings
###
if ($cgiparams{'ACTION'} eq $Lang::tr{'save'} && $cgiparams{'TYPE'} eq '' && $cgiparams{'KEY'} eq '') {
	&General::readhash("${General::swroot}/vpn/settings", \%vpnsettings);

	unless (&General::validfqdn($cgiparams{'VPN_IP'}) || &General::validip($cgiparams{'VPN_IP'})
	|| $cgiparams{'VPN_IP'} eq '%defaultroute' ) {
		$errormessage = $Lang::tr{'invalid input for hostname'};
		goto SAVE_ERROR;
	}

	unless ($cgiparams{'VPN_DELAYED_START'} =~ /^[0-9]{1,3}$/ ) { #allow 0-999 seconds !
		$errormessage = $Lang::tr{'invalid time period'};
		goto SAVE_ERROR;
	}

	if ( $cgiparams{'RW_NET'} ne '' and !&General::validipandmask($cgiparams{'RW_NET'}) ) {
		$errormessage = $Lang::tr{'urlfilter invalid ip or mask error'};
		goto SAVE_ERROR;
	}

	$vpnsettings{'ENABLED'} = $cgiparams{'ENABLED'};
	$vpnsettings{'VPN_IP'} = $cgiparams{'VPN_IP'};
	$vpnsettings{'VPN_DELAYED_START'} = $cgiparams{'VPN_DELAYED_START'};
	$vpnsettings{'RW_NET'} = $cgiparams{'RW_NET'};
	&General::writehash("${General::swroot}/vpn/settings", \%vpnsettings);
	&writeipsecfiles();
	if (&vpnenabled) {
		system('/usr/local/bin/ipsecctrl', 'S');
	} else {
		system('/usr/local/bin/ipsecctrl', 'D');
	}
	sleep $sleepDelay;
	SAVE_ERROR:
###
### Reset all step 2
###
} elsif ($cgiparams{'ACTION'} eq $Lang::tr{'remove x509'} && $cgiparams{'AREUSURE'} eq 'yes') {
	&General::readhasharray("${General::swroot}/vpn/config", \%confighash);

	foreach my $key (keys %confighash) {
		if ($confighash{$key}[4] eq 'cert') {
			delete $confighash{$key};
		}
	}
	while (my $file = glob("${General::swroot}/{ca,certs,crls,private}/*")) {
		unlink $file
	}
	&cleanssldatabase();
	if (open(FILE, ">${General::swroot}/vpn/caconfig")) {
		print FILE "";
		close FILE;
	}
	&General::writehasharray("${General::swroot}/vpn/config", \%confighash);
	&writeipsecfiles();
	system('/usr/local/bin/ipsecctrl', 'R');
	sleep $sleepDelay;

###
### Reset all step 1
###
} elsif ($cgiparams{'ACTION'} eq $Lang::tr{'remove x509'}) {
	&Header::showhttpheaders();
	&Header::openpage($Lang::tr{'ipsec'}, 1, '');
	&Header::openbigbox('100%', 'left', '', '');
	&Header::openbox('100%', 'left', $Lang::tr{'are you sure'});
	print <<END
	<form method='post' action='$ENV{'SCRIPT_NAME'}'>
		<table width='100%'>
			<tr>
				<td align='center'>
					<input type='hidden' name='AREUSURE' value='yes' />
					<b><font color='${Header::colourred}'>$Lang::tr{'capswarning'}</font></b>:&nbsp;$Lang::tr{'resetting the vpn configuration will remove the root ca, the host certificate and all certificate based connections'}
				</td>
			</tr><tr>
				<td align='center'>
					<input type='submit' name='ACTION' value='$Lang::tr{'remove x509'}' />
		<input type='submit' name='ACTION' value='$Lang::tr{'cancel'}' /></td>
			</tr>
		</table>
	</form>
END
;
	&Header::closebox();
	&Header::closebigbox();
	&Header::closepage();
	exit (0);

###
### Upload CA Certificate
###
} elsif ($cgiparams{'ACTION'} eq $Lang::tr{'upload ca certificate'}) {
	&General::readhasharray("${General::swroot}/vpn/caconfig", \%cahash);

	if ($cgiparams{'CA_NAME'} !~ /^[a-zA-Z0-9]+$/) {
		$errormessage = $Lang::tr{'name must only contain characters'};
		goto UPLOADCA_ERROR;
	}

	if (length($cgiparams{'CA_NAME'}) >60) {
		$errormessage = $Lang::tr{'name too long'};
		goto VPNCONF_ERROR;
	}

	if ($cgiparams{'CA_NAME'} eq 'ca') {
		$errormessage = $Lang::tr{'name is invalid'};
		goto UPLOAD_CA_ERROR;
	}

	# Check if there is no other entry with this name
	foreach my $key (keys %cahash) {
		if ($cahash{$key}[0] eq $cgiparams{'CA_NAME'}) {
			$errormessage = $Lang::tr{'a ca certificate with this name already exists'};
			goto UPLOADCA_ERROR;
		}
	}

	if (ref ($cgiparams{'FH'}) ne 'Fh') {
		$errormessage = $Lang::tr{'there was no file upload'};
		goto UPLOADCA_ERROR;
	}
	# Move uploaded ca to a temporary file
	(my $fh, my $filename) = tempfile( );
	if (copy ($cgiparams{'FH'}, $fh) != 1) {
		$errormessage = $!;
		goto UPLOADCA_ERROR;
	}
	my $temp = `/usr/bin/openssl x509 -text -in $filename`;
	if ($temp !~ /CA:TRUE/i) {
		$errormessage = $Lang::tr{'not a valid ca certificate'};
		unlink ($filename);
		goto UPLOADCA_ERROR;
	} else {
		move($filename, "${General::swroot}/ca/$cgiparams{'CA_NAME'}cert.pem");
		if ($? ne 0) {
			$errormessage = "$Lang::tr{'certificate file move failed'}: $!";
			unlink ($filename);
			goto UPLOADCA_ERROR;
		}
	}

	my $key = &General::findhasharraykey (\%cahash);
	$cahash{$key}[0] = $cgiparams{'CA_NAME'};
	$cahash{$key}[1] = &Header::cleanhtml(getsubjectfromcert ("${General::swroot}/ca/$cgiparams{'CA_NAME'}cert.pem"));
	&General::writehasharray("${General::swroot}/vpn/caconfig", \%cahash);

	system('/usr/local/bin/ipsecctrl', 'R');
	sleep $sleepDelay;

	UPLOADCA_ERROR:

###
### Display ca certificate
###
} elsif ($cgiparams{'ACTION'} eq $Lang::tr{'show ca certificate'}) {
	&General::readhasharray("${General::swroot}/vpn/caconfig", \%cahash);

	if ( -f "${General::swroot}/ca/$cahash{$cgiparams{'KEY'}}[0]cert.pem") {
		&Header::showhttpheaders();
		&Header::openpage($Lang::tr{'ipsec'}, 1, '');
		&Header::openbigbox('100%', 'left', '', '');
		&Header::openbox('100%', 'left', "$Lang::tr{'ca certificate'}:");
		my $output = `/usr/bin/openssl x509 -text -in ${General::swroot}/ca/$cahash{$cgiparams{'KEY'}}[0]cert.pem`;
		$output = &Header::cleanhtml($output,"y");
		print "<pre>$output</pre>\n";
		&Header::closebox();
		print "<div align='center'><a href='/cgi-bin/vpnmain.cgi'>$Lang::tr{'back'}</a></div>";
		&Header::closebigbox();
		&Header::closepage();
		exit(0);
	} else {
		$errormessage = $Lang::tr{'invalid key'};
	}

###
### Export ca certificate to browser
###
} elsif ($cgiparams{'ACTION'} eq $Lang::tr{'download ca certificate'}) {
	&General::readhasharray("${General::swroot}/vpn/caconfig", \%cahash);

	if ( -f "${General::swroot}/ca/$cahash{$cgiparams{'KEY'}}[0]cert.pem" ) {
		print "Content-Type: application/force-download\n";
		print "Content-Type: application/octet-stream\r\n";
		print "Content-Disposition: attachment; filename=$cahash{$cgiparams{'KEY'}}[0]cert.pem\r\n\r\n";
		print `/usr/bin/openssl x509 -in ${General::swroot}/ca/$cahash{$cgiparams{'KEY'}}[0]cert.pem`;
		exit(0);
	} else {
		$errormessage = $Lang::tr{'invalid key'};
	}

###
### Remove ca certificate (step 2)
###
} elsif ($cgiparams{'ACTION'} eq $Lang::tr{'remove ca certificate'} && $cgiparams{'AREUSURE'} eq 'yes') {
	&General::readhasharray("${General::swroot}/vpn/config", \%confighash);
	&General::readhasharray("${General::swroot}/vpn/caconfig", \%cahash);

	if ( -f "${General::swroot}/ca/$cahash{$cgiparams{'KEY'}}[0]cert.pem" ) {
		foreach my $key (keys %confighash) {
			my $test = `/usr/bin/openssl verify -CAfile ${General::swroot}/ca/$cahash{$cgiparams{'KEY'}}[0]cert.pem ${General::swroot}/certs/$confighash{$key}[1]cert.pem`;
			if ($test =~ /: OK/) {
				# Delete connection
				system('/usr/local/bin/ipsecctrl', 'D', $key) if (&vpnenabled);
				unlink ("${General::swroot}/certs/$confighash{$key}[1]cert.pem");
				unlink ("${General::swroot}/certs/$confighash{$key}[1].p12");
				delete $confighash{$key};
				&General::writehasharray("${General::swroot}/vpn/config", \%confighash);
				&writeipsecfiles();
			}
		}
		unlink ("${General::swroot}/ca/$cahash{$cgiparams{'KEY'}}[0]cert.pem");
		delete $cahash{$cgiparams{'KEY'}};
		&General::writehasharray("${General::swroot}/vpn/caconfig", \%cahash);
		system('/usr/local/bin/ipsecctrl', 'R');
		sleep $sleepDelay;
	} else {
		$errormessage = $Lang::tr{'invalid key'};
	}
###
### Remove ca certificate (step 1)
###
} elsif ($cgiparams{'ACTION'} eq $Lang::tr{'remove ca certificate'}) {
	&General::readhasharray("${General::swroot}/vpn/config", \%confighash);
	&General::readhasharray("${General::swroot}/vpn/caconfig", \%cahash);

	my $assignedcerts = 0;
	if ( -f "${General::swroot}/ca/$cahash{$cgiparams{'KEY'}}[0]cert.pem" ) {
		foreach my $key (keys %confighash) {
			my $test = `/usr/bin/openssl verify -CAfile ${General::swroot}/ca/$cahash{$cgiparams{'KEY'}}[0]cert.pem ${General::swroot}/certs/$confighash{$key}[1]cert.pem`;
			if ($test =~ /: OK/) {
				$assignedcerts++;
			}
		}
		if ($assignedcerts) {
			&Header::showhttpheaders();
			&Header::openpage($Lang::tr{'ipsec'}, 1, '');
			&Header::openbigbox('100%', 'left', '', '');
			&Header::openbox('100%', 'left', $Lang::tr{'are you sure'});
			print <<END
			<form method='post' action='$ENV{'SCRIPT_NAME'}'>
				<table width='100%'>
					<tr>
						<td align='center'>
							<input type='hidden' name='KEY' value='$cgiparams{'KEY'}' />
			<input type='hidden' name='AREUSURE' value='yes' /></td>
					</tr><tr>
						<td align='center'>
							<b><font color='${Header::colourred}'>$Lang::tr{'capswarning'}</font></b>&nbsp;$Lang::tr{'connections are associated with this ca.  deleting the ca will delete these connections as well.'}</td>
					</tr><tr>
						<td align='center'>
							<input type='submit' name='ACTION' value='$Lang::tr{'remove ca certificate'}' />
			<input type='submit' name='ACTION' value='$Lang::tr{'cancel'}' /></td>
					</tr>
				</table>
			</form>
END
;
			&Header::closebox();
			&Header::closebigbox();
			&Header::closepage();
			exit (0);
		} else {
			unlink ("${General::swroot}/ca/$cahash{$cgiparams{'KEY'}}[0]cert.pem");
			delete $cahash{$cgiparams{'KEY'}};
			&General::writehasharray("${General::swroot}/vpn/caconfig", \%cahash);
			system('/usr/local/bin/ipsecctrl', 'R');
			sleep $sleepDelay;
		}
	} else {
		$errormessage = $Lang::tr{'invalid key'};
	}

###
### Display root certificate
###
} elsif ($cgiparams{'ACTION'} eq $Lang::tr{'show root certificate'} ||
	$cgiparams{'ACTION'} eq $Lang::tr{'show host certificate'}) {
	my $output;
	&Header::showhttpheaders();
	&Header::openpage($Lang::tr{'ipsec'}, 1, '');
	&Header::openbigbox('100%', 'left', '', '');
	if ($cgiparams{'ACTION'} eq $Lang::tr{'show root certificate'}) {
		&Header::openbox('100%', 'left', "$Lang::tr{'root certificate'}:");
		$output = `/usr/bin/openssl x509 -text -in ${General::swroot}/ca/cacert.pem`;
	} else {
		&Header::openbox('100%', 'left', "$Lang::tr{'host certificate'}:");
		$output = `/usr/bin/openssl x509 -text -in ${General::swroot}/certs/hostcert.pem`;
	}
	$output = &Header::cleanhtml($output,"y");
	print "<pre>$output</pre>\n";
	&Header::closebox();
	print "<div align='center'><a href='/cgi-bin/vpnmain.cgi'>$Lang::tr{'back'}</a></div>";
	&Header::closebigbox();
	&Header::closepage();
	exit(0);

###
### Export root certificate to browser
###
} elsif ($cgiparams{'ACTION'} eq $Lang::tr{'download root certificate'}) {
	if ( -f "${General::swroot}/ca/cacert.pem" ) {
		print "Content-Type: application/force-download\n";
		print "Content-Disposition: attachment; filename=cacert.pem\r\n\r\n";
		print `/usr/bin/openssl x509 -in ${General::swroot}/ca/cacert.pem`;
		exit(0);
	}
###
### Export host certificate to browser
###
} elsif ($cgiparams{'ACTION'} eq $Lang::tr{'download host certificate'}) {
	if ( -f "${General::swroot}/certs/hostcert.pem" ) {
		print "Content-Type: application/force-download\n";
		print "Content-Disposition: attachment; filename=hostcert.pem\r\n\r\n";
		print `/usr/bin/openssl x509 -in ${General::swroot}/certs/hostcert.pem`;
		exit(0);
	}
###
### Form for generating/importing the caroot+host certificate
###
} elsif ($cgiparams{'ACTION'} eq $Lang::tr{'generate root/host certificates'} ||
	$cgiparams{'ACTION'} eq $Lang::tr{'upload p12 file'}) {

	if (-f "${General::swroot}/ca/cacert.pem") {
		$errormessage = $Lang::tr{'valid root certificate already exists'};
		goto ROOTCERT_SKIP;
	}

	&General::readhash("${General::swroot}/vpn/settings", \%vpnsettings);
	# fill in initial values
	if ($cgiparams{'ROOTCERT_HOSTNAME'} eq '') {
		if (-e "${General::swroot}/red/active" && open(IPADDR, "${General::swroot}/red/local-ipaddress")) {
			my $ipaddr = <IPADDR>;
			close IPADDR;
			chomp ($ipaddr);
			$cgiparams{'ROOTCERT_HOSTNAME'} = (gethostbyaddr(pack("C4", split(/\./, $ipaddr)), 2))[0];
			if ($cgiparams{'ROOTCERT_HOSTNAME'} eq '') {
				$cgiparams{'ROOTCERT_HOSTNAME'} = $ipaddr;
			}
		}
		$cgiparams{'ROOTCERT_COUNTRY'} = $vpnsettings{'ROOTCERT_COUNTRY'} if (!$cgiparams{'ROOTCERT_COUNTRY'});
	} elsif ($cgiparams{'ACTION'} eq $Lang::tr{'upload p12 file'}) {
		&General::log("ipsec", "Importing from p12...");

		if (ref ($cgiparams{'FH'}) ne 'Fh') {
			$errormessage = $Lang::tr{'there was no file upload'};
			goto ROOTCERT_ERROR;
		}

		# Move uploaded certificate request to a temporary file
		(my $fh, my $filename) = tempfile( );
		if (copy ($cgiparams{'FH'}, $fh) != 1) {
			$errormessage = $!;
			goto ROOTCERT_ERROR;
		}

		# Extract the CA certificate from the file
		&General::log("ipsec", "Extracting caroot from p12...");
		if (open(STDIN, "-|")) {
			my $opt = " pkcs12 -cacerts -nokeys";
			$opt .= " -in $filename";
			$opt .= " -out /tmp/newcacert";
			$errormessage = &callssl ($opt);
		} else { #child
			print "$cgiparams{'P12_PASS'}\n";
			exit (0);
		}

		# Extract the Host certificate from the file
		if (!$errormessage) {
			&General::log("ipsec", "Extracting host cert from p12...");
			if (open(STDIN, "-|")) {
				my $opt = " pkcs12 -clcerts -nokeys";
				$opt .= " -in $filename";
				$opt .= " -out /tmp/newhostcert";
				$errormessage = &callssl ($opt);
			} else { #child
				print "$cgiparams{'P12_PASS'}\n";
				exit (0);
			}
		}

		# Extract the Host key from the file
		if (!$errormessage) {
			&General::log("ipsec", "Extracting private key from p12...");
			if (open(STDIN, "-|")) {
				my $opt = " pkcs12 -nocerts -nodes";
				$opt .= " -in $filename";
				$opt .= " -out /tmp/newhostkey";
				$errormessage = &callssl ($opt);
			} else { #child
				print "$cgiparams{'P12_PASS'}\n";
				exit (0);
			}
		}

		if (!$errormessage) {
			&General::log("ipsec", "Moving cacert...");
			move("/tmp/newcacert", "${General::swroot}/ca/cacert.pem");
			$errormessage = "$Lang::tr{'certificate file move failed'}: $!" if ($? ne 0);
		}

		if (!$errormessage) {
			&General::log("ipsec", "Moving host cert...");
			move("/tmp/newhostcert", "${General::swroot}/certs/hostcert.pem");
			$errormessage = "$Lang::tr{'certificate file move failed'}: $!" if ($? ne 0);
		}

		if (!$errormessage) {
			&General::log("ipsec", "Moving private key...");
			move("/tmp/newhostkey", "${General::swroot}/certs/hostkey.pem");
			$errormessage = "$Lang::tr{'certificate file move failed'}: $!" if ($? ne 0);
		}

		#cleanup temp files
		unlink ($filename);
		unlink ('/tmp/newcacert');
		unlink ('/tmp/newhostcert');
		unlink ('/tmp/newhostkey');
		if ($errormessage) {
			unlink ("${General::swroot}/ca/cacert.pem");
			unlink ("${General::swroot}/certs/hostcert.pem");
			unlink ("${General::swroot}/certs/hostkey.pem");
			goto ROOTCERT_ERROR;
		}

		# Create empty CRL cannot be done because we don't have
		# the private key for this CAROOT
		# IPFire can only import certificates

		&General::log("ipsec", "p12 import completed!");
		&cleanssldatabase();
		goto ROOTCERT_SUCCESS;

	} elsif ($cgiparams{'ROOTCERT_COUNTRY'} ne '') {

		# Validate input since the form was submitted
		if ($cgiparams{'ROOTCERT_ORGANIZATION'} eq ''){
			$errormessage = $Lang::tr{'organization cant be empty'};
			goto ROOTCERT_ERROR;
		}
		if (length($cgiparams{'ROOTCERT_ORGANIZATION'}) >60) {
			$errormessage = $Lang::tr{'organization too long'};
			goto ROOTCERT_ERROR;
		}
		if ($cgiparams{'ROOTCERT_ORGANIZATION'} !~ /^[a-zA-Z0-9 ,\.\-_]*$/) {
			$errormessage = $Lang::tr{'invalid input for organization'};
			goto ROOTCERT_ERROR;
		}
		if ($cgiparams{'ROOTCERT_HOSTNAME'} eq ''){
			$errormessage = $Lang::tr{'hostname cant be empty'};
			goto ROOTCERT_ERROR;
		}
		unless (&General::validfqdn($cgiparams{'ROOTCERT_HOSTNAME'}) || &General::validip($cgiparams{'ROOTCERT_HOSTNAME'})) {
			$errormessage = $Lang::tr{'invalid input for hostname'};
			goto ROOTCERT_ERROR;
		}
		if ($cgiparams{'ROOTCERT_EMAIL'} ne '' && (! &General::validemail($cgiparams{'ROOTCERT_EMAIL'}))) {
			$errormessage = $Lang::tr{'invalid input for e-mail address'};
			goto ROOTCERT_ERROR;
		}
		if (length($cgiparams{'ROOTCERT_EMAIL'}) > 40) {
			$errormessage = $Lang::tr{'e-mail address too long'};
			goto ROOTCERT_ERROR;
		}
		if ($cgiparams{'ROOTCERT_OU'} ne '' && $cgiparams{'ROOTCERT_OU'} !~ /^[a-zA-Z0-9 ,\.\-_]*$/) {
			$errormessage = $Lang::tr{'invalid input for department'};
			goto ROOTCERT_ERROR;
		}
		if ($cgiparams{'ROOTCERT_CITY'} ne '' && $cgiparams{'ROOTCERT_CITY'} !~ /^[a-zA-Z0-9 ,\.\-_]*$/) {
			$errormessage = $Lang::tr{'invalid input for city'};
			goto ROOTCERT_ERROR;
		}
		if ($cgiparams{'ROOTCERT_STATE'} ne '' && $cgiparams{'ROOTCERT_STATE'} !~ /^[a-zA-Z0-9 ,\.\-_]*$/) {
			$errormessage = $Lang::tr{'invalid input for state or province'};
			goto ROOTCERT_ERROR;
		}
		if ($cgiparams{'ROOTCERT_COUNTRY'} !~ /^[A-Z]*$/) {
			$errormessage = $Lang::tr{'invalid input for country'};
			goto ROOTCERT_ERROR;
		}
		#the exact syntax is a list comma separated of
		#	email:any-validemail
		#	URI: a uniform resource indicator
		#	DNS: a DNS domain name
		#	RID: a registered OBJECT IDENTIFIER
		#	IP: an IP address
		# example: email:franck@foo.com,IP:10.0.0.10,DNS:franck.foo.com

		if ($cgiparams{'SUBJECTALTNAME'} ne '' && $cgiparams{'SUBJECTALTNAME'} !~ /^(email|URI|DNS|RID|IP):[a-zA-Z0-9 :\/,\.\-_@]*$/) {
			$errormessage = $Lang::tr{'vpn altname syntax'};
			goto VPNCONF_ERROR;
		}

		# Copy the cgisettings to vpnsettings and save the configfile
		$vpnsettings{'ROOTCERT_ORGANIZATION'}	= $cgiparams{'ROOTCERT_ORGANIZATION'};
		$vpnsettings{'ROOTCERT_HOSTNAME'}		= $cgiparams{'ROOTCERT_HOSTNAME'};
		$vpnsettings{'ROOTCERT_EMAIL'}			= $cgiparams{'ROOTCERT_EMAIL'};
		$vpnsettings{'ROOTCERT_OU'}				= $cgiparams{'ROOTCERT_OU'};
		$vpnsettings{'ROOTCERT_CITY'}			= $cgiparams{'ROOTCERT_CITY'};
		$vpnsettings{'ROOTCERT_STATE'}			= $cgiparams{'ROOTCERT_STATE'};
		$vpnsettings{'ROOTCERT_COUNTRY'}		= $cgiparams{'ROOTCERT_COUNTRY'};
		&General::writehash("${General::swroot}/vpn/settings", \%vpnsettings);

		# Replace empty strings with a .
		(my $ou = $cgiparams{'ROOTCERT_OU'}) =~ s/^\s*$/\./;
		(my $city = $cgiparams{'ROOTCERT_CITY'}) =~ s/^\s*$/\./;
		(my $state = $cgiparams{'ROOTCERT_STATE'}) =~ s/^\s*$/\./;

		# Create the CA certificate
		if (!$errormessage) {
			&General::log("ipsec", "Creating cacert...");
			if (open(STDIN, "-|")) {
				my $opt = " req -x509 -sha256 -nodes";
				$opt .= " -days 999999";
				$opt .= " -newkey rsa:4096";
				$opt .= " -keyout ${General::swroot}/private/cakey.pem";
				$opt .= " -out ${General::swroot}/ca/cacert.pem";

				$errormessage = &callssl ($opt);
			} else { #child
				print "$cgiparams{'ROOTCERT_COUNTRY'}\n";
				print "$state\n";
				print "$city\n";
				print "$cgiparams{'ROOTCERT_ORGANIZATION'}\n";
				print "$ou\n";
				print "$cgiparams{'ROOTCERT_ORGANIZATION'} CA\n";
				print "$cgiparams{'ROOTCERT_EMAIL'}\n";
				exit (0);
			}
		}

		# Create the Host certificate request
		if (!$errormessage) {
			&General::log("ipsec", "Creating host cert...");
			if (open(STDIN, "-|")) {
				my $opt = " req -sha256 -nodes";
				$opt .= " -newkey rsa:2048";
				$opt .= " -keyout ${General::swroot}/certs/hostkey.pem";
				$opt .= " -out ${General::swroot}/certs/hostreq.pem";
				$errormessage = &callssl ($opt);
			} else { #child
				print "$cgiparams{'ROOTCERT_COUNTRY'}\n";
				print "$state\n";
				print "$city\n";
				print "$cgiparams{'ROOTCERT_ORGANIZATION'}\n";
				print "$ou\n";
				print "$cgiparams{'ROOTCERT_HOSTNAME'}\n";
				print "$cgiparams{'ROOTCERT_EMAIL'}\n";
				print ".\n";
				print ".\n";
				exit (0);
			}
		}

		# Sign the host certificate request
		if (!$errormessage) {
			&General::log("ipsec", "Self signing host cert...");

			#No easy way for specifying the contain of subjectAltName without writing a config file...
			my ($fh, $v3extname) = tempfile ('/tmp/XXXXXXXX');
			print $fh <<END
			basicConstraints=CA:FALSE
			nsComment="OpenSSL Generated Certificate"
			subjectKeyIdentifier=hash
			authorityKeyIdentifier=keyid,issuer:always
			extendedKeyUsage = serverAuth
END
;
			print $fh "subjectAltName=$cgiparams{'SUBJECTALTNAME'}" if ($cgiparams{'SUBJECTALTNAME'});
			close ($fh);

			my $opt = " ca -md sha256 -days 999999";
			$opt .= " -batch -notext";
			$opt .= " -in ${General::swroot}/certs/hostreq.pem";
			$opt .= " -out ${General::swroot}/certs/hostcert.pem";
			$opt .= " -extfile $v3extname";
			$errormessage = &callssl ($opt);
			unlink ("${General::swroot}/certs/hostreq.pem"); #no more needed
			unlink ($v3extname);
		}

		# Create an empty CRL
		if (!$errormessage) {
			&General::log("ipsec", "Creating emptycrl...");
			my $opt = " ca -gencrl";
			$opt .= " -out ${General::swroot}/crls/cacrl.pem";
			$errormessage = &callssl ($opt);
		}

		# Successfully build CA / CERT!
		if (!$errormessage) {
			&cleanssldatabase();
			goto ROOTCERT_SUCCESS;
		}

		#Cleanup
		unlink ("${General::swroot}/ca/cacert.pem");
		unlink ("${General::swroot}/certs/hostkey.pem");
		unlink ("${General::swroot}/certs/hostcert.pem");
		unlink ("${General::swroot}/crls/cacrl.pem");
		&cleanssldatabase();
	}

	ROOTCERT_ERROR:
	&Header::showhttpheaders();
	&Header::openpage($Lang::tr{'ipsec'}, 1, '');
	&Header::openbigbox('100%', 'left', '', $errormessage);
	if ($errormessage) {
		&Header::openbox('100%', 'left', $Lang::tr{'error messages'});
		print "<class name='base'>$errormessage";
		print "&nbsp;</class>";
		&Header::closebox();
	}
	&Header::openbox('100%', 'left', "$Lang::tr{'generate root/host certificates'}:");
	print <<END
	<form method='post' enctype='multipart/form-data' action='$ENV{'SCRIPT_NAME'}'>
		<table width='100%' border='0' cellspacing='1' cellpadding='0'>
	<tr><td width='40%' class='base'>$Lang::tr{'organization name'}:&nbsp;<img src='/blob.gif' alt='*' /></td>
		<td width='60%' class='base' nowrap='nowrap'><input type='text' name='ROOTCERT_ORGANIZATION' value='$cgiparams{'ROOTCERT_ORGANIZATION'}' size='32' /></td></tr>
	<tr><td class='base'>$Lang::tr{'ipfires hostname'}:&nbsp;<img src='/blob.gif' alt='*' /></td>
		<td class='base' nowrap='nowrap'><input type='text' name='ROOTCERT_HOSTNAME' value='$cgiparams{'ROOTCERT_HOSTNAME'}' size='32' /></td></tr>
	<tr><td class='base'>$Lang::tr{'your e-mail'}:</td>
		<td class='base' nowrap='nowrap'><input type='text' name='ROOTCERT_EMAIL' value='$cgiparams{'ROOTCERT_EMAIL'}' size='32' /></td></tr>
	<tr><td class='base'>$Lang::tr{'your department'}:</td>
		<td class='base' nowrap='nowrap'><input type='text' name='ROOTCERT_OU' value='$cgiparams{'ROOTCERT_OU'}' size='32' /></td></tr>
	<tr><td class='base'>$Lang::tr{'city'}:</td>
		<td class='base' nowrap='nowrap'><input type='text' name='ROOTCERT_CITY' value='$cgiparams{'ROOTCERT_CITY'}' size='32' /></td></tr>
	<tr><td class='base'>$Lang::tr{'state or province'}:</td>
		<td class='base' nowrap='nowrap'><input type='text' name='ROOTCERT_STATE' value='$cgiparams{'ROOTCERT_STATE'}' size='32' /></td></tr>
	<tr><td class='base'>$Lang::tr{'country'}:</td>
		<td class='base'><select name='ROOTCERT_COUNTRY'>
END
;
	foreach my $country (sort keys %{Countries::countries}) {
		print "<option value='$Countries::countries{$country}'";
		if ( $Countries::countries{$country} eq $cgiparams{'ROOTCERT_COUNTRY'} ) {
			print " selected='selected'";
		}
		print ">$country</option>";
	}
	print <<END
		</select></td></tr>
	<tr><td class='base'>$Lang::tr{'vpn subjectaltname'} (subjectAltName=email:*,URI:*,DNS:*,RID:*)</td>
	<td class='base' nowrap='nowrap'><input type='text' name='SUBJECTALTNAME' value='$cgiparams{'SUBJECTALTNAME'}' size='32' /></td></tr>
	<tr><td>&nbsp;</td>
		<td><br /><input type='submit' name='ACTION' value='$Lang::tr{'generate root/host certificates'}' /><br /><br /></td></tr>
	<tr><td class='base' colspan='2' align='left'>
		<b><font color='${Header::colourred}'>$Lang::tr{'capswarning'}</font></b>:
		$Lang::tr{'generating the root and host certificates may take a long time. it can take up to several minutes on older hardware. please be patient'}
	</td></tr>
	<tr><td colspan='2'><hr></td></tr>
	<tr><td class='base' nowrap='nowrap'>$Lang::tr{'upload p12 file'}:</td>
		<td nowrap='nowrap'><input type='file' name='FH' size='32' /></td></tr>
	<tr><td class='base'>$Lang::tr{'pkcs12 file password'}:</td>
		<td class='base' nowrap='nowrap'><input type='password' name='P12_PASS' value='$cgiparams{'P12_PASS'}' size='32' /></td></tr>
	<tr><td>&nbsp;</td>
		<td><input type='submit' name='ACTION' value='$Lang::tr{'upload p12 file'}' /></td></tr>
	<tr><td class='base' colspan='2' align='left'>
		<img src='/blob.gif' alt='*' />&nbsp;$Lang::tr{'required field'}</td></tr>
	</table></form>
END
;
	&Header::closebox();
	&Header::closebigbox();
	&Header::closepage();
	exit(0);

	ROOTCERT_SUCCESS:
	if (&vpnenabled) {
		system('/usr/local/bin/ipsecctrl', 'S');
		sleep $sleepDelay;
	}
	ROOTCERT_SKIP:
###
### Export PKCS12 file to browser
###
} elsif ($cgiparams{'ACTION'} eq $Lang::tr{'download pkcs12 file'}) {
	&General::readhasharray("${General::swroot}/vpn/config", \%confighash);
	print "Content-Type: application/force-download\n";
	print "Content-Disposition: attachment; filename=" . $confighash{$cgiparams{'KEY'}}[1] . ".p12\r\n";
	print "Content-Type: application/octet-stream\r\n\r\n";
	print `/bin/cat ${General::swroot}/certs/$confighash{$cgiparams{'KEY'}}[1].p12`;
	exit (0);

###
### Display certificate
###
} elsif ($cgiparams{'ACTION'} eq $Lang::tr{'show certificate'}) {
	&General::readhasharray("${General::swroot}/vpn/config", \%confighash);

	if ( -f "${General::swroot}/certs/$confighash{$cgiparams{'KEY'}}[1]cert.pem") {
		&Header::showhttpheaders();
		&Header::openpage($Lang::tr{'ipsec'}, 1, '');
		&Header::openbigbox('100%', 'left', '', '');
		&Header::openbox('100%', 'left', "$Lang::tr{'cert'}:");
		my $output = `/usr/bin/openssl x509 -text -in ${General::swroot}/certs/$confighash{$cgiparams{'KEY'}}[1]cert.pem`;
		$output = &Header::cleanhtml($output,"y");
		print "<pre>$output</pre>\n";
		&Header::closebox();
		print "<div align='center'><a href='/cgi-bin/vpnmain.cgi'>$Lang::tr{'back'}</a></div>";
		&Header::closebigbox();
		&Header::closepage();
		exit(0);
	}

###
### Export Certificate to browser
###
} elsif ($cgiparams{'ACTION'} eq $Lang::tr{'download certificate'}) {
	&General::readhasharray("${General::swroot}/vpn/config", \%confighash);

	if ( -f "${General::swroot}/certs/$confighash{$cgiparams{'KEY'}}[1]cert.pem") {
		print "Content-Type: application/force-download\n";
		print "Content-Disposition: attachment; filename=" . $confighash{$cgiparams{'KEY'}}[1] . "cert.pem\n\n";
		print `/bin/cat ${General::swroot}/certs/$confighash{$cgiparams{'KEY'}}[1]cert.pem`;
		exit (0);
	}

###
### Enable/Disable connection
###
} elsif ($cgiparams{'ACTION'} eq $Lang::tr{'toggle enable disable'}) {

	&General::readhash("${General::swroot}/vpn/settings", \%vpnsettings);
	&General::readhasharray("${General::swroot}/vpn/config", \%confighash);

	if ($confighash{$cgiparams{'KEY'}}) {
		if ($confighash{$cgiparams{'KEY'}}[0] eq 'off') {
			$confighash{$cgiparams{'KEY'}}[0] = 'on';
			&General::writehasharray("${General::swroot}/vpn/config", \%confighash);
			&writeipsecfiles();
			system('/usr/local/bin/ipsecctrl', 'S', $cgiparams{'KEY'}) if (&vpnenabled);
		} else {
			system('/usr/local/bin/ipsecctrl', 'D', $cgiparams{'KEY'}) if (&vpnenabled);
			$confighash{$cgiparams{'KEY'}}[0] = 'off';
			&General::writehasharray("${General::swroot}/vpn/config", \%confighash);
			&writeipsecfiles();
		}
		sleep $sleepDelay;
	} else {
		$errormessage = $Lang::tr{'invalid key'};
	}

###
### Restart connection
###
} elsif ($cgiparams{'ACTION'} eq $Lang::tr{'restart'}) {
	&General::readhash("${General::swroot}/vpn/settings", \%vpnsettings);
	&General::readhasharray("${General::swroot}/vpn/config", \%confighash);

	if ($confighash{$cgiparams{'KEY'}}) {
		if (&vpnenabled) {
			system('/usr/local/bin/ipsecctrl', 'S', $cgiparams{'KEY'});
			sleep $sleepDelay;
		}
	} else {
		$errormessage = $Lang::tr{'invalid key'};
	}

###
### Remove connection
###
} elsif ($cgiparams{'ACTION'} eq $Lang::tr{'remove'}) {
	&General::readhash("${General::swroot}/vpn/settings", \%vpnsettings);
	&General::readhasharray("${General::swroot}/vpn/config", \%confighash);

	if ($confighash{$cgiparams{'KEY'}}) {
		system('/usr/local/bin/ipsecctrl', 'D', $cgiparams{'KEY'}) if (&vpnenabled);
		unlink ("${General::swroot}/certs/$confighash{$cgiparams{'KEY'}}[1]cert.pem");
		unlink ("${General::swroot}/certs/$confighash{$cgiparams{'KEY'}}[1].p12");
		delete $confighash{$cgiparams{'KEY'}};
		&General::writehasharray("${General::swroot}/vpn/config", \%confighash);
		&writeipsecfiles();
	} else {
		$errormessage = $Lang::tr{'invalid key'};
	}
	&General::firewall_reload();
###
### Choose between adding a host-net or net-net connection
###
} elsif ($cgiparams{'ACTION'} eq $Lang::tr{'add'} && $cgiparams{'TYPE'} eq '') {
	&Header::showhttpheaders();
	&Header::openpage($Lang::tr{'ipsec'}, 1, '');
	&Header::openbigbox('100%', 'left', '', '');
	&Header::openbox('100%', 'left', $Lang::tr{'connection type'});
	print <<END
		<form method='post' action='$ENV{'SCRIPT_NAME'}'>
		<b>$Lang::tr{'connection type'}:</b><br />
		<table>
		<tr><td><input type='radio' name='TYPE' value='host' checked='checked' /></td>
		<td class='base'>$Lang::tr{'host to net vpn'}</td>
		</tr><tr>
		<td><input type='radio' name='TYPE' value='net' /></td>
		<td class='base'>$Lang::tr{'net to net vpn'}</td>
		</tr><tr>
		<td align='center' colspan='2'><input type='submit' name='ACTION' value='$Lang::tr{'add'}' /></td>
		</tr>
		</table></form>
END
;
	&Header::closebox();
	&Header::closebigbox();
	&Header::closepage();
	exit (0);
###
### Adding/Editing/Saving a connection
###
} elsif (($cgiparams{'ACTION'} eq $Lang::tr{'add'}) ||
<<<<<<< HEAD
	($cgiparams{'ACTION'} eq $Lang::tr{'edit'}) ||
	($cgiparams{'ACTION'} eq $Lang::tr{'save'} && $cgiparams{'ADVANCED'} eq '')) {
=======
	 ($cgiparams{'ACTION'} eq $Lang::tr{'edit'}) ||
	 ($cgiparams{'ACTION'} eq $Lang::tr{'save'} && $cgiparams{'ADVANCED'} eq '')) {

    &General::readhash("${General::swroot}/vpn/settings", \%vpnsettings);
    &General::readhasharray("${General::swroot}/vpn/caconfig", \%cahash);
    &General::readhasharray("${General::swroot}/vpn/config", \%confighash);

    if ($cgiparams{'ACTION'} eq $Lang::tr{'edit'}) {
	if (! $confighash{$cgiparams{'KEY'}}[0]) {
	    $errormessage = $Lang::tr{'invalid key'};
	    goto VPNCONF_END;
	}
	$cgiparams{'ENABLED'}		= $confighash{$cgiparams{'KEY'}}[0];
	$cgiparams{'NAME'}		= $confighash{$cgiparams{'KEY'}}[1];
	$cgiparams{'TYPE'}		= $confighash{$cgiparams{'KEY'}}[3];
	$cgiparams{'AUTH'} 		= $confighash{$cgiparams{'KEY'}}[4];
	$cgiparams{'PSK'}		= $confighash{$cgiparams{'KEY'}}[5];
	#$cgiparams{'free'}		= $confighash{$cgiparams{'KEY'}}[6];
	$cgiparams{'LOCAL_ID'}		= $confighash{$cgiparams{'KEY'}}[7];
	my @local_subnets = split(",", $confighash{$cgiparams{'KEY'}}[8]);
	$cgiparams{'LOCAL_SUBNET'} 	= join(/\|/, @local_subnets);
	$cgiparams{'REMOTE_ID'}		= $confighash{$cgiparams{'KEY'}}[9];
	$cgiparams{'REMOTE'}		= $confighash{$cgiparams{'KEY'}}[10];
	my @remote_subnets = split(",", $confighash{$cgiparams{'KEY'}}[11]);
	$cgiparams{'REMOTE_SUBNET'} 	= join(/\|/, @remote_subnets);
	$cgiparams{'REMARK'}		= $confighash{$cgiparams{'KEY'}}[25];
	$cgiparams{'DPD_ACTION'}	= $confighash{$cgiparams{'KEY'}}[27];
	$cgiparams{'IKE_VERSION'}	= $confighash{$cgiparams{'KEY'}}[29];
	$cgiparams{'IKE_ENCRYPTION'} 	= $confighash{$cgiparams{'KEY'}}[18];
	$cgiparams{'IKE_INTEGRITY'}  	= $confighash{$cgiparams{'KEY'}}[19];
	$cgiparams{'IKE_GROUPTYPE'}  	= $confighash{$cgiparams{'KEY'}}[20];
	$cgiparams{'IKE_LIFETIME'}   	= $confighash{$cgiparams{'KEY'}}[16];
	$cgiparams{'ESP_ENCRYPTION'} 	= $confighash{$cgiparams{'KEY'}}[21];
	$cgiparams{'ESP_INTEGRITY'}  	= $confighash{$cgiparams{'KEY'}}[22];
	$cgiparams{'ESP_GROUPTYPE'}  	= $confighash{$cgiparams{'KEY'}}[23];
	if ($cgiparams{'ESP_GROUPTYPE'} eq "") {
		$cgiparams{'ESP_GROUPTYPE'} = $cgiparams{'IKE_GROUPTYPE'};
	}
	$cgiparams{'ESP_KEYLIFE'}    	= $confighash{$cgiparams{'KEY'}}[17];
	$cgiparams{'COMPRESSION'}    	= $confighash{$cgiparams{'KEY'}}[13];
	$cgiparams{'ONLY_PROPOSED'}  	= $confighash{$cgiparams{'KEY'}}[24];
	$cgiparams{'PFS'}		= $confighash{$cgiparams{'KEY'}}[28];
	$cgiparams{'VHOST'}            	= $confighash{$cgiparams{'KEY'}}[14];
	$cgiparams{'DPD_TIMEOUT'}		= $confighash{$cgiparams{'KEY'}}[30];
	$cgiparams{'DPD_DELAY'}		= $confighash{$cgiparams{'KEY'}}[31];
>>>>>>> 7c8e022c

	&General::readhash("${General::swroot}/vpn/settings", \%vpnsettings);
	&General::readhasharray("${General::swroot}/vpn/caconfig", \%cahash);
	&General::readhasharray("${General::swroot}/vpn/config", \%confighash);

	if ($cgiparams{'ACTION'} eq $Lang::tr{'edit'}) {
		if (! $confighash{$cgiparams{'KEY'}}[0]) {
			$errormessage = $Lang::tr{'invalid key'};
			goto VPNCONF_END;
		}
		$cgiparams{'ENABLED'}			= $confighash{$cgiparams{'KEY'}}[0];
		$cgiparams{'NAME'}				= $confighash{$cgiparams{'KEY'}}[1];
		$cgiparams{'TYPE'}				= $confighash{$cgiparams{'KEY'}}[3];
		$cgiparams{'AUTH'}				= $confighash{$cgiparams{'KEY'}}[4];
		$cgiparams{'PSK'}				= $confighash{$cgiparams{'KEY'}}[5];
		#$cgiparams{'free'}				= $confighash{$cgiparams{'KEY'}}[6];
		$cgiparams{'LOCAL_ID'}			= $confighash{$cgiparams{'KEY'}}[7];
		$cgiparams{'LOCAL_SUBNET'}		= $confighash{$cgiparams{'KEY'}}[8];
		$cgiparams{'REMOTE_ID'}			= $confighash{$cgiparams{'KEY'}}[9];
		$cgiparams{'REMOTE'}			= $confighash{$cgiparams{'KEY'}}[10];
		$cgiparams{'REMOTE_SUBNET'}		= $confighash{$cgiparams{'KEY'}}[11];
		$cgiparams{'REMARK'}			= $confighash{$cgiparams{'KEY'}}[25];
		$cgiparams{'DPD_ACTION'}		= $confighash{$cgiparams{'KEY'}}[27];
		$cgiparams{'IKE_VERSION'}		= $confighash{$cgiparams{'KEY'}}[29];
		$cgiparams{'IKE_ENCRYPTION'}	= $confighash{$cgiparams{'KEY'}}[18];
		$cgiparams{'IKE_INTEGRITY'}		= $confighash{$cgiparams{'KEY'}}[19];
		$cgiparams{'IKE_GROUPTYPE'}		= $confighash{$cgiparams{'KEY'}}[20];
		$cgiparams{'IKE_LIFETIME'}		= $confighash{$cgiparams{'KEY'}}[16];
		$cgiparams{'ESP_ENCRYPTION'}	= $confighash{$cgiparams{'KEY'}}[21];
		$cgiparams{'ESP_INTEGRITY'}		= $confighash{$cgiparams{'KEY'}}[22];
		$cgiparams{'ESP_GROUPTYPE'}		= $confighash{$cgiparams{'KEY'}}[23];
		if ($cgiparams{'ESP_GROUPTYPE'} eq "") {
			$cgiparams{'ESP_GROUPTYPE'}	= $cgiparams{'IKE_GROUPTYPE'};
		}
		$cgiparams{'ESP_KEYLIFE'}		= $confighash{$cgiparams{'KEY'}}[17];
		$cgiparams{'COMPRESSION'}		= $confighash{$cgiparams{'KEY'}}[13];
		$cgiparams{'ONLY_PROPOSED'}		= $confighash{$cgiparams{'KEY'}}[24];
		$cgiparams{'PFS'}				= $confighash{$cgiparams{'KEY'}}[28];
		$cgiparams{'DPD_TIMEOUT'}		= $confighash{$cgiparams{'KEY'}}[30];
		$cgiparams{'DPD_DELAY'}			= $confighash{$cgiparams{'KEY'}}[31];
		$cgiparams{'FORCE_MOBIKE'}		= $confighash{$cgiparams{'KEY'}}[32];

		if (!$cgiparams{'DPD_DELAY'}) {
			$cgiparams{'DPD_DELAY'} = 30;
		}

		if (!$cgiparams{'DPD_TIMEOUT'}) {
			$cgiparams{'DPD_TIMEOUT'} = 120;
		}

	} elsif ($cgiparams{'ACTION'} eq $Lang::tr{'save'}) {
		$cgiparams{'REMARK'} = &Header::cleanhtml($cgiparams{'REMARK'});
		if ($cgiparams{'TYPE'} !~ /^(host|net)$/) {
			$errormessage = $Lang::tr{'connection type is invalid'};
			goto VPNCONF_ERROR;
		}

		if ($cgiparams{'NAME'} !~ /^[a-zA-Z0-9]+$/) {
			$errormessage = $Lang::tr{'name must only contain characters'};
			goto VPNCONF_ERROR;
		}

		if ($cgiparams{'NAME'} =~ /^(host|01|block|private|clear|packetdefault)$/) {
			$errormessage = $Lang::tr{'name is invalid'};
			goto VPNCONF_ERROR;
		}

		if (length($cgiparams{'NAME'}) >60) {
			$errormessage = $Lang::tr{'name too long'};
			goto VPNCONF_ERROR;
		}

		# Check if there is no other entry with this name
		if (! $cgiparams{'KEY'}) { #only for add
			foreach my $key (keys %confighash) {
				if ($confighash{$key}[1] eq $cgiparams{'NAME'}) {
					$errormessage = $Lang::tr{'a connection with this name already exists'};
					goto VPNCONF_ERROR;
				}
			}
		}

		if (($cgiparams{'TYPE'} eq 'net') && (! $cgiparams{'REMOTE'})) {
			$errormessage = $Lang::tr{'invalid input for remote host/ip'};
			goto VPNCONF_ERROR;
		}

<<<<<<< HEAD
		if ($cgiparams{'REMOTE'}) {
			if (($cgiparams{'REMOTE'} ne '%any') && (! &General::validip($cgiparams{'REMOTE'}))) {
				if (! &General::validfqdn ($cgiparams{'REMOTE'})) {
					$errormessage = $Lang::tr{'invalid input for remote host/ip'};
					goto VPNCONF_ERROR;
				} else {
					if (&valid_dns_host($cgiparams{'REMOTE'})) {
						$warnmessage = "$Lang::tr{'check vpn lr'} $cgiparams{'REMOTE'}. $Lang::tr{'dns check failed'}";
					}
				}
			}
		}
=======
	my @local_subnets = split(",", $cgiparams{'LOCAL_SUBNET'});
	foreach my $subnet (@local_subnets) {
		unless (&Network::check_subnet($subnet)) {
			$errormessage = $Lang::tr{'local subnet is invalid'};
			goto VPNCONF_ERROR;
		}
	}
>>>>>>> 7c8e022c

		unless (&General::validipandmask($cgiparams{'LOCAL_SUBNET'})) {
			$errormessage = $Lang::tr{'local subnet is invalid'};
			goto VPNCONF_ERROR;
		}
<<<<<<< HEAD
=======
	    }
	}

	if ($cgiparams{'TYPE'} eq 'net') {
		my @remote_subnets = split(",", $cgiparams{'REMOTE_SUBNET'});
		foreach my $subnet (@remote_subnets) {
			unless (&Network::check_subnet($subnet)) {
				$errormessage = $Lang::tr{'remote subnet is invalid'};
				goto VPNCONF_ERROR;
			}
		}
	}
>>>>>>> 7c8e022c

		# Allow only one roadwarrior/psk without remote IP-address
		if ($cgiparams{'REMOTE'} eq '' && $cgiparams{'AUTH'} eq 'psk') {
			foreach my $key (keys %confighash) {
				if ( ($cgiparams{'KEY'} ne $key) &&
					($confighash{$key}[4] eq 'psk') &&
					($confighash{$key}[10] eq '') ) {
					$errormessage = $Lang::tr{'you can only define one roadwarrior connection when using pre-shared key authentication'};
					goto VPNCONF_ERROR;
				}
			}
		}
		if (($cgiparams{'TYPE'} eq 'net') && (! &General::validipandmask($cgiparams{'REMOTE_SUBNET'}))) {
			$errormessage = $Lang::tr{'remote subnet is invalid'};
			goto VPNCONF_ERROR;
		}

		if ($cgiparams{'ENABLED'} !~ /^(on|off)$/) {
			$errormessage = $Lang::tr{'invalid input'};
			goto VPNCONF_ERROR;
		}
		if ($cgiparams{'EDIT_ADVANCED'} !~ /^(on|off)$/) {
			$errormessage = $Lang::tr{'invalid input'};
			goto VPNCONF_ERROR;
		}

		# Allow nothing or a string (DN,FDQN,) beginning with @
		# with no comma but slashes between RID eg @O=FR/C=Paris/OU=myhome/CN=franck
		if ( ($cgiparams{'LOCAL_ID'} !~ /^(|[\w.-]*@[\w. =*\/-]+|\d+\.\d+\.\d+\.\d+)$/) ||
			($cgiparams{'REMOTE_ID'} !~ /^(|[\w.-]*@[\w. =*\/-]+|\d+\.\d+\.\d+\.\d+)$/) ||
			(($cgiparams{'REMOTE_ID'} eq $cgiparams{'LOCAL_ID'}) && ($cgiparams{'LOCAL_ID'} ne ''))
		) {
			$errormessage = $Lang::tr{'invalid local-remote id'} . '<br />' .
			'DER_ASN1_DN: @c=FR/ou=Paris/ou=Home/cn=*<br />' .
			'FQDN: @ipfire.org<br />' .
			'USER_FQDN: info@ipfire.org<br />' .
			'IPV4_ADDR: 123.123.123.123';
			goto VPNCONF_ERROR;
		}
		# If Auth is DN, verify existance of Remote ID.
		if ( $cgiparams{'REMOTE_ID'} eq '' && (
			$cgiparams{'AUTH'} eq 'auth-dn'|| # while creation
			$confighash{$cgiparams{'KEY'}}[2] eq '%auth-dn')){ # while editing
				$errormessage = $Lang::tr{'vpn missing remote id'};
				goto VPNCONF_ERROR;
		}

		if ($cgiparams{'TYPE'} eq 'net'){
			$warnmessage=&General::checksubnets('',$cgiparams{'REMOTE_SUBNET'},'ipsec');
			if ($warnmessage ne ''){
				$warnmessage=$Lang::tr{'remote subnet'}." ($cgiparams{'REMOTE_SUBNET'}) <br>".$warnmessage;
			}
		}

		if ($cgiparams{'AUTH'} eq 'psk') {
			if (! length($cgiparams{'PSK'}) ) {
				$errormessage = $Lang::tr{'pre-shared key is too short'};
				goto VPNCONF_ERROR;
			}
			if ($cgiparams{'PSK'} =~ /'/) {
				$cgiparams{'PSK'} =~ tr/'/ /;
				$errormessage = $Lang::tr{'invalid characters found in pre-shared key'};
				goto VPNCONF_ERROR;
			}
	} elsif ($cgiparams{'AUTH'} eq 'certreq') {
		if ($cgiparams{'KEY'}) {
			$errormessage = $Lang::tr{'cant change certificates'};
			goto VPNCONF_ERROR;
		}
		if (ref ($cgiparams{'FH'}) ne 'Fh') {
			$errormessage = $Lang::tr{'there was no file upload'};
			goto VPNCONF_ERROR;
		}

		# Move uploaded certificate request to a temporary file
		(my $fh, my $filename) = tempfile( );
		if (copy ($cgiparams{'FH'}, $fh) != 1) {
			$errormessage = $!;
			goto VPNCONF_ERROR;
		}

		# Sign the certificate request
		&General::log("ipsec", "Signing your cert $cgiparams{'NAME'}...");
		my $opt = " ca -md sha256 -days 999999";
		$opt .= " -batch -notext";
		$opt .= " -in $filename";
		$opt .= " -out ${General::swroot}/certs/$cgiparams{'NAME'}cert.pem";

		if ( $errormessage = &callssl ($opt) ) {
			unlink ($filename);
			unlink ("${General::swroot}/certs/$cgiparams{'NAME'}cert.pem");
			&cleanssldatabase();
			goto VPNCONF_ERROR;
		} else {
			unlink ($filename);
			&cleanssldatabase();
		}

		$cgiparams{'CERT_NAME'} = getCNfromcert ("${General::swroot}/certs/$cgiparams{'NAME'}cert.pem");
		if ($cgiparams{'CERT_NAME'} eq '') {
			$errormessage = $Lang::tr{'could not retrieve common name from certificate'};
			goto VPNCONF_ERROR;
		}
	} elsif ($cgiparams{'AUTH'} eq 'pkcs12') {
		&General::log("ipsec", "Importing from p12...");

		if (ref ($cgiparams{'FH'}) ne 'Fh') {
			$errormessage = $Lang::tr{'there was no file upload'};
			goto ROOTCERT_ERROR;
		}

		# Move uploaded certificate request to a temporary file
		(my $fh, my $filename) = tempfile( );
		if (copy ($cgiparams{'FH'}, $fh) != 1) {
			$errormessage = $!;
			goto ROOTCERT_ERROR;
		}

		# Extract the CA certificate from the file
		&General::log("ipsec", "Extracting caroot from p12...");
		if (open(STDIN, "-|")) {
			my $opt = " pkcs12 -cacerts -nokeys";
			$opt .= " -in $filename";
			$opt .= " -out /tmp/newcacert";
			$errormessage = &callssl ($opt);
		} else { #child
			print "$cgiparams{'P12_PASS'}\n";
			exit (0);
		}

		# Extract the Host certificate from the file
		if (!$errormessage) {
			&General::log("ipsec", "Extracting host cert from p12...");
			if (open(STDIN, "-|")) {
				my $opt = " pkcs12 -clcerts -nokeys";
				$opt .= " -in $filename";
				$opt .= " -out /tmp/newhostcert";
				$errormessage = &callssl ($opt);
			} else { #child
				print "$cgiparams{'P12_PASS'}\n";
				exit (0);
			}
		}

		if (!$errormessage) {
			&General::log("ipsec", "Moving cacert...");
			#If CA have new subject, add it to our list of CA
			my $casubject = &Header::cleanhtml(getsubjectfromcert ('/tmp/newcacert'));
			my @names;
			foreach my $x (keys %cahash) {
				$casubject='' if ($cahash{$x}[1] eq $casubject);
				unshift (@names,$cahash{$x}[0]);
			}
			if ($casubject) { # a new one!
				my $temp = `/usr/bin/openssl x509 -text -in /tmp/newcacert`;
				if ($temp !~ /CA:TRUE/i) {
					$errormessage = $Lang::tr{'not a valid ca certificate'};
				} else {
					#compute a name for it
					my $idx=0;
					while (grep(/Imported-$idx/, @names) ) {$idx++};
					$cgiparams{'CA_NAME'}="Imported-$idx";
					$cgiparams{'CERT_NAME'}=&Header::cleanhtml(getCNfromcert ('/tmp/newhostcert'));
					move("/tmp/newcacert", "${General::swroot}/ca/$cgiparams{'CA_NAME'}cert.pem");
					$errormessage = "$Lang::tr{'certificate file move failed'}: $!" if ($? ne 0);
					if (!$errormessage) {
						my $key = &General::findhasharraykey (\%cahash);
						$cahash{$key}[0] = $cgiparams{'CA_NAME'};
						$cahash{$key}[1] = $casubject;
						&General::writehasharray("${General::swroot}/vpn/caconfig", \%cahash);
						system('/usr/local/bin/ipsecctrl', 'R');
					}
				}
			}
		}
		if (!$errormessage) {
			&General::log("ipsec", "Moving host cert...");
			move("/tmp/newhostcert", "${General::swroot}/certs/$cgiparams{'NAME'}cert.pem");
			$errormessage = "$Lang::tr{'certificate file move failed'}: $!" if ($? ne 0);
		}

		#cleanup temp files
		unlink ($filename);
		unlink ('/tmp/newcacert');
		unlink ('/tmp/newhostcert');
		if ($errormessage) {
			unlink ("${General::swroot}/ca/$cgiparams{'CA_NAME'}cert.pem");
			unlink ("${General::swroot}/certs/$cgiparams{'NAME'}cert.pem");
			goto VPNCONF_ERROR;
		}
		&General::log("ipsec", "p12 import completed!");
	} elsif ($cgiparams{'AUTH'} eq 'certfile') {
		if ($cgiparams{'KEY'}) {
			$errormessage = $Lang::tr{'cant change certificates'};
			goto VPNCONF_ERROR;
		}
		if (ref ($cgiparams{'FH'}) ne 'Fh') {
			$errormessage = $Lang::tr{'there was no file upload'};
			goto VPNCONF_ERROR;
		}
		# Move uploaded certificate to a temporary file
		(my $fh, my $filename) = tempfile( );
		if (copy ($cgiparams{'FH'}, $fh) != 1) {
			$errormessage = $!;
			goto VPNCONF_ERROR;
		}

		# Verify the certificate has a valid CA and move it
		&General::log("ipsec", "Validating imported cert against our known CA...");
		my $validca = 1; #assume ok
		my $test = `/usr/bin/openssl verify -CAfile ${General::swroot}/ca/cacert.pem $filename`;
		if ($test !~ /: OK/) {
			my $validca = 0;
			foreach my $key (keys %cahash) {
				$test = `/usr/bin/openssl verify -CAfile ${General::swroot}/ca/$cahash{$key}[0]cert.pem $filename`;
				if ($test =~ /: OK/) {
					$validca = 1;
					last;
				}
			}
		}
		if (! $validca) {
			$errormessage = $Lang::tr{'certificate does not have a valid ca associated with it'};
			unlink ($filename);
			goto VPNCONF_ERROR;
		} else {
			move($filename, "${General::swroot}/certs/$cgiparams{'NAME'}cert.pem");
			if ($? ne 0) {
				$errormessage = "$Lang::tr{'certificate file move failed'}: $!";
				unlink ($filename);
				goto VPNCONF_ERROR;
			}
		}

		$cgiparams{'CERT_NAME'} = getCNfromcert ("${General::swroot}/certs/$cgiparams{'NAME'}cert.pem");
		if ($cgiparams{'CERT_NAME'} eq '') {
			unlink ("${General::swroot}/certs/$cgiparams{'NAME'}cert.pem");
			$errormessage = $Lang::tr{'could not retrieve common name from certificate'};
			goto VPNCONF_ERROR;
		}
	} elsif ($cgiparams{'AUTH'} eq 'certgen') {
		if ($cgiparams{'KEY'}) {
			$errormessage = $Lang::tr{'cant change certificates'};
			goto VPNCONF_ERROR;
		}
		# Validate input since the form was submitted
		if (length($cgiparams{'CERT_NAME'}) >60) {
			$errormessage = $Lang::tr{'name too long'};
			goto VPNCONF_ERROR;
		}
		if ($cgiparams{'CERT_NAME'} !~ /^[a-zA-Z0-9 ,\.\-_]+$/) {
			$errormessage = $Lang::tr{'invalid input for name'};
			goto VPNCONF_ERROR;
		}
		if ($cgiparams{'CERT_EMAIL'} ne '' && (! &General::validemail($cgiparams{'CERT_EMAIL'}))) {
			$errormessage = $Lang::tr{'invalid input for e-mail address'};
			goto VPNCONF_ERROR;
		}
		if (length($cgiparams{'CERT_EMAIL'}) > 40) {
			$errormessage = $Lang::tr{'e-mail address too long'};
			goto VPNCONF_ERROR;
		}
		if ($cgiparams{'CERT_OU'} ne '' && $cgiparams{'CERT_OU'} !~ /^[a-zA-Z0-9 ,\.\-_]*$/) {
			$errormessage = $Lang::tr{'invalid input for department'};
			goto VPNCONF_ERROR;
		}
		if (length($cgiparams{'CERT_ORGANIZATION'}) >60) {
			$errormessage = $Lang::tr{'organization too long'};
			goto VPNCONF_ERROR;
		}
		if ($cgiparams{'CERT_ORGANIZATION'} !~ /^[a-zA-Z0-9 ,\.\-_]+$/) {
			$errormessage = $Lang::tr{'invalid input for organization'};
			goto VPNCONF_ERROR;
		}
		if ($cgiparams{'CERT_CITY'} ne '' && $cgiparams{'CERT_CITY'} !~ /^[a-zA-Z0-9 ,\.\-_]*$/) {
			$errormessage = $Lang::tr{'invalid input for city'};
			goto VPNCONF_ERROR;
		}
		if ($cgiparams{'CERT_STATE'} ne '' && $cgiparams{'CERT_STATE'} !~ /^[a-zA-Z0-9 ,\.\-_]*$/) {
			$errormessage = $Lang::tr{'invalid input for state or province'};
			goto VPNCONF_ERROR;
		}
		if ($cgiparams{'CERT_COUNTRY'} !~ /^[A-Z]*$/) {
			$errormessage = $Lang::tr{'invalid input for country'};
			goto VPNCONF_ERROR;
		}
		#the exact syntax is a list comma separated of
		#	email:any-validemail
		#	URI: a uniform resource indicator
		#	DNS: a DNS domain name
		#	RID: a registered OBJECT IDENTIFIER
		#	IP: an IP address
		# example: email:franck@foo.com,IP:10.0.0.10,DNS:franck.foo.com

		if ($cgiparams{'SUBJECTALTNAME'} ne '' && $cgiparams{'SUBJECTALTNAME'} !~ /^(email|URI|DNS|RID|IP):[a-zA-Z0-9 :\/,\.\-_@]*$/) {
			$errormessage = $Lang::tr{'vpn altname syntax'};
			goto VPNCONF_ERROR;
		}

		if (length($cgiparams{'CERT_PASS1'}) < 5) {
			$errormessage = $Lang::tr{'password too short'};
			goto VPNCONF_ERROR;
		}
		if ($cgiparams{'CERT_PASS1'} ne $cgiparams{'CERT_PASS2'}) {
			$errormessage = $Lang::tr{'passwords do not match'};
			goto VPNCONF_ERROR;
		}

		# Replace empty strings with a .
		(my $ou = $cgiparams{'CERT_OU'}) =~ s/^\s*$/\./;
		(my $city = $cgiparams{'CERT_CITY'}) =~ s/^\s*$/\./;
		(my $state = $cgiparams{'CERT_STATE'}) =~ s/^\s*$/\./;

		# Create the Client certificate request
		&General::log("ipsec", "Creating a cert...");

		if (open(STDIN, "-|")) {
			my $opt = " req -nodes -rand /proc/interrupts:/proc/net/rt_cache";
			$opt .= " -newkey rsa:2048";
			$opt .= " -keyout ${General::swroot}/certs/$cgiparams{'NAME'}key.pem";
			$opt .= " -out ${General::swroot}/certs/$cgiparams{'NAME'}req.pem";

			if ( $errormessage = &callssl ($opt) ) {
				unlink ("${General::swroot}/certs/$cgiparams{'NAME'}key.pem");
				unlink ("${General::swroot}/certs/$cgiparams{'NAME'}req.pem");
				goto VPNCONF_ERROR;
			}
		} else { #child
			print "$cgiparams{'CERT_COUNTRY'}\n";
			print "$state\n";
			print "$city\n";
			print "$cgiparams{'CERT_ORGANIZATION'}\n";
			print "$ou\n";
			print "$cgiparams{'CERT_NAME'}\n";
			print "$cgiparams{'CERT_EMAIL'}\n";
			print ".\n";
			print ".\n";
			exit (0);
		}

		# Sign the client certificate request
		&General::log("ipsec", "Signing the cert $cgiparams{'NAME'}...");

		#No easy way for specifying the contain of subjectAltName without writing a config file...
		my ($fh, $v3extname) = tempfile ('/tmp/XXXXXXXX');
		print $fh <<END
		basicConstraints=CA:FALSE
		nsComment="OpenSSL Generated Certificate"
		subjectKeyIdentifier=hash
		extendedKeyUsage=clientAuth
		authorityKeyIdentifier=keyid,issuer:always
END
;
		print $fh "subjectAltName=$cgiparams{'SUBJECTALTNAME'}" if ($cgiparams{'SUBJECTALTNAME'});
		close ($fh);

		my $opt = " ca -md sha256 -days 999999 -batch -notext";
		$opt .= " -in ${General::swroot}/certs/$cgiparams{'NAME'}req.pem";
		$opt .= " -out ${General::swroot}/certs/$cgiparams{'NAME'}cert.pem";
		$opt .= " -extfile $v3extname";

		if ( $errormessage = &callssl ($opt) ) {
			unlink ($v3extname);
			unlink ("${General::swroot}/certs/$cgiparams{'NAME'}key.pem");
			unlink ("${General::swroot}/certs/$cgiparams{'NAME'}req.pem");
			unlink ("${General::swroot}/certs/$cgiparams{'NAME'}cert.pem");
			&cleanssldatabase();
			goto VPNCONF_ERROR;
		} else {
			unlink ($v3extname);
			unlink ("${General::swroot}/certs/$cgiparams{'NAME'}req.pem");
			&cleanssldatabase();
		}

		# Create the pkcs12 file
		&General::log("ipsec", "Packing a pkcs12 file...");
		$opt = " pkcs12 -export";
		$opt .= " -inkey ${General::swroot}/certs/$cgiparams{'NAME'}key.pem";
		$opt .= " -in ${General::swroot}/certs/$cgiparams{'NAME'}cert.pem";
		$opt .= " -name \"$cgiparams{'NAME'}\"";
		$opt .= " -passout pass:$cgiparams{'CERT_PASS1'}";
		$opt .= " -certfile ${General::swroot}/ca/cacert.pem";
		$opt .= " -caname \"$vpnsettings{'ROOTCERT_ORGANIZATION'} CA\"";
		$opt .= " -out ${General::swroot}/certs/$cgiparams{'NAME'}.p12";

		if ( $errormessage = &callssl ($opt) ) {
			unlink ("${General::swroot}/certs/$cgiparams{'NAME'}key.pem");
			unlink ("${General::swroot}/certs/$cgiparams{'NAME'}cert.pem");
			unlink ("${General::swroot}/certs/$cgiparams{'NAME'}.p12");
			goto VPNCONF_ERROR;
		} else {
			unlink ("${General::swroot}/certs/$cgiparams{'NAME'}key.pem");
		}
	} elsif ($cgiparams{'AUTH'} eq 'cert') {
		;# Nothing, just editing
	} elsif ($cgiparams{'AUTH'} eq 'auth-dn') {
		$cgiparams{'CERT_NAME'} = '%auth-dn'; # a special value saying 'no cert file'
	} else {
		$errormessage = $Lang::tr{'invalid input for authentication method'};
		goto VPNCONF_ERROR;
	}

	# 1)Error message here is not accurate.
	# 2)Test is superfluous, openswan can reference same cert multiple times
	# 3)Present since initial version (1.3.2.11), it isn't a bug correction
	# Check if there is no other entry with this certificate name
	#if ((! $cgiparams{'KEY'}) && ($cgiparams{'AUTH'} ne 'psk') && ($cgiparams{'AUTH'} ne 'auth-dn')) {
	#	foreach my $key (keys %confighash) {
	#	if ($confighash{$key}[2] eq $cgiparams{'CERT_NAME'}) {
	#		$errormessage = $Lang::tr{'a connection with this common name already exists'};
	#		goto VPNCONF_ERROR;
	#	}
	#	}
	#}
		# Save the config

	my $key = $cgiparams{'KEY'};
	if (! $key) {
		$key = &General::findhasharraykey (\%confighash);
		foreach my $i (0 .. 32) { $confighash{$key}[$i] = "";}
	}
	$confighash{$key}[0] = $cgiparams{'ENABLED'};
	$confighash{$key}[1] = $cgiparams{'NAME'};
	if ((! $cgiparams{'KEY'}) && $cgiparams{'AUTH'} ne 'psk') {
		$confighash{$key}[2] = $cgiparams{'CERT_NAME'};
	}
	$confighash{$key}[3] = $cgiparams{'TYPE'};
	if ($cgiparams{'AUTH'} eq 'psk') {
		$confighash{$key}[4] = 'psk';
		$confighash{$key}[5] = $cgiparams{'PSK'};
	} else {
		$confighash{$key}[4] = 'cert';
	}
	if ($cgiparams{'TYPE'} eq 'net') {
<<<<<<< HEAD
		$confighash{$key}[11] = $cgiparams{'REMOTE_SUBNET'};
=======
	    my @remote_subnets = split(",", $cgiparams{'REMOTE_SUBNET'});
	    $confighash{$key}[11] = join('|', @remote_subnets);
>>>>>>> 7c8e022c
	}
	$confighash{$key}[7] = $cgiparams{'LOCAL_ID'};
	my @local_subnets = split(",", $cgiparams{'LOCAL_SUBNET'});
	$confighash{$key}[8] = join('|', @local_subnets);
	$confighash{$key}[9] = $cgiparams{'REMOTE_ID'};
	$confighash{$key}[10] = $cgiparams{'REMOTE'};
	$confighash{$key}[25] = $cgiparams{'REMARK'};
	$confighash{$key}[26] = ""; # Formerly INTERFACE
	$confighash{$key}[27] = $cgiparams{'DPD_ACTION'};
	$confighash{$key}[29] = $cgiparams{'IKE_VERSION'};

	# don't forget advanced value
	$confighash{$key}[18] = $cgiparams{'IKE_ENCRYPTION'};
	$confighash{$key}[19] = $cgiparams{'IKE_INTEGRITY'};
	$confighash{$key}[20] = $cgiparams{'IKE_GROUPTYPE'};
	$confighash{$key}[16] = $cgiparams{'IKE_LIFETIME'};
	$confighash{$key}[21] = $cgiparams{'ESP_ENCRYPTION'};
	$confighash{$key}[22] = $cgiparams{'ESP_INTEGRITY'};
	$confighash{$key}[23] = $cgiparams{'ESP_GROUPTYPE'};
	$confighash{$key}[17] = $cgiparams{'ESP_KEYLIFE'};
	$confighash{$key}[12] = 'off'; # $cgiparams{'AGGRMODE'};
	$confighash{$key}[13] = $cgiparams{'COMPRESSION'};
	$confighash{$key}[24] = $cgiparams{'ONLY_PROPOSED'};
	$confighash{$key}[28] = $cgiparams{'PFS'};
	$confighash{$key}[30] = $cgiparams{'DPD_TIMEOUT'};
	$confighash{$key}[31] = $cgiparams{'DPD_DELAY'};
	$confighash{$key}[32] = $cgiparams{'FORCE_MOBIKE'};

	# free unused fields!
	$confighash{$key}[6] = 'off';
	$confighash{$key}[15] = 'off';

	&General::writehasharray("${General::swroot}/vpn/config", \%confighash);
	&writeipsecfiles();
	if (&vpnenabled) {
		system('/usr/local/bin/ipsecctrl', 'S', $key);
		sleep $sleepDelay;
	}
	if ($cgiparams{'EDIT_ADVANCED'} eq 'on') {
		$cgiparams{'KEY'} = $key;
		$cgiparams{'ACTION'} = $Lang::tr{'advanced'};
	}
	goto VPNCONF_END;
} else { # add new connection
	$cgiparams{'ENABLED'} = 'on';
	if ( ! -f "${General::swroot}/private/cakey.pem" ) {
		$cgiparams{'AUTH'} = 'psk';
	} elsif ( ! -f "${General::swroot}/ca/cacert.pem") {
		$cgiparams{'AUTH'} = 'certfile';
	} else {
		$cgiparams{'AUTH'} = 'certgen';
	}
	$cgiparams{'LOCAL_SUBNET'}		= "$netsettings{'GREEN_NETADDRESS'}/$netsettings{'GREEN_NETMASK'}";
	$cgiparams{'CERT_EMAIL'}		= $vpnsettings{'ROOTCERT_EMAIL'};
	$cgiparams{'CERT_OU'}			= $vpnsettings{'ROOTCERT_OU'};
	$cgiparams{'CERT_ORGANIZATION'}	= $vpnsettings{'ROOTCERT_ORGANIZATION'};
	$cgiparams{'CERT_CITY'}			= $vpnsettings{'ROOTCERT_CITY'};
	$cgiparams{'CERT_STATE'}		= $vpnsettings{'ROOTCERT_STATE'};
	$cgiparams{'CERT_COUNTRY'}		= $vpnsettings{'ROOTCERT_COUNTRY'};

	# choose appropriate dpd action
	if ($cgiparams{'TYPE'} eq 'host') {
		$cgiparams{'DPD_ACTION'} = 'clear';
	} else {
		$cgiparams{'DPD_ACTION'} = 'restart';
	}

	if (!$cgiparams{'DPD_DELAY'}) {
		$cgiparams{'DPD_DELAY'} = 30;
	}

	if (!$cgiparams{'DPD_TIMEOUT'}) {
		$cgiparams{'DPD_TIMEOUT'} = 120;
	}

	if (!$cgiparams{'FORCE_MOBIKE'}) {
		$cgiparams{'FORCE_MOBIKE'} = 'no';
	}

	# Default IKE Version to v2
	if (!$cgiparams{'IKE_VERSION'}) {
		$cgiparams{'IKE_VERSION'} = 'ikev2';
	}

	# ID are empty
	$cgiparams{'LOCAL_ID'} = '';
	$cgiparams{'REMOTE_ID'} = '';

	#use default advanced value
	$cgiparams{'IKE_ENCRYPTION'}	= 'aes256gcm128|aes256gcm96|aes256gcm64|aes256|aes192gcm128|aes192gcm96|aes192gcm64|aes192|aes128gcm128|aes128gcm96|aes128gcm64|aes128'; #[18];
	$cgiparams{'IKE_INTEGRITY'}		= 'sha2_512|sha2_256|sha'; #[19];
	$cgiparams{'IKE_GROUPTYPE'}		= '4096|3072|2048|1536|1024'; #[20];
	$cgiparams{'IKE_LIFETIME'}		= '3'; #[16];
	$cgiparams{'ESP_ENCRYPTION'}	= 'aes256gcm128|aes256gcm96|aes256gcm64|aes256|aes192gcm128|aes192gcm96|aes192gcm64|aes192|aes128gcm128|aes128gcm96|aes128gcm64|aes128'; #[21];
	$cgiparams{'ESP_INTEGRITY'}		= 'sha2_512|sha2_256|sha1'; #[22];
	$cgiparams{'ESP_GROUPTYPE'}		= '4096|3072|2048|1536|1024'; #[23];
	$cgiparams{'ESP_KEYLIFE'}		= '1'; #[17];
	$cgiparams{'COMPRESSION'}		= 'on'; #[13];
	$cgiparams{'ONLY_PROPOSED'}		= 'off'; #[24];
	$cgiparams{'PFS'}				= 'on'; #[28];
}

VPNCONF_ERROR:
	$checked{'ENABLED'}{'off'} = '';
	$checked{'ENABLED'}{'on'} = '';
	$checked{'ENABLED'}{$cgiparams{'ENABLED'}} = "checked='checked'";

	$checked{'EDIT_ADVANCED'}{'off'} = '';
	$checked{'EDIT_ADVANCED'}{'on'} = '';
	$checked{'EDIT_ADVANCED'}{$cgiparams{'EDIT_ADVANCED'}} = "checked='checked'";

	$checked{'AUTH'}{'psk'} = '';
	$checked{'AUTH'}{'certreq'} = '';
	$checked{'AUTH'}{'certgen'} = '';
	$checked{'AUTH'}{'certfile'} = '';
	$checked{'AUTH'}{'pkcs12'} = '';
	$checked{'AUTH'}{'auth-dn'} = '';
	$checked{'AUTH'}{$cgiparams{'AUTH'}} = "checked='checked'";

	&Header::showhttpheaders();
	&Header::openpage($Lang::tr{'ipsec'}, 1, '');
	&Header::openbigbox('100%', 'left', '', $errormessage);
	if ($errormessage) {
		&Header::openbox('100%', 'left', $Lang::tr{'error messages'});
		print "<class name='base'>$errormessage";
		print "&nbsp;</class>";
		&Header::closebox();
	}

	if ($warnmessage) {
		&Header::openbox('100%', 'left', "$Lang::tr{'warning messages'}:");
		print "<class name='base'>$warnmessage";
		print "&nbsp;</class>";
		&Header::closebox();
	}

	print "<form method='post' enctype='multipart/form-data' action='$ENV{'SCRIPT_NAME'}'>";
	print<<END
	<input type='hidden' name='TYPE' value='$cgiparams{'TYPE'}' />
	<input type='hidden' name='IKE_VERSION' value='$cgiparams{'IKE_VERSION'}' />
	<input type='hidden' name='IKE_ENCRYPTION' value='$cgiparams{'IKE_ENCRYPTION'}' />
	<input type='hidden' name='IKE_INTEGRITY' value='$cgiparams{'IKE_INTEGRITY'}' />
	<input type='hidden' name='IKE_GROUPTYPE' value='$cgiparams{'IKE_GROUPTYPE'}' />
	<input type='hidden' name='IKE_LIFETIME' value='$cgiparams{'IKE_LIFETIME'}' />
	<input type='hidden' name='ESP_ENCRYPTION' value='$cgiparams{'ESP_ENCRYPTION'}' />
	<input type='hidden' name='ESP_INTEGRITY' value='$cgiparams{'ESP_INTEGRITY'}' />
	<input type='hidden' name='ESP_GROUPTYPE' value='$cgiparams{'ESP_GROUPTYPE'}' />
	<input type='hidden' name='ESP_KEYLIFE' value='$cgiparams{'ESP_KEYLIFE'}' />
	<input type='hidden' name='COMPRESSION' value='$cgiparams{'COMPRESSION'}' />
	<input type='hidden' name='ONLY_PROPOSED' value='$cgiparams{'ONLY_PROPOSED'}' />
	<input type='hidden' name='PFS' value='$cgiparams{'PFS'}' />
	<input type='hidden' name='DPD_ACTION' value='$cgiparams{'DPD_ACTION'}' />
	<input type='hidden' name='DPD_DELAY' value='$cgiparams{'DPD_DELAY'}' />
	<input type='hidden' name='DPD_TIMEOUT' value='$cgiparams{'DPD_TIMEOUT'}' />
	<input type='hidden' name='FORCE_MOBIKE' value='$cgiparams{'FORCE_MOBIKE'}' />
END
;
	if ($cgiparams{'KEY'}) {
		print "<input type='hidden' name='KEY' value='$cgiparams{'KEY'}' />";
		print "<input type='hidden' name='NAME' value='$cgiparams{'NAME'}' />";
		print "<input type='hidden' name='AUTH' value='$cgiparams{'AUTH'}' />";
	}

	&Header::openbox('100%', 'left', "$Lang::tr{'connection'}: $cgiparams{'NAME'}");
	print "<table width='100%'>";
	if (!$cgiparams{'KEY'}) {
		print <<EOF;
			<tr>
				<td width='20%'>$Lang::tr{'name'}:&nbsp;<img src='/blob.gif' alt='*' /></td>
				<td width='30%'>
					<input type='text' name='NAME' value='$cgiparams{'NAME'}' size='25' />
				</td>
				<td colspan="2"></td>
			</tr>
EOF
	}

	my $disabled;
	my $blob;
	if ($cgiparams{'TYPE'} eq 'host') {
		$disabled = "disabled='disabled'";
	} elsif ($cgiparams{'TYPE'} eq 'net') {
		$blob = "<img src='/blob.gif' alt='*' />";
	};

<<<<<<< HEAD
	print <<END
=======
    my @local_subnets = split(/\|/, $cgiparams{'LOCAL_SUBNET'});
    my $local_subnets = join(",", @local_subnets);

    my @remote_subnets = split(/\|/, $cgiparams{'REMOTE_SUBNET'});
    my $remote_subnets = join(",", @remote_subnets);

    print <<END
>>>>>>> 7c8e022c
	<tr>
		<td width='20%'>$Lang::tr{'enabled'}</td>
		<td width='30%'>
			<input type='checkbox' name='ENABLED' $checked{'ENABLED'}{'on'} />
		</td>
<<<<<<< HEAD
		<td class='boldbase' nowrap='nowrap' width='20%'>$Lang::tr{'local subnet'}&nbsp;<img src='/blob.gif' alt='*' /></td>
		<td width='30%'>
			<input type='text' name='LOCAL_SUBNET' value='$cgiparams{'LOCAL_SUBNET'}' size="25" />
		</td>
	</tr>
	<tr>
		<td class='boldbase' width='20%'>$Lang::tr{'remote host/ip'}:&nbsp;$blob</td>
		<td width='30%'>
			<input type='text' name='REMOTE' value='$cgiparams{'REMOTE'}' size="25" />
		</td>
		<td class='boldbase' nowrap='nowrap' width='20%'>$Lang::tr{'remote subnet'}&nbsp;$blob</td>
		<td width='30%'>
			<input $disabled type='text' name='REMOTE_SUBNET' value='$cgiparams{'REMOTE_SUBNET'}' size="25" />
		</td>
	</tr>
	<tr>
		<td class='boldbase' width='20%'>$Lang::tr{'vpn local id'}:</td>
		<td width='30%'>
			<input type='text' name='LOCAL_ID' value='$cgiparams{'LOCAL_ID'}' size="25" />
		</td>
		<td class='boldbase' width='20%'>$Lang::tr{'vpn remote id'}:</td>
		<td width='30%'>
			<input type='text' name='REMOTE_ID' value='$cgiparams{'REMOTE_ID'}' size="25" />
		</td>
=======
	    <td class='boldbase' nowrap='nowrap' width='20%'>$Lang::tr{'local subnet'}</td>
	    <td width='30%'>
	        <input type='text' name='LOCAL_SUBNET' value='$local_subnets' />
	    </td>
	</tr>
	<tr>
	    <td class='boldbase' width='20%'>$Lang::tr{'remote host/ip'}:&nbsp;$blob</td>
	    <td width='30%'>
	        <input type='text' name='REMOTE' value='$cgiparams{'REMOTE'}' size="25" />
	    </td>
	    <td class='boldbase' nowrap='nowrap' width='20%'>$Lang::tr{'remote subnet'}</td>
	    <td width='30%'>
	        <input $disabled type='text' name='REMOTE_SUBNET' value='$remote_subnets' />
	    </td>
	</tr>
	<tr>
	    <td class='boldbase' width='20%'>$Lang::tr{'vpn local id'}:</td>
	    <td width='30%'>
	    	<input type='text' name='LOCAL_ID' value='$cgiparams{'LOCAL_ID'}' size="25" />
	    </td>
	    <td class='boldbase' width='20%'>$Lang::tr{'vpn remote id'}:</td>
	    <td width='30%'>
	    	<input type='text' name='REMOTE_ID' value='$cgiparams{'REMOTE_ID'}' size="25" />
	    </td>
>>>>>>> 7c8e022c
	</tr>
	<tr><td colspan="4"><br /></td></tr>
	<tr>
		<td class='boldbase' width='20%'>$Lang::tr{'remark title'}</td>
		<td colspan='3'>
			<input type='text' name='REMARK' value='$cgiparams{'REMARK'}' maxlength='50' size="73" />
		</td>
	</tr>
END
;
	if (!$cgiparams{'KEY'}) {
		print "<tr><td colspan='3'><input type='checkbox' name='EDIT_ADVANCED' $checked{'EDIT_ADVANCED'}{'on'} /> $Lang::tr{'edit advanced settings when done'}</td></tr>";
	}
	print "</table>";
	&Header::closebox();

	if ($cgiparams{'KEY'} && $cgiparams{'AUTH'} eq 'psk') {
		&Header::openbox('100%', 'left', $Lang::tr{'authentication'});
		print <<END
		<table width='100%' cellpadding='0' cellspacing='5' border='0'>
		<tr><td class='base' width='50%'>$Lang::tr{'use a pre-shared key'}</td>
			<td class='base' width='50%'><input type='password' name='PSK' size='30' value='$cgiparams{'PSK'}' /></td>
		</tr>
		</table>
END
;
		&Header::closebox();
	} elsif (! $cgiparams{'KEY'}) {
		my $cakeydisabled = ( ! -f "${General::swroot}/private/cakey.pem" ) ? "disabled='disabled'" : '';
		$cgiparams{'CERT_NAME'} = $Lang::tr{'vpn no full pki'} if ($cakeydisabled);
		my $cacrtdisabled = ( ! -f "${General::swroot}/ca/cacert.pem" ) ? "disabled='disabled'" : '';

		&Header::openbox('100%', 'left', $Lang::tr{'authentication'});
		print <<END
		<table width='100%' cellpadding='0' cellspacing='5' border='0'>
		<tr><td width='5%'><input type='radio' name='AUTH' value='psk' $checked{'AUTH'}{'psk'} /></td>
			<td class='base' width='55%'>$Lang::tr{'use a pre-shared key'}</td>
			<td class='base' width='40%'><input type='password' name='PSK' size='30' value='$cgiparams{'PSK'}' /></td></tr>
		<tr><td colspan='3' bgcolor='#000000'></td></tr>
		<tr><td><input type='radio' name='AUTH' value='certreq' $checked{'AUTH'}{'certreq'} $cakeydisabled /></td>
			<td class='base'><hr />$Lang::tr{'upload a certificate request'}</td>
			<td class='base' rowspan='3' valign='middle'><input type='file' name='FH' size='30' $cacrtdisabled /></td></tr>
		<tr><td><input type='radio' name='AUTH' value='certfile' $checked{'AUTH'}{'certfile'} $cacrtdisabled /></td>
			<td class='base'>$Lang::tr{'upload a certificate'}</td></tr>
		<tr><td><input type='radio' name='AUTH' value='pkcs12' $cacrtdisabled /></td>
			<td class='base'>$Lang::tr{'upload p12 file'} $Lang::tr{'pkcs12 file password'}:<input type='password' name='P12_PASS'/></td></tr>
		<tr><td><input type='radio' name='AUTH' value='auth-dn' $checked{'AUTH'}{'auth-dn'} $cacrtdisabled /></td>
			<td class='base'><hr />$Lang::tr{'vpn auth-dn'}</td></tr>
		<tr><td colspan='3' bgcolor='#000000'></td></tr>
		<tr><td><input type='radio' name='AUTH' value='certgen' $checked{'AUTH'}{'certgen'} $cakeydisabled /></td>
			<td class='base'><hr />$Lang::tr{'generate a certificate'}</td><td>&nbsp;</td></tr>
		<tr><td>&nbsp;</td>
			<td class='base'>$Lang::tr{'users fullname or system hostname'}:&nbsp;<img src='/blob.gif' alt='*' /></td>
			<td class='base' nowrap='nowrap'><input type='text' name='CERT_NAME' value='$cgiparams{'CERT_NAME'}' size='32' $cakeydisabled /></td></tr>
		<tr><td>&nbsp;</td>
			<td class='base'>$Lang::tr{'users email'}:</td>
			<td class='base' nowrap='nowrap'><input type='text' name='CERT_EMAIL' value='$cgiparams{'CERT_EMAIL'}' size='32' $cakeydisabled /></td></tr>
		<tr><td>&nbsp;</td>
			<td class='base'>$Lang::tr{'users department'}:</td>
			<td class='base' nowrap='nowrap'><input type='text' name='CERT_OU' value='$cgiparams{'CERT_OU'}' size='32' $cakeydisabled /></td></tr>
		<tr><td>&nbsp;</td>
			<td class='base'>$Lang::tr{'organization name'}:</td>
			<td class='base' nowrap='nowrap'><input type='text' name='CERT_ORGANIZATION' value='$cgiparams{'CERT_ORGANIZATION'}' size='32' $cakeydisabled /></td></tr>
		<tr><td>&nbsp;</td>
			<td class='base'>$Lang::tr{'city'}:</td>
			<td class='base' nowrap='nowrap'><input type='text' name='CERT_CITY' value='$cgiparams{'CERT_CITY'}' size='32' $cakeydisabled /></td></tr>
		<tr><td>&nbsp;</td>
			<td class='base'>$Lang::tr{'state or province'}:</td>
			<td class='base' nowrap='nowrap'><input type='text' name='CERT_STATE' value='$cgiparams{'CERT_STATE'}' size='32' $cakeydisabled /></td></tr>
		<tr><td>&nbsp;</td>
			<td class='base'>$Lang::tr{'country'}:</td>
			<td class='base'><select name='CERT_COUNTRY' $cakeydisabled>
END
;
		foreach my $country (sort keys %{Countries::countries}) {
			print "\t\t\t<option value='$Countries::countries{$country}'";
			if ( $Countries::countries{$country} eq $cgiparams{'CERT_COUNTRY'} ) {
				print " selected='selected'";
			}
			print ">$country</option>\n";
		}
		print <<END
			</select></td></tr>

		<tr><td>&nbsp;</td><td class='base'>$Lang::tr{'vpn subjectaltname'} (subjectAltName=email:*,URI:*,DNS:*,RID:*)</td>
			<td class='base' nowrap='nowrap'><input type='text' name='SUBJECTALTNAME' value='$cgiparams{'SUBJECTALTNAME'}' size='32' $cakeydisabled /></td></tr>
		<tr><td>&nbsp;</td>
			<td class='base'>$Lang::tr{'pkcs12 file password'}:&nbsp;<img src='/blob.gif' alt='*' /></td>
			<td class='base' nowrap='nowrap'><input type='password' name='CERT_PASS1' value='$cgiparams{'CERT_PASS1'}' size='32' $cakeydisabled /></td></tr>
		<tr><td>&nbsp;</td><td class='base'>$Lang::tr{'pkcs12 file password'}&nbsp;($Lang::tr{'confirmation'}):&nbsp;<img src='/blob.gif' alt='*' /></td>
			<td class='base' nowrap='nowrap'><input type='password' name='CERT_PASS2' value='$cgiparams{'CERT_PASS2'}' size='32' $cakeydisabled /></td></tr>
		</table>
END
;
		&Header::closebox();
	}

	print "<div align='center'><input type='submit' name='ACTION' value='$Lang::tr{'save'}' />";
	if ($cgiparams{'KEY'}) {
		print "<input type='submit' name='ACTION' value='$Lang::tr{'advanced'}' />";
	}
	print "<input type='submit' name='ACTION' value='$Lang::tr{'cancel'}' /></div></form>";
	&Header::closebigbox();
	&Header::closepage();
	exit (0);

	VPNCONF_END:
}

###
### Advanced settings
###
if(($cgiparams{'ACTION'} eq $Lang::tr{'advanced'}) ||
	($cgiparams{'ACTION'} eq $Lang::tr{'save'} && $cgiparams{'ADVANCED'} eq 'yes')) {
	&General::readhash("${General::swroot}/vpn/settings", \%vpnsettings);
	&General::readhasharray("${General::swroot}/vpn/config", \%confighash);
	if (! $confighash{$cgiparams{'KEY'}}) {
		$errormessage = $Lang::tr{'invalid key'};
		goto ADVANCED_END;
	}

	if ($cgiparams{'ACTION'} eq $Lang::tr{'save'}) {
		my @temp = split('\|', $cgiparams{'IKE_ENCRYPTION'});
		if ($#temp < 0) {
			$errormessage = $Lang::tr{'invalid input'};
			goto ADVANCED_ERROR;
		}
		foreach my $val (@temp) {
			if ($val !~ /^(aes(256|192|128)(gcm(128|96|64))?|3des|camellia(256|192|128))$/) {
				$errormessage = $Lang::tr{'invalid input'};
				goto ADVANCED_ERROR;
			}
		}
		@temp = split('\|', $cgiparams{'IKE_INTEGRITY'});
		if ($#temp < 0) {
			$errormessage = $Lang::tr{'invalid input'};
			goto ADVANCED_ERROR;
		}
		foreach my $val (@temp) {
			if ($val !~ /^(sha2_(512|384|256)|sha|md5|aesxcbc)$/) {
				$errormessage = $Lang::tr{'invalid input'};
				goto ADVANCED_ERROR;
			}
		}
		@temp = split('\|', $cgiparams{'IKE_GROUPTYPE'});
		if ($#temp < 0) {
			$errormessage = $Lang::tr{'invalid input'};
			goto ADVANCED_ERROR;
		}
		foreach my $val (@temp) {
			if ($val !~ /^(e521|e384|e256|e224|e192|e512bp|e384bp|e256bp|e224bp|1024|1536|2048|2048s256|2048s224|2048s160|3072|4096|6144|8192)$/) {
				$errormessage = $Lang::tr{'invalid input'};
				goto ADVANCED_ERROR;
			}
		}
		if ($cgiparams{'IKE_LIFETIME'} !~ /^\d+$/) {
			$errormessage = $Lang::tr{'invalid input for ike lifetime'};
			goto ADVANCED_ERROR;
		}
		if ($cgiparams{'IKE_LIFETIME'} < 1 || $cgiparams{'IKE_LIFETIME'} > 8) {
			$errormessage = $Lang::tr{'ike lifetime should be between 1 and 8 hours'};
			goto ADVANCED_ERROR;
		}
		@temp = split('\|', $cgiparams{'ESP_ENCRYPTION'});
		if ($#temp < 0) {
			$errormessage = $Lang::tr{'invalid input'};
			goto ADVANCED_ERROR;
		}
		foreach my $val (@temp) {
			if ($val !~ /^(aes(256|192|128)(gcm(128|96|64))?|3des|camellia(256|192|128))$/) {
				$errormessage = $Lang::tr{'invalid input'};
				goto ADVANCED_ERROR;
			}
		}
		@temp = split('\|', $cgiparams{'ESP_INTEGRITY'});
		if ($#temp < 0) {
			$errormessage = $Lang::tr{'invalid input'};
			goto ADVANCED_ERROR;
		}
		foreach my $val (@temp) {
			if ($val !~ /^(sha2_(512|384|256)|sha1|md5|aesxcbc)$/) {
				$errormessage = $Lang::tr{'invalid input'};
				goto ADVANCED_ERROR;
			}
		}
		@temp = split('\|', $cgiparams{'ESP_GROUPTYPE'});
		if ($#temp < 0) {
			$errormessage = $Lang::tr{'invalid input'};
			goto ADVANCED_ERROR;
		}
		foreach my $val (@temp) {
			if ($val !~ /^(e521|e384|e256|e224|e192|e512bp|e384bp|e256bp|e224bp|1024|1536|2048|2048s256|2048s224|2048s160|3072|4096|6144|8192|none)$/) {
				$errormessage = $Lang::tr{'invalid input'};
				goto ADVANCED_ERROR;
			}
		}
		if ($cgiparams{'ESP_KEYLIFE'} !~ /^\d+$/) {
			$errormessage = $Lang::tr{'invalid input for esp keylife'};
			goto ADVANCED_ERROR;
		}
		if ($cgiparams{'ESP_KEYLIFE'} < 1 || $cgiparams{'ESP_KEYLIFE'} > 24) {
			$errormessage = $Lang::tr{'esp keylife should be between 1 and 24 hours'};
			goto ADVANCED_ERROR;
		}

		if (($cgiparams{'COMPRESSION'} !~ /^(|on|off)$/) ||
			($cgiparams{'FORCE_MOBIKE'} !~ /^(|on|off)$/) ||
			($cgiparams{'ONLY_PROPOSED'} !~ /^(|on|off)$/) ||
			($cgiparams{'PFS'} !~ /^(|on|off)$/)) {
			$errormessage = $Lang::tr{'invalid input'};
			goto ADVANCED_ERROR;
		}

		if ($cgiparams{'DPD_DELAY'} !~ /^\d+$/) {
			$errormessage = $Lang::tr{'invalid input for dpd delay'};
			goto ADVANCED_ERROR;
		}

		if ($cgiparams{'DPD_TIMEOUT'} !~ /^\d+$/) {
			$errormessage = $Lang::tr{'invalid input for dpd timeout'};
			goto ADVANCED_ERROR;
		}

		$confighash{$cgiparams{'KEY'}}[29] = $cgiparams{'IKE_VERSION'};
		$confighash{$cgiparams{'KEY'}}[18] = $cgiparams{'IKE_ENCRYPTION'};
		$confighash{$cgiparams{'KEY'}}[19] = $cgiparams{'IKE_INTEGRITY'};
		$confighash{$cgiparams{'KEY'}}[20] = $cgiparams{'IKE_GROUPTYPE'};
		$confighash{$cgiparams{'KEY'}}[16] = $cgiparams{'IKE_LIFETIME'};
		$confighash{$cgiparams{'KEY'}}[21] = $cgiparams{'ESP_ENCRYPTION'};
		$confighash{$cgiparams{'KEY'}}[22] = $cgiparams{'ESP_INTEGRITY'};
		$confighash{$cgiparams{'KEY'}}[23] = $cgiparams{'ESP_GROUPTYPE'};
		$confighash{$cgiparams{'KEY'}}[17] = $cgiparams{'ESP_KEYLIFE'};
		$confighash{$cgiparams{'KEY'}}[12] = 'off'; #$cgiparams{'AGGRMODE'};
		$confighash{$cgiparams{'KEY'}}[13] = $cgiparams{'COMPRESSION'};
		$confighash{$cgiparams{'KEY'}}[24] = $cgiparams{'ONLY_PROPOSED'};
		$confighash{$cgiparams{'KEY'}}[28] = $cgiparams{'PFS'};
		$confighash{$cgiparams{'KEY'}}[27] = $cgiparams{'DPD_ACTION'};
		$confighash{$cgiparams{'KEY'}}[30] = $cgiparams{'DPD_TIMEOUT'};
		$confighash{$cgiparams{'KEY'}}[31] = $cgiparams{'DPD_DELAY'};
		$confighash{$cgiparams{'KEY'}}[32] = $cgiparams{'FORCE_MOBIKE'};
		&General::writehasharray("${General::swroot}/vpn/config", \%confighash);
		&writeipsecfiles();
		if (&vpnenabled) {
			system('/usr/local/bin/ipsecctrl', 'S', $cgiparams{'KEY'});
			sleep $sleepDelay;
		}
		goto ADVANCED_END;
	} else {
		$cgiparams{'IKE_VERSION'}		= $confighash{$cgiparams{'KEY'}}[29];
		$cgiparams{'IKE_ENCRYPTION'}	= $confighash{$cgiparams{'KEY'}}[18];
		$cgiparams{'IKE_INTEGRITY'}		= $confighash{$cgiparams{'KEY'}}[19];
		$cgiparams{'IKE_GROUPTYPE'}		= $confighash{$cgiparams{'KEY'}}[20];
		$cgiparams{'IKE_LIFETIME'}		= $confighash{$cgiparams{'KEY'}}[16];
		$cgiparams{'ESP_ENCRYPTION'}	= $confighash{$cgiparams{'KEY'}}[21];
		$cgiparams{'ESP_INTEGRITY'}		= $confighash{$cgiparams{'KEY'}}[22];
		$cgiparams{'ESP_GROUPTYPE'}		= $confighash{$cgiparams{'KEY'}}[23];
		if ($cgiparams{'ESP_GROUPTYPE'} eq "") {
			$cgiparams{'ESP_GROUPTYPE'}	= $cgiparams{'IKE_GROUPTYPE'};
		}
		$cgiparams{'ESP_KEYLIFE'}		= $confighash{$cgiparams{'KEY'}}[17];
		$cgiparams{'COMPRESSION'}		= $confighash{$cgiparams{'KEY'}}[13];
		$cgiparams{'ONLY_PROPOSED'}		= $confighash{$cgiparams{'KEY'}}[24];
		$cgiparams{'PFS'}				= $confighash{$cgiparams{'KEY'}}[28];
		$cgiparams{'DPD_ACTION'}		= $confighash{$cgiparams{'KEY'}}[27];
		$cgiparams{'DPD_TIMEOUT'}		= $confighash{$cgiparams{'KEY'}}[30];
		$cgiparams{'DPD_DELAY'}			= $confighash{$cgiparams{'KEY'}}[31];
		$cgiparams{'FORCE_MOBIKE'}		= $confighash{$cgiparams{'KEY'}}[32];

		if (!$cgiparams{'DPD_DELAY'}) {
			$cgiparams{'DPD_DELAY'} = 30;
		}

		if (!$cgiparams{'DPD_TIMEOUT'}) {
			$cgiparams{'DPD_TIMEOUT'} = 120;
		}
	}

	ADVANCED_ERROR:
	$checked{'IKE_ENCRYPTION'}{'aes256'} = '';
	$checked{'IKE_ENCRYPTION'}{'aes192'} = '';
	$checked{'IKE_ENCRYPTION'}{'aes128'} = '';
	$checked{'IKE_ENCRYPTION'}{'aes256gcm128'} = '';
	$checked{'IKE_ENCRYPTION'}{'aes192gcm128'} = '';
	$checked{'IKE_ENCRYPTION'}{'aes128gcm128'} = '';
	$checked{'IKE_ENCRYPTION'}{'aes256gcm96'} = '';
	$checked{'IKE_ENCRYPTION'}{'aes192gcm96'} = '';
	$checked{'IKE_ENCRYPTION'}{'aes128gcm96'} = '';
	$checked{'IKE_ENCRYPTION'}{'aes256gcm64'} = '';
	$checked{'IKE_ENCRYPTION'}{'aes192gcm64'} = '';
	$checked{'IKE_ENCRYPTION'}{'aes128gcm64'} = '';
	$checked{'IKE_ENCRYPTION'}{'3des'} = '';
	$checked{'IKE_ENCRYPTION'}{'camellia256'} = '';
	$checked{'IKE_ENCRYPTION'}{'camellia192'} = '';
	$checked{'IKE_ENCRYPTION'}{'camellia128'} = '';
	my @temp = split('\|', $cgiparams{'IKE_ENCRYPTION'});
	foreach my $key (@temp) {$checked{'IKE_ENCRYPTION'}{$key} = "selected='selected'"; }
	$checked{'IKE_INTEGRITY'}{'sha2_512'} = '';
	$checked{'IKE_INTEGRITY'}{'sha2_384'} = '';
	$checked{'IKE_INTEGRITY'}{'sha2_256'} = '';
	$checked{'IKE_INTEGRITY'}{'sha'} = '';
	$checked{'IKE_INTEGRITY'}{'md5'} = '';
	$checked{'IKE_INTEGRITY'}{'aesxcbc'} = '';
	@temp = split('\|', $cgiparams{'IKE_INTEGRITY'});
	foreach my $key (@temp) {$checked{'IKE_INTEGRITY'}{$key} = "selected='selected'"; }
	$checked{'IKE_GROUPTYPE'}{'768'} = '';
	$checked{'IKE_GROUPTYPE'}{'1024'} = '';
	$checked{'IKE_GROUPTYPE'}{'1536'} = '';
	$checked{'IKE_GROUPTYPE'}{'2048'} = '';
	$checked{'IKE_GROUPTYPE'}{'3072'} = '';
	$checked{'IKE_GROUPTYPE'}{'4096'} = '';
	$checked{'IKE_GROUPTYPE'}{'6144'} = '';
	$checked{'IKE_GROUPTYPE'}{'8192'} = '';
	@temp = split('\|', $cgiparams{'IKE_GROUPTYPE'});
	foreach my $key (@temp) {$checked{'IKE_GROUPTYPE'}{$key} = "selected='selected'"; }

	# 768 is not supported by strongswan
	$checked{'IKE_GROUPTYPE'}{'768'} = '';

	$checked{'ESP_ENCRYPTION'}{'aes256'} = '';
	$checked{'ESP_ENCRYPTION'}{'aes192'} = '';
	$checked{'ESP_ENCRYPTION'}{'aes128'} = '';
	$checked{'ESP_ENCRYPTION'}{'aes256gcm128'} = '';
	$checked{'ESP_ENCRYPTION'}{'aes192gcm128'} = '';
	$checked{'ESP_ENCRYPTION'}{'aes128gcm128'} = '';
	$checked{'ESP_ENCRYPTION'}{'aes256gcm96'} = '';
	$checked{'ESP_ENCRYPTION'}{'aes192gcm96'} = '';
	$checked{'ESP_ENCRYPTION'}{'aes128gcm96'} = '';
	$checked{'ESP_ENCRYPTION'}{'aes256gcm64'} = '';
	$checked{'ESP_ENCRYPTION'}{'aes192gcm64'} = '';
	$checked{'ESP_ENCRYPTION'}{'aes128gcm64'} = '';
	$checked{'ESP_ENCRYPTION'}{'3des'} = '';
	$checked{'ESP_ENCRYPTION'}{'camellia256'} = '';
	$checked{'ESP_ENCRYPTION'}{'camellia192'} = '';
	$checked{'ESP_ENCRYPTION'}{'camellia128'} = '';
	@temp = split('\|', $cgiparams{'ESP_ENCRYPTION'});
	foreach my $key (@temp) {$checked{'ESP_ENCRYPTION'}{$key} = "selected='selected'"; }
	$checked{'ESP_INTEGRITY'}{'sha2_512'} = '';
	$checked{'ESP_INTEGRITY'}{'sha2_384'} = '';
	$checked{'ESP_INTEGRITY'}{'sha2_256'} = '';
	$checked{'ESP_INTEGRITY'}{'sha1'} = '';
	$checked{'ESP_INTEGRITY'}{'md5'} = '';
	$checked{'ESP_INTEGRITY'}{'aesxcbc'} = '';
	@temp = split('\|', $cgiparams{'ESP_INTEGRITY'});
	foreach my $key (@temp) {$checked{'ESP_INTEGRITY'}{$key} = "selected='selected'"; }
	$checked{'ESP_GROUPTYPE'}{'768'} = '';
	$checked{'ESP_GROUPTYPE'}{'1024'} = '';
	$checked{'ESP_GROUPTYPE'}{'1536'} = '';
	$checked{'ESP_GROUPTYPE'}{'2048'} = '';
	$checked{'ESP_GROUPTYPE'}{'3072'} = '';
	$checked{'ESP_GROUPTYPE'}{'4096'} = '';
	$checked{'ESP_GROUPTYPE'}{'6144'} = '';
	$checked{'ESP_GROUPTYPE'}{'8192'} = '';
	$checked{'ESP_GROUPTYPE'}{'none'} = '';
	@temp = split('\|', $cgiparams{'ESP_GROUPTYPE'});
	foreach my $key (@temp) {$checked{'ESP_GROUPTYPE'}{$key} = "selected='selected'"; }

	$checked{'COMPRESSION'} = $cgiparams{'COMPRESSION'} eq 'on' ? "checked='checked'" : '' ;
	$checked{'FORCE_MOBIKE'} = $cgiparams{'FORCE_MOBIKE'} eq 'on' ? "checked='checked'" : '' ;
	$checked{'ONLY_PROPOSED'} = $cgiparams{'ONLY_PROPOSED'} eq 'on' ? "checked='checked'" : '' ;
	$checked{'PFS'} = $cgiparams{'PFS'} eq 'on' ? "checked='checked'" : '' ;

	$selected{'IKE_VERSION'}{'ikev1'} = '';
	$selected{'IKE_VERSION'}{'ikev2'} = '';
	$selected{'IKE_VERSION'}{$cgiparams{'IKE_VERSION'}} = "selected='selected'";

	$selected{'DPD_ACTION'}{'clear'} = '';
	$selected{'DPD_ACTION'}{'hold'} = '';
	$selected{'DPD_ACTION'}{'restart'} = '';
	$selected{'DPD_ACTION'}{'none'} = '';
	$selected{'DPD_ACTION'}{$cgiparams{'DPD_ACTION'}} = "selected='selected'";

	&Header::showhttpheaders();
	&Header::openpage($Lang::tr{'ipsec'}, 1, '');
	&Header::openbigbox('100%', 'left', '', $errormessage);

	if ($errormessage) {
		&Header::openbox('100%', 'left', $Lang::tr{'error messages'});
		print "<class name='base'>$errormessage";
		print "&nbsp;</class>";
		&Header::closebox();
	}

	if ($warnmessage) {
		&Header::openbox('100%', 'left', $Lang::tr{'warning messages'});
		print "<class name='base'>$warnmessage";
		print "&nbsp;</class>";
		&Header::closebox();
	}

	&Header::openbox('100%', 'left', "$Lang::tr{'advanced'}:");
	print <<EOF
	<form method='post' enctype='multipart/form-data' action='$ENV{'SCRIPT_NAME'}'>
	<input type='hidden' name='ADVANCED' value='yes' />
	<input type='hidden' name='KEY' value='$cgiparams{'KEY'}' />

	<table width='100%'>
	<thead>
		<tr>
			<th width="15%"></th>
			<th>IKE</th>
			<th>ESP</th>
		</tr>
	</thead>
	<tbody>
		<tr>
			<td>$Lang::tr{'vpn keyexchange'}:</td>
			<td>
				<select name='IKE_VERSION'>
					<option value='ikev2' $selected{'IKE_VERSION'}{'ikev2'}>IKEv2</option>
					<option value='ikev1' $selected{'IKE_VERSION'}{'ikev1'}>IKEv1</option>
				</select>
			</td>
			<td></td>
		</tr>
		<tr>
			<td class='boldbase' width="15%">$Lang::tr{'encryption'}</td>
			<td class='boldbase'>
				<select name='IKE_ENCRYPTION' multiple='multiple' size='6' style='width: 100%'>
					<option value='aes256gcm128' $checked{'IKE_ENCRYPTION'}{'aes256gcm128'}>256 bit AES-GCM/128 bit ICV</option>
					<option value='aes256gcm96' $checked{'IKE_ENCRYPTION'}{'aes256gcm96'}>256 bit AES-GCM/96 bit ICV</option>
					<option value='aes256gcm64' $checked{'IKE_ENCRYPTION'}{'aes256gcm64'}>256 bit AES-GCM/64 bit ICV</option>
					<option value='aes256' $checked{'IKE_ENCRYPTION'}{'aes256'}>256 bit AES-CBC</option>
					<option value='camellia256' $checked{'IKE_ENCRYPTION'}{'camellia256'}>256 bit Camellia-CBC</option>
					<option value='aes192gcm128' $checked{'IKE_ENCRYPTION'}{'aes192gcm128'}>192 bit AES-GCM/128 bit ICV</option>
					<option value='aes192gcm96' $checked{'IKE_ENCRYPTION'}{'aes192gcm96'}>192 bit AES-GCM/96 bit ICV</option>
					<option value='aes192gcm64' $checked{'IKE_ENCRYPTION'}{'aes192gcm64'}>192 bit AES-GCM/64 bit ICV</option>
					<option value='aes192' $checked{'IKE_ENCRYPTION'}{'aes192'}>192 bit AES-CBC</option>
					<option value='camellia192' $checked{'IKE_ENCRYPTION'}{'camellia192'}>192 bit Camellia-CBC</option>
					<option value='aes128gcm128' $checked{'IKE_ENCRYPTION'}{'aes128gcm128'}>128 bit AES-GCM/128 bit ICV</option>
					<option value='aes128gcm96' $checked{'IKE_ENCRYPTION'}{'aes128gcm96'}>128 bit AES-GCM/96 bit ICV</option>
					<option value='aes128gcm64' $checked{'IKE_ENCRYPTION'}{'aes128gcm64'}>128 bit AES-GCM/64 bit ICV</option>
					<option value='aes128' $checked{'IKE_ENCRYPTION'}{'aes128'}>128 bit AES-CBC</option>
					<option value='camellia128' $checked{'IKE_ENCRYPTION'}{'camellia128'}>128 bit Camellia-CBC</option>
					<option value='3des' $checked{'IKE_ENCRYPTION'}{'3des'}>168 bit 3DES-EDE-CBC</option>
				</select>
			</td>
			<td class='boldbase'>
				<select name='ESP_ENCRYPTION' multiple='multiple' size='6' style='width: 100%'>
					<option value='aes256gcm128' $checked{'ESP_ENCRYPTION'}{'aes256gcm128'}>256 bit AES-GCM/128 bit ICV</option>
					<option value='aes256gcm96' $checked{'ESP_ENCRYPTION'}{'aes256gcm96'}>256 bit AES-GCM/96 bit ICV</option>
					<option value='aes256gcm64' $checked{'ESP_ENCRYPTION'}{'aes256gcm64'}>256 bit AES-GCM/64 bit ICV</option>
					<option value='aes256' $checked{'ESP_ENCRYPTION'}{'aes256'}>256 bit AES-CBC</option>
					<option value='camellia256' $checked{'ESP_ENCRYPTION'}{'camellia256'}>256 bit Camellia-CBC</option>
					<option value='aes192gcm128' $checked{'ESP_ENCRYPTION'}{'aes192gcm128'}>192 bit AES-GCM/128 bit ICV</option>
					<option value='aes192gcm96' $checked{'ESP_ENCRYPTION'}{'aes192gcm96'}>192 bit AES-GCM/96 bit ICV</option>
					<option value='aes192gcm64' $checked{'ESP_ENCRYPTION'}{'aes192gcm64'}>192 bit AES-GCM/64 bit ICV</option>
					<option value='aes192' $checked{'ESP_ENCRYPTION'}{'aes192'}>192 bit AES-CBC</option>
					<option value='camellia192' $checked{'ESP_ENCRYPTION'}{'camellia192'}>192 bit Camellia-CBC</option>
					<option value='aes128gcm128' $checked{'ESP_ENCRYPTION'}{'aes128gcm128'}>128 bit AES-GCM/128 bit ICV</option>
					<option value='aes128gcm96' $checked{'ESP_ENCRYPTION'}{'aes128gcm96'}>128 bit AES-GCM/96 bit ICV</option>
					<option value='aes128gcm64' $checked{'ESP_ENCRYPTION'}{'aes128gcm64'}>128 bit AES-GCM/64 bit ICV</option>
					<option value='aes128' $checked{'ESP_ENCRYPTION'}{'aes128'}>128 bit AES-CBC</option>
					<option value='camellia128' $checked{'ESP_ENCRYPTION'}{'camellia128'}>128 bit Camellia-CBC</option>
					<option value='3des' $checked{'ESP_ENCRYPTION'}{'3des'}>168 bit 3DES-EDE-CBC</option>
				</select>
			</td>
		</tr>

		<tr>
			<td class='boldbase' width="15%">$Lang::tr{'integrity'}</td>
			<td class='boldbase'>
				<select name='IKE_INTEGRITY' multiple='multiple' size='6' style='width: 100%'>
					<option value='sha2_512' $checked{'IKE_INTEGRITY'}{'sha2_512'}>SHA2 512 bit</option>
					<option value='sha2_384' $checked{'IKE_INTEGRITY'}{'sha2_384'}>SHA2 384 bit</option>
					<option value='sha2_256' $checked{'IKE_INTEGRITY'}{'sha2_256'}>SHA2 256 bit</option>
					<option value='aesxcbc' $checked{'IKE_INTEGRITY'}{'aesxcbc'}>AES XCBC</option>
					<option value='sha' $checked{'IKE_INTEGRITY'}{'sha'}>SHA1</option>
					<option value='md5' $checked{'IKE_INTEGRITY'}{'md5'}>MD5</option>
				</select>
			</td>
			<td class='boldbase'>
				<select name='ESP_INTEGRITY' multiple='multiple' size='6' style='width: 100%'>
					<option value='sha2_512' $checked{'ESP_INTEGRITY'}{'sha2_512'}>SHA2 512 bit</option>
					<option value='sha2_384' $checked{'ESP_INTEGRITY'}{'sha2_384'}>SHA2 384 bit</option>
					<option value='sha2_256' $checked{'ESP_INTEGRITY'}{'sha2_256'}>SHA2 256 bit</option>
					<option value='aesxcbc' $checked{'ESP_INTEGRITY'}{'aesxcbc'}>AES XCBC</option>
					<option value='sha1' $checked{'ESP_INTEGRITY'}{'sha1'}>SHA1</option>
					<option value='md5' $checked{'ESP_INTEGRITY'}{'md5'}>MD5</option>
				</select>
			</td>
		</tr>
		<tr>
			<td class='boldbase' width="15%">$Lang::tr{'lifetime'}&nbsp;<img src='/blob.gif' alt='*' /></td>
			<td class='boldbase'>
				<input type='text' name='IKE_LIFETIME' value='$cgiparams{'IKE_LIFETIME'}' size='5' /> $Lang::tr{'hours'}
			</td>
			<td class='boldbase'>
				<input type='text' name='ESP_KEYLIFE' value='$cgiparams{'ESP_KEYLIFE'}' size='5' /> $Lang::tr{'hours'}
			</td>
		</tr>
		<tr>
			<td class='boldbase' width="15%">$Lang::tr{'grouptype'}</td>
			<td class='boldbase'>
				<select name='IKE_GROUPTYPE' multiple='multiple' size='6' style='width: 100%'>
					<option value='e521' $checked{'IKE_GROUPTYPE'}{'e521'}>ECP-521 (NIST)</option>
					<option value='e512bp' $checked{'IKE_GROUPTYPE'}{'e512bp'}>ECP-512 (Brainpool)</option>
					<option value='e384' $checked{'IKE_GROUPTYPE'}{'e384'}>ECP-384 (NIST)</option>
					<option value='e384bp' $checked{'IKE_GROUPTYPE'}{'e384bp'}>ECP-384 (Brainpool)</option>
					<option value='e256' $checked{'IKE_GROUPTYPE'}{'e256'}>ECP-256 (NIST)</option>
					<option value='e256bp' $checked{'IKE_GROUPTYPE'}{'e256bp'}>ECP-256 (Brainpool)</option>
					<option value='e224' $checked{'IKE_GROUPTYPE'}{'e224'}>ECP-224 (NIST)</option>
					<option value='e224bp' $checked{'IKE_GROUPTYPE'}{'e224bp'}>ECP-224 (Brainpool)</option>
					<option value='e192' $checked{'IKE_GROUPTYPE'}{'e192'}>ECP-192 (NIST)</option>
					<option value='8192' $checked{'IKE_GROUPTYPE'}{'8192'}>MODP-8192</option>
					<option value='6144' $checked{'IKE_GROUPTYPE'}{'6144'}>MODP-6144</option>
					<option value='4096' $checked{'IKE_GROUPTYPE'}{'4096'}>MODP-4096</option>
					<option value='3072' $checked{'IKE_GROUPTYPE'}{'3072'}>MODP-3072</option>
					<option value='2048s256' $checked{'IKE_GROUPTYPE'}{'2048s256'}>MODP-2048/256</option>
					<option value='2048s224' $checked{'IKE_GROUPTYPE'}{'2048s224'}>MODP-2048/224</option>
					<option value='2048s160' $checked{'IKE_GROUPTYPE'}{'2048s160'}>MODP-2048/160</option>
					<option value='2048' $checked{'IKE_GROUPTYPE'}{'2048'}>MODP-2048</option>
					<option value='1536' $checked{'IKE_GROUPTYPE'}{'1536'}>MODP-1536</option>
					<option value='1024' $checked{'IKE_GROUPTYPE'}{'1024'}>MODP-1024</option>
				</select>
			</td>
			<td class='boldbase'>
				<select name='ESP_GROUPTYPE' multiple='multiple' size='6' style='width: 100%'>
					<option value='e521' $checked{'ESP_GROUPTYPE'}{'e521'}>ECP-521 (NIST)</option>
					<option value='e512bp' $checked{'ESP_GROUPTYPE'}{'e512bp'}>ECP-512 (Brainpool)</option>
					<option value='e384' $checked{'ESP_GROUPTYPE'}{'e384'}>ECP-384 (NIST)</option>
					<option value='e384bp' $checked{'ESP_GROUPTYPE'}{'e384bp'}>ECP-384 (Brainpool)</option>
					<option value='e256' $checked{'ESP_GROUPTYPE'}{'e256'}>ECP-256 (NIST)</option>
					<option value='e256bp' $checked{'ESP_GROUPTYPE'}{'e256bp'}>ECP-256 (Brainpool)</option>
					<option value='e224' $checked{'ESP_GROUPTYPE'}{'e224'}>ECP-224 (NIST)</option>
					<option value='e224bp' $checked{'ESP_GROUPTYPE'}{'e224bp'}>ECP-224 (Brainpool)</option>
					<option value='e192' $checked{'ESP_GROUPTYPE'}{'e192'}>ECP-192 (NIST)</option>
					<option value='8192' $checked{'ESP_GROUPTYPE'}{'8192'}>MODP-8192</option>
					<option value='6144' $checked{'ESP_GROUPTYPE'}{'6144'}>MODP-6144</option>
					<option value='4096' $checked{'ESP_GROUPTYPE'}{'4096'}>MODP-4096</option>
					<option value='3072' $checked{'ESP_GROUPTYPE'}{'3072'}>MODP-3072</option>
					<option value='2048s256' $checked{'ESP_GROUPTYPE'}{'2048s256'}>MODP-2048/256</option>
					<option value='2048s224' $checked{'ESP_GROUPTYPE'}{'2048s224'}>MODP-2048/224</option>
					<option value='2048s160' $checked{'ESP_GROUPTYPE'}{'2048s160'}>MODP-2048/160</option>
					<option value='2048' $checked{'ESP_GROUPTYPE'}{'2048'}>MODP-2048</option>
					<option value='1536' $checked{'ESP_GROUPTYPE'}{'1536'}>MODP-1536</option>
					<option value='1024' $checked{'ESP_GROUPTYPE'}{'1024'}>MODP-1024</option>
					<option value='none' $checked{'ESP_GROUPTYPE'}{'none'}>- $Lang::tr{'none'} -</option>
				</select>
			</td>
		</tr>
	</tbody>
	</table>

	<br><br>

	<h2>$Lang::tr{'dead peer detection'}</h2>

	<table width="100%">
	<tr>
		<td width="15%">$Lang::tr{'dpd action'}:</td>
		<td>
			<select name='DPD_ACTION'>
				<option value='none' $selected{'DPD_ACTION'}{'none'}>- $Lang::tr{'disabled'} -</option>
				<option value='clear' $selected{'DPD_ACTION'}{'clear'}>clear</option>
				<option value='hold' $selected{'DPD_ACTION'}{'hold'}>hold</option>
				<option value='restart' $selected{'DPD_ACTION'}{'restart'}>restart</option>
			</select>
		</td>
	</tr>
	<tr>
		<td width="15%">$Lang::tr{'dpd timeout'}:&nbsp;<img src='/blob.gif' alt='*' /></td>
		<td>
			<input type='text' name='DPD_TIMEOUT' size='5' value='$cgiparams{'DPD_TIMEOUT'}' />
		</td>
	</tr>
	<tr>
		<td width="15%">$Lang::tr{'dpd delay'}:&nbsp;<img src='/blob.gif' alt='*' /></td>
		<td>
			<input type='text' name='DPD_DELAY' size='5' value='$cgiparams{'DPD_DELAY'}' />
		</td>
	</tr>
	</table>

	<hr>

	<table width="100%">
	<tr>
		<td>
			<label>
				<input type='checkbox' name='ONLY_PROPOSED' $checked{'ONLY_PROPOSED'} />
				IKE+ESP: $Lang::tr{'use only proposed settings'}
			</label>
		</td>
	</tr>
	<tr>
		<td>
			<label>
				<input type='checkbox' name='PFS' $checked{'PFS'} />
				$Lang::tr{'pfs yes no'}
			</label>
		</td>
	</tr>
	<tr>
		<td>
			<label>
				<input type='checkbox' name='COMPRESSION' $checked{'COMPRESSION'} />
				$Lang::tr{'vpn payload compression'}
			</label>
		</td>
	</tr>
	<tr>
		<td>
			<label>
				<input type='checkbox' name='FORCE_MOBIKE' $checked{'FORCE_MOBIKE'} />
				$Lang::tr{'vpn force mobike'}
			</label>
		</td>
	</tr>
EOF
;

	print <<EOF;
	<tr>
		<td align='left' colspan='1'><img src='/blob.gif' align='top' alt='*' />&nbsp;$Lang::tr{'required field'}</td>
		<td align='right' colspan='2'>
			<input type='submit' name='ACTION' value='$Lang::tr{'save'}' />
			<input type='submit' name='ACTION' value='$Lang::tr{'cancel'}' />
		</td>
	</tr>
	</table></form>
EOF

	&Header::closebox();
	&Header::closebigbox();
	&Header::closepage();
	exit(0);

	ADVANCED_END:
}

###
### Default status page
###
	%cgiparams = ();
	%cahash = ();
	%confighash = ();
	&General::readhash("${General::swroot}/vpn/settings", \%cgiparams);
	&General::readhasharray("${General::swroot}/vpn/caconfig", \%cahash);
	&General::readhasharray("${General::swroot}/vpn/config", \%confighash);
	$cgiparams{'CA_NAME'} = '';

	my @status = `/usr/local/bin/ipsecctrl I 2>/dev/null`;

	# suggest a default name for this side
	if ($cgiparams{'VPN_IP'} eq '' && -e "${General::swroot}/red/active") {
		if (open(IPADDR, "${General::swroot}/red/local-ipaddress")) {
			my $ipaddr = <IPADDR>;
			close IPADDR;
			chomp ($ipaddr);
			$cgiparams{'VPN_IP'} = (gethostbyaddr(pack("C4", split(/\./, $ipaddr)), 2))[0];
			if ($cgiparams{'VPN_IP'} eq '') {
				$cgiparams{'VPN_IP'} = $ipaddr;
			}
		}
	}
	# no IP found, use %defaultroute
	$cgiparams{'VPN_IP'} ='%defaultroute' if ($cgiparams{'VPN_IP'} eq '');

	$cgiparams{'VPN_DELAYED_START'} = 0 if (! defined ($cgiparams{'VPN_DELAYED_START'}));
	$checked{'ENABLED'} = $cgiparams{'ENABLED'} eq 'on' ? "checked='checked'" : '';

	&Header::showhttpheaders();
	&Header::openpage($Lang::tr{'ipsec'}, 1, '');
	&Header::openbigbox('100%', 'left', '', $errormessage);

	if ($errormessage) {
		&Header::openbox('100%', 'left', $Lang::tr{'error messages'});
		print "<class name='base'>$errormessage\n";
		print "&nbsp;</class>\n";
		&Header::closebox();
	}

	if ($warnmessage) {
		&Header::openbox('100%', 'left', $Lang::tr{'warning messages'});
		print "$warnmessage<br>";
		print "$Lang::tr{'fwdfw warn1'}<br>";
		&Header::closebox();
		print"<center><form method='post'><input type='submit' name='ACTION' value='$Lang::tr{'ok'}' style='width: 5em;'></form>";
		&Header::closepage();
		exit 0;
	}

	&Header::openbox('100%', 'left', $Lang::tr{'global settings'});
	print <<END
	<form method='post' action='$ENV{'SCRIPT_NAME'}'>
	<table width='100%'>
	<tr>
	<td width='20%' class='base' nowrap='nowrap'>$Lang::tr{'vpn red name'}:&nbsp;<img src='/blob.gif' alt='*' /></td>
	<td width='20%'><input type='text' name='VPN_IP' value='$cgiparams{'VPN_IP'}' /></td>
	<td width='20%' class='base'>$Lang::tr{'enabled'}<input type='checkbox' name='ENABLED' $checked{'ENABLED'} /></td>
	</tr>
END
;
print <<END
	<tr>
	<td class='base' nowrap='nowrap'>$Lang::tr{'vpn delayed start'}:&nbsp;<img src='/blob.gif' alt='*' /><img src='/blob.gif' alt='*' /></td>
	<td ><input type='text' name='VPN_DELAYED_START' value='$cgiparams{'VPN_DELAYED_START'}' /></td>
	</tr>
	<tr>
	<td class='base' nowrap='nowrap'>$Lang::tr{'host to net vpn'}:</td>
	<td ><input type='text' name='RW_NET' value='$cgiparams{'RW_NET'}' /></td>
	</tr>
</table>
<br>
<hr />
<table width='100%'>
<tr>
	<td class='base' valign='top'><img src='/blob.gif' alt='*' /></td>
	<td width='70%' class='base' valign='top'>$Lang::tr{'required field'}</td><td width='30%' align='right' class='base'><input type='submit' name='ACTION' value='$Lang::tr{'save'}' /></td>
</tr>
<tr>
	<td class='base' valign='top' nowrap='nowrap'><img src='/blob.gif' alt='*' /><img src='/blob.gif' alt='*' />&nbsp;</td>
	<td class='base'>	<font class='base'>$Lang::tr{'vpn delayed start help'}</font></td>
	<td></td>
</tr>
</table>
END
;
	print "</form>";
	&Header::closebox();

	&Header::openbox('100%', 'left', $Lang::tr{'connection status and controlc'});
	print <<END
	<table width='100%' cellspacing='1' cellpadding='0' class='tbl'>
	<tr>
	<th width='10%' class='boldbase' align='center'><b>$Lang::tr{'name'}</b></th>
	<th width='22%' class='boldbase' align='center'><b>$Lang::tr{'type'}</b></th>
	<th width='23%' class='boldbase' align='center'><b>$Lang::tr{'common name'}</b></th>
	<th width='30%' class='boldbase' align='center'><b>$Lang::tr{'remark'}</b></th>
	<th width='10%' class='boldbase' align='center'><b>$Lang::tr{'status'}</b></th>
	<th class='boldbase' align='center' colspan='6'><b>$Lang::tr{'action'}</b></th>
	</tr>
END
;
	my $id = 0;
	my $gif;
	foreach my $key (sort { ncmp ($confighash{$a}[1],$confighash{$b}[1]) } keys %confighash) {
	if ($confighash{$key}[0] eq 'on') { $gif = 'on.gif'; } else { $gif = 'off.gif'; }

	if ($id % 2) {
		print "<tr>";
		$col="bgcolor='$color{'color20'}'";
	} else {
		print "<tr>";
		$col="bgcolor='$color{'color22'}'";
	}
	print "<td align='center' nowrap='nowrap' $col>$confighash{$key}[1]</td>";
	print "<td align='center' nowrap='nowrap' $col>" . $Lang::tr{"$confighash{$key}[3]"} . " (" . $Lang::tr{"$confighash{$key}[4]"} . ") $confighash{$key}[29]</td>";
	if ($confighash{$key}[2] eq '%auth-dn') {
		print "<td align='left' nowrap='nowrap' $col>$confighash{$key}[9]</td>";
	} elsif ($confighash{$key}[4] eq 'cert') {
		print "<td align='left' nowrap='nowrap' $col>$confighash{$key}[2]</td>";
	} else {
		print "<td align='left' $col>&nbsp;</td>";
	}
	print "<td align='center' $col>$confighash{$key}[25]</td>";
	my $col1="bgcolor='${Header::colourred}'";
	# get real state
	my $active = "<b><font color='#FFFFFF'>$Lang::tr{'capsclosed'}</font></b>";
	foreach my $line (@status) {
		if (($line =~ /\"$confighash{$key}[1]\".*IPsec SA established/) ||
		($line =~ /$confighash{$key}[1]\{.*INSTALLED/)) {
			$col1="bgcolor='${Header::colourgreen}'";
			$active = "<b><font color='#FFFFFF'>$Lang::tr{'capsopen'}</font></b>";
		}
	}
	# move to blue if really down
	if ($confighash{$key}[0] eq 'off' && $col1 =~ /${Header::colourred}/ ) {
		$col1="bgcolor='${Header::colourblue}'";
		$active = "<b><font color='#FFFFFF'>$Lang::tr{'capsclosed'}</font></b>";
	}
	print <<END
	<td align='center' $col1>$active</td>
	<td align='center' $col>
		<form method='post' action='$ENV{'SCRIPT_NAME'}'>
		<input type='image' name='$Lang::tr{'restart'}' src='/images/reload.gif' alt='$Lang::tr{'restart'}' title='$Lang::tr{'restart'}' />
		<input type='hidden' name='ACTION' value='$Lang::tr{'restart'}' />
		<input type='hidden' name='KEY' value='$key' />
		</form>
	</td>
END
;
	if (($confighash{$key}[4] eq 'cert') && ($confighash{$key}[2] ne '%auth-dn')) {
		print <<END
		<td align='center' $col>
		<form method='post' action='$ENV{'SCRIPT_NAME'}'>
		<input type='image' name='$Lang::tr{'show certificate'}' src='/images/info.gif' alt='$Lang::tr{'show certificate'}' title='$Lang::tr{'show certificate'}' />
		<input type='hidden' name='ACTION' value='$Lang::tr{'show certificate'}' />
		<input type='hidden' name='KEY' value='$key' />
		</form>
		</td>
END
;
	} else {
		print "<td width='2%' $col>&nbsp;</td>";
	}
	if ($confighash{$key}[4] eq 'cert' && -f "${General::swroot}/certs/$confighash{$key}[1].p12") {
		print <<END
		<td align='center' $col>
		<form method='post' action='$ENV{'SCRIPT_NAME'}'>
		<input type='image' name='$Lang::tr{'download pkcs12 file'}' src='/images/floppy.gif' alt='$Lang::tr{'download pkcs12 file'}' title='$Lang::tr{'download pkcs12 file'}' />
		<input type='hidden' name='ACTION' value='$Lang::tr{'download pkcs12 file'}' />
		<input type='hidden' name='KEY' value='$key' />
		</form>
	</td>
END
;
	} elsif (($confighash{$key}[4] eq 'cert') && ($confighash{$key}[2] ne '%auth-dn')) {
		print <<END
		<td align='center' $col>
		<form method='post' action='$ENV{'SCRIPT_NAME'}'>
		<input type='image' name='$Lang::tr{'download certificate'}' src='/images/floppy.gif' alt='$Lang::tr{'download certificate'}' title='$Lang::tr{'download certificate'}' />
		<input type='hidden' name='ACTION' value='$Lang::tr{'download certificate'}' />
		<input type='hidden' name='KEY' value='$key' />
		</form>
	</td>
END
;
	} else {
		print "<td width='2%' $col>&nbsp;</td>";
	}
	print <<END
	<td align='center' $col>
		<form method='post' action='$ENV{'SCRIPT_NAME'}'>
		<input type='image' name='$Lang::tr{'toggle enable disable'}' src='/images/$gif' alt='$Lang::tr{'toggle enable disable'}' title='$Lang::tr{'toggle enable disable'}' />
		<input type='hidden' name='ACTION' value='$Lang::tr{'toggle enable disable'}' />
		<input type='hidden' name='KEY' value='$key' />
		</form>
	</td>

	<td align='center' $col>
		<form method='post' action='$ENV{'SCRIPT_NAME'}'>
		<input type='hidden' name='ACTION' value='$Lang::tr{'edit'}' />
		<input type='image' name='$Lang::tr{'edit'}' src='/images/edit.gif' alt='$Lang::tr{'edit'}' title='$Lang::tr{'edit'}' />
		<input type='hidden' name='KEY' value='$key' />
		</form>
	</td>
	<td align='center' $col>
		<form method='post' action='$ENV{'SCRIPT_NAME'}'>
		<input type='hidden' name='ACTION' value='$Lang::tr{'remove'}' />
		<input type='image' name='$Lang::tr{'remove'}' src='/images/delete.gif' alt='$Lang::tr{'remove'}' title='$Lang::tr{'remove'}' />
		<input type='hidden' name='KEY' value='$key' />
		</form>
	</td>
	</tr>
END
;
	$id++;
	}
	print "</table>";

	# If the config file contains entries, print Key to action icons
	if ( $id ) {
		print <<END
		<table>
		<tr>
		<td class='boldbase'>&nbsp; <b>$Lang::tr{'legend'}:</b></td>
		<td>&nbsp; <img src='/images/on.gif' alt='$Lang::tr{'click to disable'}' /></td>
		<td class='base'>$Lang::tr{'click to disable'}</td>
		<td>&nbsp; &nbsp; <img src='/images/info.gif' alt='$Lang::tr{'show certificate'}' /></td>
		<td class='base'>$Lang::tr{'show certificate'}</td>
		<td>&nbsp; &nbsp; <img src='/images/edit.gif' alt='$Lang::tr{'edit'}' /></td>
		<td class='base'>$Lang::tr{'edit'}</td>
		<td>&nbsp; &nbsp; <img src='/images/delete.gif' alt='$Lang::tr{'remove'}' /></td>
		<td class='base'>$Lang::tr{'remove'}</td>
		</tr>
		<tr>
		<td>&nbsp; </td>
		<td>&nbsp; <img src='/images/off.gif' alt='?OFF' /></td>
		<td class='base'>$Lang::tr{'click to enable'}</td>
		<td>&nbsp; &nbsp; <img src='/images/floppy.gif' alt='?FLOPPY' /></td>
		<td class='base'>$Lang::tr{'download certificate'}</td>
		<td>&nbsp; &nbsp; <img src='/images/reload.gif' alt='?RELOAD'/></td>
		<td class='base'>$Lang::tr{'restart'}</td>
		</tr>
		</table>
END
;
	}

	print <<END
	<table width='100%'>
	<tr><td align='right' colspan='9'>
	<form method='post' action='$ENV{'SCRIPT_NAME'}'>
	<input type='submit' name='ACTION' value='$Lang::tr{'add'}' />
	</form>
	</td></tr>
	</table>
END
;
	&Header::closebox();

	&Header::openbox('100%', 'left', "$Lang::tr{'certificate authorities'}");
	print <<EOF
	<table width='100%' cellspacing='1' cellpadding='0' class='tbl'>
	<tr>
	<th width='25%' class='boldbase' align='center'><b>$Lang::tr{'name'}</b></th>
	<th width='65%' class='boldbase' align='center'><b>$Lang::tr{'subject'}</b></th>
	<th width='10%' class='boldbase' colspan='3' align='center'><b>$Lang::tr{'action'}</b></th>
	</tr>
EOF
;
	my $col1="bgcolor='$color{'color22'}'";
	my $col2="bgcolor='$color{'color20'}'";
	if (-f "${General::swroot}/ca/cacert.pem") {
		my $casubject = &Header::cleanhtml(getsubjectfromcert ("${General::swroot}/ca/cacert.pem"));
		print <<END
		<tr>
		<td class='base' $col1>$Lang::tr{'root certificate'}</td>
		<td class='base' $col1>$casubject</td>
		<td width='3%' align='center' $col1>
			<form method='post' action='$ENV{'SCRIPT_NAME'}'>
			<input type='hidden' name='ACTION' value='$Lang::tr{'show root certificate'}' />
			<input type='image' name='$Lang::tr{'edit'}' src='/images/info.gif' alt='$Lang::tr{'show root certificate'}' title='$Lang::tr{'show root certificate'}' />
			</form>
		</td>
		<td width='3%' align='center' $col1>
			<form method='post' action='$ENV{'SCRIPT_NAME'}'>
			<input type='image' name='$Lang::tr{'download root certificate'}' src='/images/floppy.gif' alt='$Lang::tr{'download root certificate'}' title='$Lang::tr{'download root certificate'}' />
			<input type='hidden' name='ACTION' value='$Lang::tr{'download root certificate'}' />
			</form>
		</td>
		<td width='4%' $col1>&nbsp;</td></tr>
END
;
	} else {
		# display rootcert generation buttons
		print <<END
		<tr>
		<td class='base' $col1>$Lang::tr{'root certificate'}:</td>
		<td class='base' $col1>$Lang::tr{'not present'}</td>
		<td colspan='3' $col1>&nbsp;</td></tr>
END
;
	}

	if (-f "${General::swroot}/certs/hostcert.pem") {
		my $hostsubject = &Header::cleanhtml(getsubjectfromcert ("${General::swroot}/certs/hostcert.pem"));

		print <<END
		<tr>
		<td class='base' $col2>$Lang::tr{'host certificate'}</td>
		<td class='base' $col2>$hostsubject</td>
		<td width='3%' align='center' $col2>
			<form method='post' action='$ENV{'SCRIPT_NAME'}'>
			<input type='hidden' name='ACTION' value='$Lang::tr{'show host certificate'}' />
			<input type='image' name='$Lang::tr{'show host certificate'}' src='/images/info.gif' alt='$Lang::tr{'show host certificate'}' title='$Lang::tr{'show host certificate'}' />
			</form>
		</td>
		<td width='3%' align='center' $col2>
			<form method='post' action='$ENV{'SCRIPT_NAME'}'>
			<input type='image' name="$Lang::tr{'download host certificate'}" src='/images/floppy.gif' alt="$Lang::tr{'download host certificate'}" title="$Lang::tr{'download host certificate'}" />
			<input type='hidden' name='ACTION' value="$Lang::tr{'download host certificate'}" />
			</form>
		</td>
		<td width='4%' $col2>&nbsp;</td></tr>
END
;
	} else {
		# Nothing
		print <<END
		<tr>
		<td width='25%' class='base' $col2>$Lang::tr{'host certificate'}:</td>
		<td class='base' $col2>$Lang::tr{'not present'}</td>
		<td colspan='3' $col2>&nbsp;</td></tr>
END
;
	}

	my $rowcolor = 0;
	if (keys %cahash > 0) {
		foreach my $key (keys %cahash) {
				if ($rowcolor++ % 2) {
					print "<tr>";
					$col="bgcolor='$color{'color20'}'";
				} else {
					print "<tr>";
					$col="bgcolor='$color{'color22'}'";
				}
			print "<td class='base' $col>$cahash{$key}[0]</td>\n";
			print "<td class='base' $col>$cahash{$key}[1]</td>\n";
			print <<END
			<td align='center' $col>
			<form method='post' name='cafrm${key}a' action='$ENV{'SCRIPT_NAME'}'>
			<input type='image' name='$Lang::tr{'show ca certificate'}' src='/images/info.gif' alt='$Lang::tr{'show ca certificate'}' title='$Lang::tr{'show ca certificate'}' />
			<input type='hidden' name='ACTION' value='$Lang::tr{'show ca certificate'}' />
			<input type='hidden' name='KEY' value='$key' />
			</form>
			</td>
			<td align='center' $col>
			<form method='post' name='cafrm${key}b' action='$ENV{'SCRIPT_NAME'}'>
			<input type='image' name='$Lang::tr{'download ca certificate'}' src='/images/floppy.gif' alt='$Lang::tr{'download ca certificate'}' title='$Lang::tr{'download ca certificate'}' />
			<input type='hidden' name='ACTION' value='$Lang::tr{'download ca certificate'}' />
			<input type='hidden' name='KEY' value='$key' />
			</form>
			</td>
			<td align='center' $col>
			<form method='post' name='cafrm${key}c' action='$ENV{'SCRIPT_NAME'}'>
			<input type='hidden' name='ACTION' value='$Lang::tr{'remove ca certificate'}' />
			<input type='image' name='$Lang::tr{'remove ca certificate'}' src='/images/delete.gif' alt='$Lang::tr{'remove ca certificate'}' title='$Lang::tr{'remove ca certificate'}' />
			<input type='hidden' name='KEY' value='$key' />
			</form>
			</td>
			</tr>
END
;
		}
	}
	print "</table>";

	# If the file contains entries, print Key to action icons
	if ( -f "${General::swroot}/ca/cacert.pem") {
		print <<END
		<table><tr>
		<td class='boldbase'>&nbsp; <b>$Lang::tr{'legend'}:</b></td>
		<td>&nbsp; &nbsp; <img src='/images/info.gif' alt='$Lang::tr{'show certificate'}' /></td>
		<td class='base'>$Lang::tr{'show certificate'}</td>
		<td>&nbsp; &nbsp; <img src='/images/floppy.gif' alt='$Lang::tr{'download certificate'}' /></td>
		<td class='base'>$Lang::tr{'download certificate'}</td>
		</tr></table>
END
;
	}
	my $createCA = -f "${General::swroot}/ca/cacert.pem" ? '' : "<tr><td colspan='3'></td><td><input type='submit' name='ACTION' value='$Lang::tr{'generate root/host certificates'}' /></td></tr>";
	print <<END
	<br>
	<hr />
	<form method='post' enctype='multipart/form-data' action='$ENV{'SCRIPT_NAME'}'>
	<table width='100%' border='0' cellspacing='1' cellpadding='0'>
	$createCA
	<tr>
	<td class='base' nowrap='nowrap'>$Lang::tr{'ca name'}:&nbsp;<img src='/blob.gif' alt='*' /></td>
	<td nowrap='nowrap'><input type='text' name='CA_NAME' value='$cgiparams{'CA_NAME'}' size='15' /> </td>
	<td nowrap='nowrap'><input type='file' name='FH' size='30' /></td>
	<td nowrap='nowrap'><input type='submit' name='ACTION' value='$Lang::tr{'upload ca certificate'}' /></td>
	</tr>
	<tr>
	<td colspan='3'>$Lang::tr{'resetting the vpn configuration will remove the root ca, the host certificate and all certificate based connections'}:</td>
	<td align='right'><input type='submit' name='ACTION' value='$Lang::tr{'remove x509'}' /></td>
	</tr>
	</table>
	</form>
END
;
	&Header::closebox();
	&Header::closebigbox();
	&Header::closepage();

sub array_unique($) {
	my $array = shift;
	my @unique = ();

	my %seen = ();
	foreach my $e (@$array) {
		next if $seen{$e}++;
		push(@unique, $e);
	}

	return @unique;
}

sub make_algos($$$$$) {
	my ($mode, $encs, $ints, $grps, $pfs) = @_;
	my @algos = ();

	foreach my $enc (@$encs) {
		foreach my $int (@$ints) {
			foreach my $grp (@$grps) {
				my @algo = ($enc);

				if ($mode eq "ike") {
					push(@algo, $int);

					if ($grp =~ m/^e(.*)$/) {
						push(@algo, "ecp$1");
					} else {
						push(@algo, "modp$grp");
					}

				} elsif ($mode eq "esp" && $pfs) {
					my $is_aead = ($enc =~ m/[cg]cm/);

					if (!$is_aead) {
						push(@algo, $int);
					}

					if ($grp eq "none") {
						# noop
					} elsif ($grp =~ m/^e(.*)$/) {
						push(@algo, "ecp$1");
					} else {
						push(@algo, "modp$grp");
					}
				}

				push(@algos, join("-", @algo));
			}
		}
	}

	return &array_unique(\@algos);
}

sub make_subnets($) {
	my $subnets = shift;

	my @nets = split(/\|/, $subnets);
	my @cidr_nets = ();
	foreach my $net (@nets) {
		my $cidr_net = &General::ipcidr($net);
		push(@cidr_nets, $cidr_net);
	}

	return join(",", @cidr_nets);
}<|MERGE_RESOLUTION|>--- conflicted
+++ resolved
@@ -235,7 +235,6 @@
 ###
 
 sub writeipsecfiles {
-<<<<<<< HEAD
 	my %lconfighash = ();
 	my %lvpnsettings = ();
 	&General::readhasharray("${General::swroot}/vpn/config", \%lconfighash);
@@ -260,92 +259,6 @@
 
 	if (-f "${General::swroot}/certs/hostkey.pem") {
 		print SECRETS ": RSA ${General::swroot}/certs/hostkey.pem\n"
-=======
-    my %lconfighash = ();
-    my %lvpnsettings = ();
-    &General::readhasharray("${General::swroot}/vpn/config", \%lconfighash);
-    &General::readhash("${General::swroot}/vpn/settings", \%lvpnsettings);
-
-    open(CONF,    ">${General::swroot}/vpn/ipsec.conf") or die "Unable to open ${General::swroot}/vpn/ipsec.conf: $!";
-    open(SECRETS, ">${General::swroot}/vpn/ipsec.secrets") or die "Unable to open ${General::swroot}/vpn/ipsec.secrets: $!";
-    flock CONF, 2;
-    flock SECRETS, 2;
-    print CONF "version 2\n\n";
-    print CONF "conn %default\n";
-    print CONF "\tkeyingtries=%forever\n";
-    print CONF "\n";
-
-    # Add user includes to config file
-    if (-e "/etc/ipsec.user.conf") {
-        print CONF "include /etc/ipsec.user.conf\n";
-        print CONF "\n";
-    }
-
-    print SECRETS "include /etc/ipsec.user.secrets\n";
-
-    if (-f "${General::swroot}/certs/hostkey.pem") {
-        print SECRETS ": RSA ${General::swroot}/certs/hostkey.pem\n"
-    }
-    my $last_secrets = ''; # old the less specifics connections
-    
-    foreach my $key (keys %lconfighash) {
-	next if ($lconfighash{$key}[0] ne 'on');
-
-	#remote peer is not set? => use '%any'
-	$lconfighash{$key}[10] = '%any' if ($lconfighash{$key}[10] eq '');
-
-	my $localside;
-	if ($lconfighash{$key}[26] eq 'BLUE') {
-		$localside = $netsettings{'BLUE_ADDRESS'};
-	} elsif ($lconfighash{$key}[26] eq 'GREEN') {
-		$localside = $netsettings{'GREEN_ADDRESS'};
-	} elsif ($lconfighash{$key}[26] eq 'ORANGE') {
-		$localside = $netsettings{'ORANGE_ADDRESS'};
-	} else {	# it is RED
-		$localside = $lvpnsettings{'VPN_IP'};
-	}
-
-	print CONF "conn $lconfighash{$key}[1]\n";
-	print CONF "\tleft=$localside\n";
-	print CONF "\tleftsubnet=" . &make_subnets($lconfighash{$key}[8]) . "\n";
-	print CONF "\tleftfirewall=yes\n";
-	print CONF "\tlefthostaccess=yes\n";
-
-	print CONF "\tright=$lconfighash{$key}[10]\n";
-	if ($lconfighash{$key}[3] eq 'net') {
-	    print CONF "\trightsubnet=" . &make_subnets($lconfighash{$key}[11]) . "\n";
-	} elsif ($lconfighash{$key}[10] eq '%any' && $lconfighash{$key}[14] eq 'on') { #vhost allowed for roadwarriors?
-	    print CONF "\trightsubnet=vhost:%no,%priv\n";
-	}
-
-	# Local Cert and Remote Cert (unless auth is DN dn-auth)
-	if ($lconfighash{$key}[4] eq 'cert') {
-	    print CONF "\tleftcert=${General::swroot}/certs/hostcert.pem\n";
-	    print CONF "\trightcert=${General::swroot}/certs/$lconfighash{$key}[1]cert.pem\n" if ($lconfighash{$key}[2] ne '%auth-dn');
-	}
-
-	# Local and Remote IDs
-	print CONF "\tleftid=\"$lconfighash{$key}[7]\"\n" if ($lconfighash{$key}[7]);
-	print CONF "\trightid=\"$lconfighash{$key}[9]\"\n" if ($lconfighash{$key}[9]);
-
-	# Is PFS enabled?
-	my $pfs = $lconfighash{$key}[28] eq 'on' ? 'on' : 'off';
-
-	# Algorithms
-	if ($lconfighash{$key}[18] && $lconfighash{$key}[19] && $lconfighash{$key}[20]) {
-		my @encs   = split('\|', $lconfighash{$key}[18]);
-		my @ints   = split('\|', $lconfighash{$key}[19]);
-		my @groups = split('\|', $lconfighash{$key}[20]);
-
-		my @algos = &make_algos("ike", \@encs, \@ints, \@groups, 1);
-		print CONF "\tike=" . join(",", @algos);
-
-		if ($lconfighash{$key}[24] eq 'on') {	#only proposed algorythms?
-			print CONF "!\n";
-		} else {
-			print CONF "\n";
-		}
->>>>>>> 7c8e022c
 	}
 	my $last_secrets = ''; # old the less specifics connections
 
@@ -368,15 +281,13 @@
 
 		print CONF "conn $lconfighash{$key}[1]\n";
 		print CONF "\tleft=$localside\n";
-		my $cidr_net=&General::ipcidr($lconfighash{$key}[8]);
-		print CONF "\tleftsubnet=$cidr_net\n";
+		print CONF "\tleftsubnet=" . &make_subnets($lconfighash{$key}[8]) . "\n";
 		print CONF "\tleftfirewall=yes\n";
 		print CONF "\tlefthostaccess=yes\n";
 		print CONF "\tright=$lconfighash{$key}[10]\n";
 
 		if ($lconfighash{$key}[3] eq 'net') {
-			my $cidr_net=&General::ipcidr($lconfighash{$key}[11]);
-			print CONF "\trightsubnet=$cidr_net\n";
+			print CONF "\trightsubnet=" . &make_subnets($lconfighash{$key}[11]) . "\n";
 		}
 
 		# Local Cert and Remote Cert (unless auth is DN dn-auth)
@@ -1331,56 +1242,8 @@
 ### Adding/Editing/Saving a connection
 ###
 } elsif (($cgiparams{'ACTION'} eq $Lang::tr{'add'}) ||
-<<<<<<< HEAD
 	($cgiparams{'ACTION'} eq $Lang::tr{'edit'}) ||
 	($cgiparams{'ACTION'} eq $Lang::tr{'save'} && $cgiparams{'ADVANCED'} eq '')) {
-=======
-	 ($cgiparams{'ACTION'} eq $Lang::tr{'edit'}) ||
-	 ($cgiparams{'ACTION'} eq $Lang::tr{'save'} && $cgiparams{'ADVANCED'} eq '')) {
-
-    &General::readhash("${General::swroot}/vpn/settings", \%vpnsettings);
-    &General::readhasharray("${General::swroot}/vpn/caconfig", \%cahash);
-    &General::readhasharray("${General::swroot}/vpn/config", \%confighash);
-
-    if ($cgiparams{'ACTION'} eq $Lang::tr{'edit'}) {
-	if (! $confighash{$cgiparams{'KEY'}}[0]) {
-	    $errormessage = $Lang::tr{'invalid key'};
-	    goto VPNCONF_END;
-	}
-	$cgiparams{'ENABLED'}		= $confighash{$cgiparams{'KEY'}}[0];
-	$cgiparams{'NAME'}		= $confighash{$cgiparams{'KEY'}}[1];
-	$cgiparams{'TYPE'}		= $confighash{$cgiparams{'KEY'}}[3];
-	$cgiparams{'AUTH'} 		= $confighash{$cgiparams{'KEY'}}[4];
-	$cgiparams{'PSK'}		= $confighash{$cgiparams{'KEY'}}[5];
-	#$cgiparams{'free'}		= $confighash{$cgiparams{'KEY'}}[6];
-	$cgiparams{'LOCAL_ID'}		= $confighash{$cgiparams{'KEY'}}[7];
-	my @local_subnets = split(",", $confighash{$cgiparams{'KEY'}}[8]);
-	$cgiparams{'LOCAL_SUBNET'} 	= join(/\|/, @local_subnets);
-	$cgiparams{'REMOTE_ID'}		= $confighash{$cgiparams{'KEY'}}[9];
-	$cgiparams{'REMOTE'}		= $confighash{$cgiparams{'KEY'}}[10];
-	my @remote_subnets = split(",", $confighash{$cgiparams{'KEY'}}[11]);
-	$cgiparams{'REMOTE_SUBNET'} 	= join(/\|/, @remote_subnets);
-	$cgiparams{'REMARK'}		= $confighash{$cgiparams{'KEY'}}[25];
-	$cgiparams{'DPD_ACTION'}	= $confighash{$cgiparams{'KEY'}}[27];
-	$cgiparams{'IKE_VERSION'}	= $confighash{$cgiparams{'KEY'}}[29];
-	$cgiparams{'IKE_ENCRYPTION'} 	= $confighash{$cgiparams{'KEY'}}[18];
-	$cgiparams{'IKE_INTEGRITY'}  	= $confighash{$cgiparams{'KEY'}}[19];
-	$cgiparams{'IKE_GROUPTYPE'}  	= $confighash{$cgiparams{'KEY'}}[20];
-	$cgiparams{'IKE_LIFETIME'}   	= $confighash{$cgiparams{'KEY'}}[16];
-	$cgiparams{'ESP_ENCRYPTION'} 	= $confighash{$cgiparams{'KEY'}}[21];
-	$cgiparams{'ESP_INTEGRITY'}  	= $confighash{$cgiparams{'KEY'}}[22];
-	$cgiparams{'ESP_GROUPTYPE'}  	= $confighash{$cgiparams{'KEY'}}[23];
-	if ($cgiparams{'ESP_GROUPTYPE'} eq "") {
-		$cgiparams{'ESP_GROUPTYPE'} = $cgiparams{'IKE_GROUPTYPE'};
-	}
-	$cgiparams{'ESP_KEYLIFE'}    	= $confighash{$cgiparams{'KEY'}}[17];
-	$cgiparams{'COMPRESSION'}    	= $confighash{$cgiparams{'KEY'}}[13];
-	$cgiparams{'ONLY_PROPOSED'}  	= $confighash{$cgiparams{'KEY'}}[24];
-	$cgiparams{'PFS'}		= $confighash{$cgiparams{'KEY'}}[28];
-	$cgiparams{'VHOST'}            	= $confighash{$cgiparams{'KEY'}}[14];
-	$cgiparams{'DPD_TIMEOUT'}		= $confighash{$cgiparams{'KEY'}}[30];
-	$cgiparams{'DPD_DELAY'}		= $confighash{$cgiparams{'KEY'}}[31];
->>>>>>> 7c8e022c
 
 	&General::readhash("${General::swroot}/vpn/settings", \%vpnsettings);
 	&General::readhasharray("${General::swroot}/vpn/caconfig", \%cahash);
@@ -1398,10 +1261,12 @@
 		$cgiparams{'PSK'}				= $confighash{$cgiparams{'KEY'}}[5];
 		#$cgiparams{'free'}				= $confighash{$cgiparams{'KEY'}}[6];
 		$cgiparams{'LOCAL_ID'}			= $confighash{$cgiparams{'KEY'}}[7];
-		$cgiparams{'LOCAL_SUBNET'}		= $confighash{$cgiparams{'KEY'}}[8];
+		my @local_subnets = split(",", $confighash{$cgiparams{'KEY'}}[8]);
+		$cgiparams{'LOCAL_SUBNET'} 		= join(/\|/, @local_subnets);
 		$cgiparams{'REMOTE_ID'}			= $confighash{$cgiparams{'KEY'}}[9];
 		$cgiparams{'REMOTE'}			= $confighash{$cgiparams{'KEY'}}[10];
-		$cgiparams{'REMOTE_SUBNET'}		= $confighash{$cgiparams{'KEY'}}[11];
+		my @remote_subnets = split(",", $confighash{$cgiparams{'KEY'}}[11]);
+		$cgiparams{'REMOTE_SUBNET'}		= join(/\|/, @remote_subnets);
 		$cgiparams{'REMARK'}			= $confighash{$cgiparams{'KEY'}}[25];
 		$cgiparams{'DPD_ACTION'}		= $confighash{$cgiparams{'KEY'}}[27];
 		$cgiparams{'IKE_VERSION'}		= $confighash{$cgiparams{'KEY'}}[29];
@@ -1468,7 +1333,6 @@
 			goto VPNCONF_ERROR;
 		}
 
-<<<<<<< HEAD
 		if ($cgiparams{'REMOTE'}) {
 			if (($cgiparams{'REMOTE'} ne '%any') && (! &General::validip($cgiparams{'REMOTE'}))) {
 				if (! &General::validfqdn ($cgiparams{'REMOTE'})) {
@@ -1481,35 +1345,14 @@
 				}
 			}
 		}
-=======
-	my @local_subnets = split(",", $cgiparams{'LOCAL_SUBNET'});
-	foreach my $subnet (@local_subnets) {
-		unless (&Network::check_subnet($subnet)) {
-			$errormessage = $Lang::tr{'local subnet is invalid'};
-			goto VPNCONF_ERROR;
-		}
-	}
->>>>>>> 7c8e022c
-
-		unless (&General::validipandmask($cgiparams{'LOCAL_SUBNET'})) {
-			$errormessage = $Lang::tr{'local subnet is invalid'};
-			goto VPNCONF_ERROR;
-		}
-<<<<<<< HEAD
-=======
-	    }
-	}
-
-	if ($cgiparams{'TYPE'} eq 'net') {
-		my @remote_subnets = split(",", $cgiparams{'REMOTE_SUBNET'});
-		foreach my $subnet (@remote_subnets) {
+
+		my @local_subnets = split(",", $cgiparams{'LOCAL_SUBNET'});
+		foreach my $subnet (@local_subnets) {
 			unless (&Network::check_subnet($subnet)) {
-				$errormessage = $Lang::tr{'remote subnet is invalid'};
+				$errormessage = $Lang::tr{'local subnet is invalid'};
 				goto VPNCONF_ERROR;
 			}
 		}
-	}
->>>>>>> 7c8e022c
 
 		# Allow only one roadwarrior/psk without remote IP-address
 		if ($cgiparams{'REMOTE'} eq '' && $cgiparams{'AUTH'} eq 'psk') {
@@ -1522,9 +1365,15 @@
 				}
 			}
 		}
-		if (($cgiparams{'TYPE'} eq 'net') && (! &General::validipandmask($cgiparams{'REMOTE_SUBNET'}))) {
-			$errormessage = $Lang::tr{'remote subnet is invalid'};
-			goto VPNCONF_ERROR;
+
+		if ($cgiparams{'TYPE'} eq 'net') {
+			my @remote_subnets = split(",", $cgiparams{'REMOTE_SUBNET'});
+			foreach my $subnet (@remote_subnets) {
+				unless (&Network::check_subnet($subnet)) {
+					$errormessage = $Lang::tr{'remote subnet is invalid'};
+					goto VPNCONF_ERROR;
+				}
+			}
 		}
 
 		if ($cgiparams{'ENABLED'} !~ /^(on|off)$/) {
@@ -1944,12 +1793,8 @@
 		$confighash{$key}[4] = 'cert';
 	}
 	if ($cgiparams{'TYPE'} eq 'net') {
-<<<<<<< HEAD
-		$confighash{$key}[11] = $cgiparams{'REMOTE_SUBNET'};
-=======
-	    my @remote_subnets = split(",", $cgiparams{'REMOTE_SUBNET'});
-	    $confighash{$key}[11] = join('|', @remote_subnets);
->>>>>>> 7c8e022c
+		my @remote_subnets = split(",", $cgiparams{'REMOTE_SUBNET'});
+		$confighash{$key}[11] = join('|', @remote_subnets);
 	}
 	$confighash{$key}[7] = $cgiparams{'LOCAL_ID'};
 	my @local_subnets = split(",", $cgiparams{'LOCAL_SUBNET'});
@@ -2135,26 +1980,21 @@
 		$blob = "<img src='/blob.gif' alt='*' />";
 	};
 
-<<<<<<< HEAD
+	my @local_subnets = split(/\|/, $cgiparams{'LOCAL_SUBNET'});
+	my $local_subnets = join(",", @local_subnets);
+
+	my @remote_subnets = split(/\|/, $cgiparams{'REMOTE_SUBNET'});
+	my $remote_subnets = join(",", @remote_subnets);
+
 	print <<END
-=======
-    my @local_subnets = split(/\|/, $cgiparams{'LOCAL_SUBNET'});
-    my $local_subnets = join(",", @local_subnets);
-
-    my @remote_subnets = split(/\|/, $cgiparams{'REMOTE_SUBNET'});
-    my $remote_subnets = join(",", @remote_subnets);
-
-    print <<END
->>>>>>> 7c8e022c
 	<tr>
 		<td width='20%'>$Lang::tr{'enabled'}</td>
 		<td width='30%'>
 			<input type='checkbox' name='ENABLED' $checked{'ENABLED'}{'on'} />
 		</td>
-<<<<<<< HEAD
 		<td class='boldbase' nowrap='nowrap' width='20%'>$Lang::tr{'local subnet'}&nbsp;<img src='/blob.gif' alt='*' /></td>
 		<td width='30%'>
-			<input type='text' name='LOCAL_SUBNET' value='$cgiparams{'LOCAL_SUBNET'}' size="25" />
+			<input type='text' name='LOCAL_SUBNET' value='$local_subnets' />
 		</td>
 	</tr>
 	<tr>
@@ -2164,7 +2004,7 @@
 		</td>
 		<td class='boldbase' nowrap='nowrap' width='20%'>$Lang::tr{'remote subnet'}&nbsp;$blob</td>
 		<td width='30%'>
-			<input $disabled type='text' name='REMOTE_SUBNET' value='$cgiparams{'REMOTE_SUBNET'}' size="25" />
+			<input $disabled type='text' name='REMOTE_SUBNET' value='$remote_subnets' />
 		</td>
 	</tr>
 	<tr>
@@ -2176,32 +2016,6 @@
 		<td width='30%'>
 			<input type='text' name='REMOTE_ID' value='$cgiparams{'REMOTE_ID'}' size="25" />
 		</td>
-=======
-	    <td class='boldbase' nowrap='nowrap' width='20%'>$Lang::tr{'local subnet'}</td>
-	    <td width='30%'>
-	        <input type='text' name='LOCAL_SUBNET' value='$local_subnets' />
-	    </td>
-	</tr>
-	<tr>
-	    <td class='boldbase' width='20%'>$Lang::tr{'remote host/ip'}:&nbsp;$blob</td>
-	    <td width='30%'>
-	        <input type='text' name='REMOTE' value='$cgiparams{'REMOTE'}' size="25" />
-	    </td>
-	    <td class='boldbase' nowrap='nowrap' width='20%'>$Lang::tr{'remote subnet'}</td>
-	    <td width='30%'>
-	        <input $disabled type='text' name='REMOTE_SUBNET' value='$remote_subnets' />
-	    </td>
-	</tr>
-	<tr>
-	    <td class='boldbase' width='20%'>$Lang::tr{'vpn local id'}:</td>
-	    <td width='30%'>
-	    	<input type='text' name='LOCAL_ID' value='$cgiparams{'LOCAL_ID'}' size="25" />
-	    </td>
-	    <td class='boldbase' width='20%'>$Lang::tr{'vpn remote id'}:</td>
-	    <td width='30%'>
-	    	<input type='text' name='REMOTE_ID' value='$cgiparams{'REMOTE_ID'}' size="25" />
-	    </td>
->>>>>>> 7c8e022c
 	</tr>
 	<tr><td colspan="4"><br /></td></tr>
 	<tr>
