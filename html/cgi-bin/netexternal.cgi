#!/usr/bin/perl
###############################################################################
#                                                                             #
# IPFire.org - A linux based firewall                                         #
# Copyright (C) 2005-2010  IPFire Team                                        #
#                                                                             #
# This program is free software: you can redistribute it and/or modify        #
# it under the terms of the GNU General Public License as published by        #
# the Free Software Foundation, either version 3 of the License, or           #
# (at your option) any later version.                                         #
#                                                                             #
# This program is distributed in the hope that it will be useful,             #
# but WITHOUT ANY WARRANTY; without even the implied warranty of              #
# MERCHANTABILITY or FITNESS FOR A PARTICULAR PURPOSE.  See the               #
# GNU General Public License for more details.                                #
#                                                                             #
# You should have received a copy of the GNU General Public License           #
# along with this program.  If not, see <http://www.gnu.org/licenses/>.       #
#                                                                             #
###############################################################################

use strict;
use experimental 'smartmatch';

# enable only the following on debugging purpose
#use warnings;
#use CGI::Carp 'fatalsToBrowser';

use IO::Socket;

require '/var/ipfire/general-functions.pl';
require "${General::swroot}/lang.pl";
require "${General::swroot}/header.pl";
require "${General::swroot}/geoip-functions.pl";
require "${General::swroot}/graphs.pl";

# Libloc database handle.
my $libloc_db_handle = &GeoIP::init();

my %color = ();
my %mainsettings = ();
my %netsettings=();
&General::readhash("${General::swroot}/ethernet/settings", \%netsettings);
&General::readhash("${General::swroot}/main/settings", \%mainsettings);
&General::readhash("/srv/web/ipfire/html/themes/".$mainsettings{'THEME'}."/include/colors.txt", \%color);

my @graphs=();
my %dhcpinfo=();

my @querry = split(/\?/,$ENV{'QUERY_STRING'});
$querry[0] = '' unless defined $querry[0];
$querry[1] = 'hour' unless defined $querry[1];

if ( $querry[0] ne~ ""){
	print "Content-type: image/png\n\n";
	binmode(STDOUT);
	&Graphs::updateifgraph($querry[0],$querry[1]);
}else{

	&Header::showhttpheaders();
	&Header::openpage($Lang::tr{'network traffic graphs external'}, 1, '');
	&Header::openbigbox('100%', 'left');

	if ($netsettings{'RED_TYPE'} ne 'PPPOE'){
		if ($netsettings{'RED_DEV'} ne $netsettings{'GREEN_DEV'}){
			push (@graphs, ($netsettings{'RED_DEV'}));
		}
	}else{
		push (@graphs, "ppp0");
	}
	
	if (-e "/var/log/rrd/collectd/localhost/interface/if_octets-ipsec0.rrd"){
		push (@graphs, ("ipsec0"));
	}

	if (-e "/var/log/rrd/collectd/localhost/interface/if_octets-tun0.rrd"){
		push (@graphs, ("tun0"));
	}

	foreach (@graphs) {
		&Header::openbox('100%', 'center', "$_ $Lang::tr{'graph'}");
		&Graphs::makegraphbox("netexternal.cgi",$_,"day");
		&Header::closebox();
	}

<<<<<<< HEAD
=======
	## DNSSEC
	my @nameservers = ();
	foreach my $f ("${General::swroot}/red/dns1", "${General::swroot}/red/dns2") {
		open(DNS, "<$f");
		my $nameserver = <DNS>;
		close(DNS);

		chomp($nameserver);
		if ($nameserver) {
			push(@nameservers, $nameserver);
		}
	}

	&Header::openbox('100%', 'center', $Lang::tr{'dnssec information'});

	print <<END;
		<table class="tbl" width='66%'>
			<thead>
				<tr>
					<th align="center">
						<strong>$Lang::tr{'nameserver'}</strong>
					</th>
					<th align="center">
						<strong>$Lang::tr{'country'}</strong>
					</th>
					<th align="center">
						<strong>$Lang::tr{'rdns'}</strong>
					</th>
					<th align="center">
						<strong>$Lang::tr{'status'}</strong>
					</th>
				</tr>
			</thead>
			<tbody>
END

	my $id = 0;
	for my $nameserver (@nameservers) {
		my $status = &check_dnssec($nameserver, "ping.ipfire.org");

		my $colour = "";
		my $bgcolour = "";
		my $message = "";

		# DNSSEC Not supported
		if ($status == 0) {
			$message = $Lang::tr{'dnssec not supported'};
			$colour = "white";
			$bgcolour = ${Header::colourred};

		# DNSSEC Aware
		} elsif ($status == 1) {
			$message = $Lang::tr{'dnssec aware'};
			$colour = "black";
			$bgcolour = ${Header::colouryellow};

		# DNSSEC Validating
		} elsif ($status == 2) {
			$message = $Lang::tr{'dnssec validating'};
			$colour = "white";
			$bgcolour = ${Header::colourgreen};

		# Error
		} else {
			$colour = ${Header::colourred};
		}

		my $table_colour = ($id++ % 2) ? $color{'color22'} : $color{'color20'};

		# collect more information about name server (rDNS, GeoIP country code)
		my $ccode = &GeoIP::lookup_country_code($libloc_db_handle, $nameserver);
		my $flag_icon = &GeoIP::get_flag_icon($ccode);

		my $iaddr = inet_aton($nameserver);
		my $rdns = gethostbyaddr($iaddr, AF_INET);
		if (!$rdns) { $rdns = $Lang::tr{'lookup failed'}; }

		print <<END;
			<tr bgcolor="$table_colour">
				<td>
					$nameserver
				</td>
				<td align="center">
					<a href='country.cgi#$ccode'><img src="$flag_icon" border="0" alt="$ccode" title="$ccode" /></a>
				</td>
				<td align="center">
					$rdns
				</td>
				<td bgcolor="$bgcolour" align="center">
					<font color="$colour"><strong>$message</strong></font>
				</td>
			</tr>
END
	}

	print <<END;
			</tbody>
		</table>
END

	&Header::closebox();

>>>>>>> 4e033257
	if ( $netsettings{'CONFIG_TYPE'} =~ /^(1|2|3|4)$/  && $netsettings{'RED_TYPE'} eq "DHCP"){

		&Header::openbox('100%', 'left', "RED $Lang::tr{'dhcp configuration'}");
		if (-s "${General::swroot}/dhcpc/dhcpcd-$netsettings{'RED_DEV'}.info") {

			&General::readhash("${General::swroot}/dhcpc/dhcpcd-$netsettings{'RED_DEV'}.info", \%dhcpinfo);

			my $DNS1=`echo $dhcpinfo{'domain_name_servers'} | cut -f 1 -d " "`;
			my $DNS2=`echo $dhcpinfo{'domain_name_servers'} | cut -f 2 -d " "`;

			my $lsetme=0;
			my $leasetime="";
			if ($dhcpinfo{'dhcp_lease_time'} ne "") {
				$lsetme=$dhcpinfo{'dhcp_lease_time'};
				$lsetme=($lsetme/60);
				
				if ($lsetme > 59) {
					$lsetme=($lsetme/60); $leasetime=$lsetme." Hour";
				}else{
					$leasetime=$lsetme." Minute";
				}
				
				if ($lsetme > 1) {
					$leasetime=$leasetime."s";
				}
			}

			my $rentme=0;
			my $rnwltime="";

			if ($dhcpinfo{'dhcp_renewal_time'} ne "") {
				$rentme=$dhcpinfo{'dhcp_renewal_time'};
				$rentme=($rentme/60);
				
				if ($rentme > 59){
					$rentme=($rentme/60); $rnwltime=$rentme." Hour";
				}else{
					$rnwltime=$rentme." Minute";
				}
				
				if ($rentme > 1){
					$rnwltime=$rnwltime."s";
				}
			}

			my $maxtme=0;
			my $maxtime="";

			if ($dhcpinfo{'dhcp_rebinding_time'} ne "") {
				$maxtme=$dhcpinfo{'dhcp_rebinding_time'};
				$maxtme=($maxtme/60);

				if ($maxtme > 59){
					$maxtme=($maxtme/60); $maxtime=$maxtme." Hour";
				} else {
					$maxtime=$maxtme." Minute";
				}

				if ($maxtme > 1) {
					$maxtime=$maxtime."s";
				}
			}


			print <<END
<table width='100%'>
<tr><td width='30%'>$Lang::tr{'domain'}</td><td>$dhcpinfo{'domain_name'}</td></tr>
<tr><td>$Lang::tr{'gateway'}</td><td>$dhcpinfo{'routers'}</td></tr>
<tr><td>$Lang::tr{'primary dns'}</td><td>$DNS1</td></tr>
<tr><td>$Lang::tr{'secondary dns'}</td><td>$DNS2</td></tr>
<tr><td>$Lang::tr{'dhcp server'}</td><td>$dhcpinfo{'dhcp_server_identifier'}</td></tr>
<tr><td>$Lang::tr{'def lease time'}</td><td>$leasetime</td></tr>
<tr><td>$Lang::tr{'default renewal time'}</td><td>$rnwltime</td></tr>
<tr><td>$Lang::tr{'max renewal time'}</td><td>$maxtime</td></tr>
</table>
END
;
		}else{
			print "$Lang::tr{'no dhcp lease'}";
		}
		&Header::closebox();
	}

	&Header::closebigbox();
	&Header::closepage();
}<|MERGE_RESOLUTION|>--- conflicted
+++ resolved
@@ -83,111 +83,6 @@
 		&Header::closebox();
 	}
 
-<<<<<<< HEAD
-=======
-	## DNSSEC
-	my @nameservers = ();
-	foreach my $f ("${General::swroot}/red/dns1", "${General::swroot}/red/dns2") {
-		open(DNS, "<$f");
-		my $nameserver = <DNS>;
-		close(DNS);
-
-		chomp($nameserver);
-		if ($nameserver) {
-			push(@nameservers, $nameserver);
-		}
-	}
-
-	&Header::openbox('100%', 'center', $Lang::tr{'dnssec information'});
-
-	print <<END;
-		<table class="tbl" width='66%'>
-			<thead>
-				<tr>
-					<th align="center">
-						<strong>$Lang::tr{'nameserver'}</strong>
-					</th>
-					<th align="center">
-						<strong>$Lang::tr{'country'}</strong>
-					</th>
-					<th align="center">
-						<strong>$Lang::tr{'rdns'}</strong>
-					</th>
-					<th align="center">
-						<strong>$Lang::tr{'status'}</strong>
-					</th>
-				</tr>
-			</thead>
-			<tbody>
-END
-
-	my $id = 0;
-	for my $nameserver (@nameservers) {
-		my $status = &check_dnssec($nameserver, "ping.ipfire.org");
-
-		my $colour = "";
-		my $bgcolour = "";
-		my $message = "";
-
-		# DNSSEC Not supported
-		if ($status == 0) {
-			$message = $Lang::tr{'dnssec not supported'};
-			$colour = "white";
-			$bgcolour = ${Header::colourred};
-
-		# DNSSEC Aware
-		} elsif ($status == 1) {
-			$message = $Lang::tr{'dnssec aware'};
-			$colour = "black";
-			$bgcolour = ${Header::colouryellow};
-
-		# DNSSEC Validating
-		} elsif ($status == 2) {
-			$message = $Lang::tr{'dnssec validating'};
-			$colour = "white";
-			$bgcolour = ${Header::colourgreen};
-
-		# Error
-		} else {
-			$colour = ${Header::colourred};
-		}
-
-		my $table_colour = ($id++ % 2) ? $color{'color22'} : $color{'color20'};
-
-		# collect more information about name server (rDNS, GeoIP country code)
-		my $ccode = &GeoIP::lookup_country_code($libloc_db_handle, $nameserver);
-		my $flag_icon = &GeoIP::get_flag_icon($ccode);
-
-		my $iaddr = inet_aton($nameserver);
-		my $rdns = gethostbyaddr($iaddr, AF_INET);
-		if (!$rdns) { $rdns = $Lang::tr{'lookup failed'}; }
-
-		print <<END;
-			<tr bgcolor="$table_colour">
-				<td>
-					$nameserver
-				</td>
-				<td align="center">
-					<a href='country.cgi#$ccode'><img src="$flag_icon" border="0" alt="$ccode" title="$ccode" /></a>
-				</td>
-				<td align="center">
-					$rdns
-				</td>
-				<td bgcolor="$bgcolour" align="center">
-					<font color="$colour"><strong>$message</strong></font>
-				</td>
-			</tr>
-END
-	}
-
-	print <<END;
-			</tbody>
-		</table>
-END
-
-	&Header::closebox();
-
->>>>>>> 4e033257
 	if ( $netsettings{'CONFIG_TYPE'} =~ /^(1|2|3|4)$/  && $netsettings{'RED_TYPE'} eq "DHCP"){
 
 		&Header::openbox('100%', 'left', "RED $Lang::tr{'dhcp configuration'}");
