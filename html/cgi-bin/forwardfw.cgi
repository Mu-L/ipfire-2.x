--- conflicted
+++ resolved
@@ -805,9 +805,6 @@
 			}
 		}
 	}
-<<<<<<< HEAD
-	#check source and destination protocol if source manual and dest single service
-=======
 	#When using source- or targetport, the protocol has to be TCP or UDP
 	if (($fwdfwsettings{'USESRV'} eq 'ON' || $fwdfwsettings{'USE_SRC_PORT'} eq 'ON') && ($fwdfwsettings{'SRC_PORT'} ne '' || $fwdfwsettings{'TGT_PORT'} ne '') && ($fwdfwsettings{'PROT'} ne 'TCP' && $fwdfwsettings{'PROT'} ne 'UDP')){
 		$errormessage.=$Lang::tr{'fwdfw err prot_port1'};
@@ -819,7 +816,6 @@
 		return;
 	}
 	#change protocol if prot not equal dest single service
->>>>>>> e6e9a811
 	if ($fwdfwsettings{'grp3'} eq 'cust_srv'){
 		foreach my $key (sort keys %customservice){
 			if($customservice{$key}[0] eq $fwdfwsettings{$fwdfwsettings{'grp3'}}){
@@ -840,11 +836,7 @@
 	if ($fwdfwsettings{'PROT'} eq 'ICMP'){
 		$fwdfwsettings{'USE_SRC_PORT'}='';
 		$fwdfwsettings{'SRC_PORT'}='';
-<<<<<<< HEAD
-		$fwdfwsettings{'USESRV'}='';
-=======
 		#$fwdfwsettings{'USESRV'}='';
->>>>>>> e6e9a811
 		$fwdfwsettings{'TGT_PORT'}='';
 		&General::readhasharray("${General::swroot}/fwhosts/icmp-types", \%icmptypes);
 		foreach my $key (keys %icmptypes){
@@ -1674,11 +1666,7 @@
 		<tr><td><select name='PROT'  id='PROT' onchange="getdropdown()">
 END
 		if ($fwdfwsettings{'PROT'} eq ''){
-<<<<<<< HEAD
-				print"<option selected>$Lang::tr{'all'}</option>";
-=======
 				print"<option value='' selected>$Lang::tr{'all'}</option>";
->>>>>>> e6e9a811
 		}else{
 			print"<option value=''>$Lang::tr{'all'}</option>";
 		}
@@ -2266,11 +2254,7 @@
 				push (@protocols,$Lang::tr{'all'});
 			}
 			my $protz=join(",",@protocols);
-<<<<<<< HEAD
-			if($protz eq 'ICMP'){
-=======
 			if($protz eq 'ICMP' && $$hash{$key}[9] ne 'All ICMP-Types'){
->>>>>>> e6e9a811
 				&General::readhasharray("${General::swroot}/fwhosts/icmp-types", \%icmptypes);
 				foreach my $keyicmp (sort { ncmp($icmptypes{$a}[0],$icmptypes{$b}[0]) }keys %icmptypes){
 					if($$hash{$key}[9] eq "$icmptypes{$keyicmp}[0]"){
