--- conflicted
+++ resolved
@@ -496,34 +496,6 @@
 
 	#check empty fields
 	if ($fwdfwsettings{$fwdfwsettings{'grp1'}} eq ''){ $errormessage.=$Lang::tr{'fwdfw err nosrc'}."<br>";}
-<<<<<<< HEAD
-	#check icmp source
-		if ($fwdfwsettings{'USE_SRC_PORT'} eq 'ON' && $fwdfwsettings{'PROT'} eq 'ICMP'){
-			$fwdfwsettings{'SRC_PORT'}='';
-			&General::readhasharray("${General::swroot}/fwhosts/icmp-types", \%icmptypes);
-			foreach my $key (keys %icmptypes){
-				if($fwdfwsettings{'ICMP_TYPES'} eq "$icmptypes{$key}[0] ($icmptypes{$key}[1])"){
-					$fwdfwsettings{'ICMP_TYPES'}="$icmptypes{$key}[0]";
-				}
-			}
-		}elsif($fwdfwsettings{'USE_SRC_PORT'} eq 'ON' && $fwdfwsettings{'PROT'} eq 'GRE'){
-			$fwdfwsettings{'SRC_PORT'}='';
-			$fwdfwsettings{'ICMP_TYPES'}='';
-		}elsif($fwdfwsettings{'USE_SRC_PORT'} eq 'ON' && $fwdfwsettings{'PROT'} eq 'ESP'){
-			$fwdfwsettings{'SRC_PORT'}='';
-			$fwdfwsettings{'ICMP_TYPES'}='';
-		}elsif($fwdfwsettings{'USE_SRC_PORT'} eq 'ON' && $fwdfwsettings{'PROT'} eq 'AH'){
-			$fwdfwsettings{'SRC_PORT'}='';
-			$fwdfwsettings{'ICMP_TYPES'}='';	
-		}elsif($fwdfwsettings{'USE_SRC_PORT'} eq 'ON' && $fwdfwsettings{'PROT'} ne 'ICMP'){
-			$fwdfwsettings{'ICMP_TYPES'}='';
-		}else{
-			$fwdfwsettings{'ICMP_TYPES'}='';
-			$fwdfwsettings{'SRC_PORT'}='';
-		}
-
-=======
->>>>>>> 03dd9a29
 	if($fwdfwsettings{'USE_SRC_PORT'} eq 'ON' && ($fwdfwsettings{'PROT'} eq 'TCP' || $fwdfwsettings{'PROT'} eq 'UDP') && $fwdfwsettings{'SRC_PORT'} ne ''){
 		my @parts=split(",",$fwdfwsettings{'SRC_PORT'});
 		my @values=();
@@ -833,29 +805,6 @@
 			}
 		}
 	}
-<<<<<<< HEAD
-	#check source and destination protocol if manual
-	if( $fwdfwsettings{'USE_SRC_PORT'} eq 'ON' && $fwdfwsettings{'USESRV'} eq 'ON'){
-		#if($fwdfwsettings{'PROT'} ne $fwdfwsettings{'TGT_PROT'} && $fwdfwsettings{'grp3'} eq 'TGT_PORT'){
-		#	$errormessage.=$Lang::tr{'fwdfw err prot'};
-		#}
-		#check source and destination protocol if source manual and dest servicegrp
-		if ($fwdfwsettings{'grp3'} eq 'cust_srv'){
-			foreach my $key (sort keys %customservice){
-				if($customservice{$key}[0] eq $fwdfwsettings{$fwdfwsettings{'grp3'}}){
-					if ($customservice{$key}[2] ne $fwdfwsettings{'PROT'}){
-						$errormessage.=$Lang::tr{'fwdfw err prot'};
-						last;
-					}
-				}
-			}
-		}
-	}
-	#ATTENTION: $fwdfwsetting{'TGT_PROT'} deprecated since 30.09.2013
-
-	if( $fwdfwsettings{'PROT'} eq $Lang::tr{'all'}){
-		$fwdfwsettings{'PROT'}='';
-=======
 	#check source and destination protocol if source manual and dest single service
 	if ($fwdfwsettings{'grp3'} eq 'cust_srv'){
 		foreach my $key (sort keys %customservice){
@@ -908,9 +857,7 @@
 		$fwdfwsettings{'PROT'} = '';
 	}elsif($fwdfwsettings{'PROT'} ne 'ICMP'){
 		$fwdfwsettings{'ICMP_TYPES'}='';
->>>>>>> 03dd9a29
-	}
-	$fwdfwsettings{'TGT_PROT'}=''; #Set field empty (deprecated)
+	}
 }
 sub checkcounter
 {
@@ -1639,24 +1586,6 @@
 		&Header::openbox('100%', 'left', 'NAT');
 		print<<END;
 		<table width='100%' border='0'>
-<<<<<<< HEAD
-		<tr><td width='1%'><input type='checkbox' name='USE_SRC_PORT' value='ON' $checked{'USE_SRC_PORT'}{'ON'}></td><td width='51%' colspan='3'>$Lang::tr{'fwdfw use srcport'}</td>
-		<td width='15%' nowrap='nowrap'>$Lang::tr{'fwdfw man port'}</td><td>
-END
-		$fwdfwsettings{'SRC_PORT'}=~ s/\|/,/g;
-		print<<END;
-		</td><td align='right'><input type='text' name='SRC_PORT' value='$fwdfwsettings{'SRC_PORT'}' maxlength='20' size='18' ></td></tr>
-		<tr><td></td><td></td><td></td><td></td><td nowrap='nowrap'>$Lang::tr{'fwhost icmptype'}</td><td colspan='2'><select name='ICMP_TYPES' style='width:230px;'>
-END
-		&General::readhasharray("${General::swroot}/fwhosts/icmp-types", \%icmptypes);
-		print"<option>All ICMP-Types</option>";
-		foreach my $key (sort { ncmp($icmptypes{$a}[0],$icmptypes{$b}[0]) } keys %icmptypes){
-			if($fwdfwsettings{'ICMP_TYPES'} eq "$icmptypes{$key}[0]"){
-				print"<option selected>$icmptypes{$key}[0] ($icmptypes{$key}[1])</option>";
-			}else{
-				print"<option>$icmptypes{$key}[0] ($icmptypes{$key}[1])</option>";
-			}
-=======
 		<tr><td width='1%'><input type='checkbox' name='USE_NAT' id='USE_NAT' value='ON' $checked{'USE_NAT'}{'ON'} onclick="toggle_elements('natpart')" ></td><td width='15%'>$Lang::tr{'fwdfw use nat'}</td><td colspan='5'></td></tr></table>
 		<div id="natpart" class="noscript">
 		<table width=100%' border='0'><tr>
@@ -1693,49 +1622,8 @@
 		print"</div><br><hr>";
 		if ($fwdfwsettings{'USE_NAT'} ne 'ON'){
 			print"<script language='JavaScript'>hide_elements('natpart');</script>";
->>>>>>> 03dd9a29
 		}
 		&Header::closebox();
-<<<<<<< HEAD
-		#---SNAT / DNAT ------------------------------------------------
-		&Header::openbox('100%', 'left', 'NAT');
-		print<<END;
-		<table width='100%' border='0'>
-		<tr><td width='1%'><input type='checkbox' name='USE_NAT' id='USE_NAT' value='ON' $checked{'USE_NAT'}{'ON'}></td><td width='15%'>$Lang::tr{'fwdfw use nat'}</td><td colspan='5'></td></tr>
-		<tr><td colspan='2'></td><td width='1%'><input type='radio' name='nat' id='dnat' value='dnat' checked ></td><td width='50%'>$Lang::tr{'fwdfw dnat'}</td>
-END
-		print"<td width='8%'>Firewall: </td><td width='20%' align='right'><select name='dnat' style='width:140px;'>";
-		print "<option value='ALL' $selected{'dnat'}{$Lang::tr{'all'}}>$Lang::tr{'all'}</option>";
-		print "<option value='Default IP' $selected{'dnat'}{'Default IP'}>Default IP</option>";
-		foreach my $alias (sort keys %aliases)
-		{
-			print "<option value='$alias' $selected{'dnat'}{$alias}>$alias</option>";
-		}
-		print"</select></td></tr>";
-		$fwdfwsettings{'dnatport'}=~ tr/|/,/;
-		print"<tr><td colspan='4'></td><td>Port: </td><td align='right'><input type='text' name='dnatport' style='width:130px;' value=\"$fwdfwsettings{'dnatport'}\"> </td></tr>";
-		print"<tr><td colspan='8'><br></td></tr>";
-		#SNAT
-		print"<tr><td colspan='2'></td><td width='1%'><input type='radio' name='nat' id='snat' value='snat'  $checked{'nat'}{'snat'}></td><td width='20%'>$Lang::tr{'fwdfw snat'}</td>";
-		print"<td width='8%'>Firewall: </td><td width='20%' align='right'><select name='snat' style='width:140px;'>";
-		foreach my $alias (sort keys %aliases)
-			{
-				print "<option value='$alias' $selected{'snat'}{$alias}>$alias</option>";
-			}
-		foreach my $network (sort keys %defaultNetworks)
-		{
-			next if($defaultNetworks{$network}{'NAME'} eq "IPFire");
-			next if($defaultNetworks{$network}{'NAME'} eq "ALL");
-			next if($defaultNetworks{$network}{'NAME'} =~ /OpenVPN/i);
-			print "<option value='$defaultNetworks{$network}{'NAME'}'";
-			print " selected='selected'" if ($fwdfwsettings{$fwdfwsettings{'nat'}} eq $defaultNetworks{$network}{'NAME'});
-			print ">$network</option>";
-		}
-		print"</select></td></tr></table>";
-		print"<hr>";
-		&Header::closebox();
-=======
->>>>>>> 03dd9a29
 		#---TARGET------------------------------------------------------
 		&Header::openbox('100%', 'left', $Lang::tr{'fwdfw target'});
 		print<<END;
@@ -1847,46 +1735,17 @@
 		}	
 		print<<END;
 		</select></td></tr>
-<<<<<<< HEAD
-		<tr><td colspan='2'></td><td><input type='radio' name='grp3' id='TGT_PORT' value='TGT_PORT' $checked{'grp3'}{'TGT_PORT'}></td><td>$Lang::tr{'fwdfw man port'}</td><td>
-END
-		$fwdfwsettings{'TGT_PORT'} =~ s/\|/,/g;
-		print<<END;
-		</td><td align='right'><input type='text' name='TGT_PORT' value='$fwdfwsettings{'TGT_PORT'}' maxlength='20' size='18' onclick='checkradio(\"#TGT_PORT\")'></td></tr>
-		<tr><td colspan='2'></td><td></td><td>$Lang::tr{'fwhost icmptype'}</td><td colspan='2'><select name='ICMP_TGT' style='min-width:230px;'>
-=======
 		<tr><td></td><td><input type='radio' name='grp3' id='TGT_PORT' value='TGT_PORT' $checked{'grp3'}{'TGT_PORT'}></td><td>$Lang::tr{'fwdfw man port'}</td>
 END
 		$fwdfwsettings{'TGT_PORT'} =~ s/\|/,/g;
 		print<<END;
 		<td align='right'><input type='text' name='TGT_PORT' value='$fwdfwsettings{'TGT_PORT'}' maxlength='20' size='18' onclick='checkradio(\"#TGT_PORT\")'></td></tr>
 		</table></div><br><hr>
->>>>>>> 03dd9a29
 END
 		if ($fwdfwsettings{'USESRV'} ne 'ON'){
 			print"<script language='JavaScript'>hide_elements('targetport');</script>";
 		}
 		&Header::closebox;
-<<<<<<< HEAD
-		#---PROTOCOL------------------------------------------------------
-		&Header::openbox('100%', 'left', $Lang::tr{'fwhost prot'});
-		print<<END;
-		<table width='100%' border='0'>
-		<tr><td><select name='PROT'>
-END
-		foreach ($Lang::tr{'all'},"TCP","UDP","GRE","ESP","AH","ICMP")
-		{
-			if ($_ eq $fwdfwsettings{'PROT'})
-			{
-				print"<option selected>$_</option>";
-			}else{
-				print"<option>$_</option>";
-			}
-		}
-		print"</select></td></tr></table><br><hr>";
-		&Header::closebox;
-=======
->>>>>>> 03dd9a29
 		#---Activate/logging/remark-------------------------------------
 		&Header::openbox('100%', 'left', $Lang::tr{'fwdfw additional'});
 		print<<END;
