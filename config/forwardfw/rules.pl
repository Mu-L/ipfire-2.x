--- conflicted
+++ resolved
@@ -251,10 +251,6 @@
 				#print rules to console
 				foreach my $DPROT (@DPROT){
 					$DPORT = &get_port($hash,$key,$DPROT);
-<<<<<<< HEAD
-					print "uzlputz DPROT= $DPROT $DPORT\n";
-=======
->>>>>>> e6e9a811
 					$PROT=$DPROT;
 					$PROT="-p $PROT" if ($PROT ne '' && $PROT ne ' ');
 					foreach my $a (sort keys %sourcehash){
@@ -596,11 +592,8 @@
 				}else{
 					return "--dport ".&fwlib::get_srv_port($$hash{$key}[15],1,$prot);
 				}
-<<<<<<< HEAD
-=======
 			}elsif($prot eq 'ICMP' && $$hash{$key}[11] eq 'ON'){        #When PROT is ICMP and "use targetport is checked, this is an icmp-service
 				return "--icmp-type ".&fwlib::get_srv_port($$hash{$key}[15],3,$prot);
->>>>>>> e6e9a811
 			}
 		}elsif($$hash{$key}[14] eq 'cust_srvgrp'){
 			if 	($prot ne 'ICMP'){
