#!/bin/bash
############################################################################
#                                                                          #
# This file is part of the IPFire Firewall.                                #
#                                                                          #
# IPFire is free software; you can redistribute it and/or modify           #
# it under the terms of the GNU General Public License as published by     #
# the Free Software Foundation; either version 3 of the License, or        #
# (at your option) any later version.                                      #
#                                                                          #
# IPFire is distributed in the hope that it will be useful,                #
# but WITHOUT ANY WARRANTY; without even the implied warranty of           #
# MERCHANTABILITY or FITNESS FOR A PARTICULAR PURPOSE.  See the            #
# GNU General Public License for more details.                             #
#                                                                          #
# You should have received a copy of the GNU General Public License        #
# along with IPFire; if not, write to the Free Software                    #
# Foundation, Inc., 59 Temple Place, Suite 330, Boston, MA  02111-1307 USA #
#                                                                          #
# Copyright (C) 2019 IPFire-Team <info@ipfire.org>.                        #
#                                                                          #
############################################################################
#
. /opt/pakfire/lib/functions.sh
/usr/local/bin/backupctrl exclude >/dev/null 2>&1

core=130

exit_with_error() {
	# Set last succesfull installed core.
	echo $(($core-1)) > /opt/pakfire/db/core/mine
	# don't start pakfire again at error
	killall -KILL pak_update
	/usr/bin/logger -p syslog.emerg -t ipfire \
		"core-update-${core}: $1"
	exit $2
}

# Remove old core updates from pakfire cache to save space...
for (( i=1; i<=$core; i++ )); do
	rm -f /var/cache/pakfire/core-upgrade-*-$i.ipfire
done

KVER="xxxKVERxxx"

# Backup uEnv.txt if exist
if [ -e /boot/uEnv.txt ]; then
	cp -vf /boot/uEnv.txt /boot/uEnv.txt.org
fi

# Do some sanity checks.
case $(uname -r) in
	*-ipfire*)
		# Ok.
		;;
	*)
		exit_with_error "ERROR cannot update. No IPFire Kernel." 1
		;;
esac

# Check diskspace on root
ROOTSPACE=`df / -Pk | sed "s| * | |g" | cut -d" " -f4 | tail -n 1`

if [ $ROOTSPACE -lt 80000 ]; then
	exit_with_error "ERROR cannot update because not enough free space on root." 2
	exit 2
fi

# Remove the old kernel
rm -rf /boot/System.map-*
rm -rf /boot/config-*
rm -rf /boot/ipfirerd-*
rm -rf /boot/initramfs-*
rm -rf /boot/vmlinuz-*
rm -rf /boot/uImage-*-ipfire-*
rm -rf /boot/zImage-*-ipfire-*
rm -rf /boot/uInit-*-ipfire-*
rm -rf /boot/dtb-*-ipfire-*
rm -rf /lib/modules
rm -f  /etc/sysconfig/lm_sensors

# Stop services
/etc/init.d/snort stop
if [ -e "/etc/init.d/suricata" ]; then
	/etc/init.d/suricata stop
fi

# Rename snort user to suricata
if getent group snort &>/dev/null; then
	groupmod -n suricata snort
fi

if getent passwd snort &>/dev/null; then
	usermod -l suricata -c "Suricata" \
		-d /var/log/suricata snort
fi

# Extract files
extract_files

# update linker config
ldconfig

# Update Language cache
/usr/local/bin/update-lang-cache

# Migrate snort configuration to suricata
/usr/sbin/convert-snort

# Remove files
rm -rfv \
	/etc/rc.d/rc*.d/*snort \
	/etc/rc.d/init.d/networking/red.up/23-RS-snort \
	/etc/snort \
	/usr/bin/daq-modules-config \
	/usr/bin/u2boat \
	/usr/bin/u2spewfoo \
	/usr/lib/daq \
	/usr/lib/snort \
	/usr/lib/libdaq.so* \
	/usr/lib/libsfbpf.so* \
	/usr/local/bin/snortctl \
	/usr/sbin/snort \
	/var/ipfire/snort

# Start services
/etc/init.d/apache restart
/etc/init.d/collectd restart
/etc/init.d/firewall restart
/etc/init.d/unbound restart
/etc/init.d/suricata start

<<<<<<< HEAD
# Update pakfire database
/usr/local/bin/pakfire update --force
=======
# Search sensors again after reboot into the new kernel
rm -f  /etc/sysconfig/lm_sensors
>>>>>>> 918ee4a4

# Upadate Kernel version uEnv.txt
if [ -e /boot/uEnv.txt ]; then
	sed -i -e "s/KVER=.*/KVER=${KVER}/g" /boot/uEnv.txt
fi

# call user update script (needed for some arm boards)
if [ -e /boot/pakfire-kernel-update ]; then
	/boot/pakfire-kernel-update ${KVER}
fi

case "$(uname -m)" in
	i?86)
		# Force (re)install pae kernel if pae is supported
		rm -rf /opt/pakfire/db/installed/meta-linux-pae
		rm -rf /opt/pakfire/db/rootfiles/linux-pae
		if [ ! "$(grep "^flags.* pae " /proc/cpuinfo)" == "" ]; then
			ROOTSPACE=`df / -Pk | sed "s| * | |g" | cut -d" " -f4 | tail -n 1`
			BOOTSPACE=`df /boot -Pk | sed "s| * | |g" | cut -d" " -f4 | tail -n 1`
			if [ $BOOTSPACE -lt 22000 -o $ROOTSPACE -lt 120000 ]; then
				/usr/bin/logger -p syslog.emerg -t ipfire \
				"core-update-${core}: WARNING not enough space for pae kernel."
				touch /var/run/need_reboot
			else
				echo "Name: linux-pae" > /opt/pakfire/db/installed/meta-linux-pae
				echo "ProgVersion: 0" >> /opt/pakfire/db/installed/meta-linux-pae
				echo "Release: 0"     >> /opt/pakfire/db/installed/meta-linux-pae
			fi
		else
			touch /var/run/need_reboot
		fi
		;;
	*)
		# This update needs a reboot...
		touch /var/run/need_reboot
		;;
esac

# Finish
/etc/init.d/fireinfo start
sendprofile

# Update grub config to display new core version
if [ -e /boot/grub/grub.cfg ]; then
	grub-mkconfig -o /boot/grub/grub.cfg
fi

sync

# Don't report the exitcode last command
exit 0<|MERGE_RESOLUTION|>--- conflicted
+++ resolved
@@ -130,13 +130,11 @@
 /etc/init.d/unbound restart
 /etc/init.d/suricata start
 
-<<<<<<< HEAD
 # Update pakfire database
 /usr/local/bin/pakfire update --force
-=======
+
 # Search sensors again after reboot into the new kernel
 rm -f  /etc/sysconfig/lm_sensors
->>>>>>> 918ee4a4
 
 # Upadate Kernel version uEnv.txt
 if [ -e /boot/uEnv.txt ]; then
