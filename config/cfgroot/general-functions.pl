--- conflicted
+++ resolved
@@ -1008,7 +1008,6 @@
 	return $user_agent;
 }
 
-<<<<<<< HEAD
 sub RedIsWireless() {
 	# This function checks if a network device is a wireless device.
 
@@ -1029,7 +1028,8 @@
 
 	# Otherwise return zero.
 	return 0;
-=======
+}
+
 # Function to read a file with UTF-8 charset.
 sub read_file_utf8 ($) {
 	my ($file) = @_;
@@ -1039,7 +1039,7 @@
 	my $all = <$in>;
 	close $in;
 
-	return $all;    
+	return $all;
 }
 
 # Function to write a file with UTF-8 charset.
@@ -1051,7 +1051,6 @@
 	close $out;
 
 	return; 
->>>>>>> 5ced384b
 }
 
 1;