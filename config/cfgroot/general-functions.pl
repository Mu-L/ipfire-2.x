# SmoothWall CGIs
#
# This code is distributed under the terms of the GPL
#
# (c) The SmoothWall Team
# Copyright (C) 2002 Alex Hudson - getcgihash() rewrite
# Copyright (C) 2002 Bob Grant <bob@cache.ucr.edu> - validmac()
# Copyright (c) 2002/04/13 Steve Bootes - add alias section, helper functions
# Copyright (c) 2002/08/23 Mark Wormgoor <mark@wormgoor.com> validfqdn()
# Copyright (c) 2003/09/11 Darren Critchley <darrenc@telus.net> srtarray()
#
# $Id: general-functions.pl,v 1.1.2.26 2006/01/04 16:33:55 franck78 Exp $
#

package General;

use strict;
use Socket;
use IO::Socket;
use Net::SSLeay;
use Net::IPv4Addr qw(:all);
$|=1; # line buffering

$General::version = 'VERSION';
$General::swroot = 'CONFIG_ROOT';
$General::noipprefix = 'noipg-';
$General::adminmanualurl = 'http://wiki.ipfire.org';

#
# log ("message") use default 'ipcop' tag
# log ("tag","message") use your tag
#
sub log
{
	my $tag='ipfire';
	$tag = shift if (@_>1);
	my $logmessage = $_[0];
	$logmessage =~ /([\w\W]*)/;
	$logmessage = $1;
	system('logger', '-t', $tag, $logmessage);
}

sub readhash
{
	my $filename = $_[0];
	my $hash = $_[1];
	my ($var, $val);
	
	
	# Some ipcop code expects that readhash 'complete' the hash if new entries
	# are presents. Not clear it !!!
	#%$hash = ();

	open(FILE, $filename) or die "Unable to read file $filename";
	
	while (<FILE>)
	{
		chop;
		($var, $val) = split /=/, $_, 2;
		if ($var)
		{
			$val =~ s/^\'//g;
			$val =~ s/\'$//g;

			# Untaint variables read from hash
			# trim space from begin and end
			$var =~ s/^\s+//;
			$var =~ s/\s+$//;
			$var =~ /([A-Za-z0-9_-]*)/;
			$var = $1;
			$val =~ /([\w\W]*)/;
			$val = $1;
			$hash->{$var} = $val;
		}
	}
	close FILE;
}


sub writehash
{
	my $filename = $_[0];
	my $hash = $_[1];
	my ($var, $val);
	
	# write cgi vars to the file.
	open(FILE, ">${filename}") or die "Unable to write file $filename";
	flock FILE, 2;
	foreach $var (keys %$hash) 
	{
		if ( $var eq "__CGI__"){next;}
		$val = $hash->{$var};
		# Darren Critchley Jan 17, 2003 added the following because when submitting with a graphic, the x and y
		# location of the mouse are submitted as well, this was being written to the settings file causing
		# some serious grief! This skips the variable.x and variable.y
		if (!($var =~ /(.x|.y)$/)) {
			if ($val =~ / /) {
				$val = "\'$val\'"; }
			if (!($var =~ /^ACTION/)) {
				print FILE "${var}=${val}\n"; }
		}
	}
	close FILE;
}

sub writehashpart
{
	# This function replaces the given hash in the original hash by keeping the old
	# content and just replacing the new content

	my $filename = $_[0];
	my $newhash = $_[1];
	my %oldhash;
	my ($var, $val);

	readhash("${filename}", \%oldhash);

	foreach $var (keys %$newhash){
		$oldhash{$var}=$newhash->{$var};
	}

	# write cgi vars to the file.
	open(FILE, ">${filename}") or die "Unable to write file $filename";
	flock FILE, 2;
	foreach $var (keys %oldhash) 
	{
		if ( $var eq "__CGI__"){next;}
		$val = $oldhash{$var};
		# Darren Critchley Jan 17, 2003 added the following because when submitting with a graphic, the x and y
		# location of the mouse are submitted as well, this was being written to the settings file causing
		# some serious grief! This skips the variable.x and variable.y
		if (!($var =~ /(.x|.y)$/)) {
			if ($val =~ / /) {
				$val = "\'$val\'"; }
			if (!($var =~ /^ACTION/)) {
				print FILE "${var}=${val}\n"; }
		}
	}
	close FILE;
}

sub age
{
	my ($dev, $ino, $mode, $nlink, $uid, $gid, $rdev, $size,
	        $atime, $mtime, $ctime, $blksize, $blocks) = stat $_[0];
	my $now = time;
	my $timestring = '';
	my $dset = 0;		# Day is set, when > 0
	my $hset = 0;		# Hour is set, when > 0
	my $mset = 0;		# Minute is set, when > 0

	my $totalsecs = $now - $mtime;
	my $days = int($totalsecs / 86400);
	my $totalhours = int($totalsecs / 3600);
	my $hours = $totalhours % 24;
	my $totalmins = int($totalsecs / 60);
	my $mins = $totalmins % 60;
	my $secs = $totalsecs % 60;

	if	($days > 1) { 
		${timestring} .= ${days}.' '.$Lang::tr{'days'}.', ';
		$dset = 1; 
	}
	elsif	($days == 1) { 
		${timestring} .= ${days}.' '.$Lang::tr{'day'}.', ';
		$dset = 1; 
	}

	if	(($hours > 1) && !($dset)) { 
		${timestring} .= ${hours}.' '.$Lang::tr{'hours'}.', ';
		$hset = 1;
	}
	elsif	(($hours == 1) && !($dset)) { 
		${timestring} .= ${hours}.' '.$Lang::tr{'hour'}.', ';
		$hset = 1;
	}
	elsif ($dset) {
		${timestring} .= ${hours}.' '.$Lang::tr{'age shour'}.', ';
		$hset = 1;
	}

	if	((($mins > 1) || ($mins == 0)) && !($dset || $hset)) { 
		${timestring} .= ${mins}.' '.$Lang::tr{'minutes'}.', ';
		$mset = 1;
	}
	elsif	(($mins == 1) && !($dset || $hset)) { 
		${timestring} .= ${mins}.' '.$Lang::tr{'minute'}.', ';
		$mset = 1;
	}
	else {
		${timestring} .= ${mins}.' '.$Lang::tr{'age sminute'}.', '; 
		$mset = 1;
	}

	if	((($secs > 1) || ($secs == 0)) && !($dset || $hset || $mset)) { 
		${timestring} .= ${secs}.' '.$Lang::tr{'age seconds'};
	}
	elsif	(($secs == 1) && !($dset || $hset || $mset)) { 
		${timestring} .= $secs.' '.$Lang::tr{'age second'};
	}
	else	{ ${timestring} .= $secs.' '.$Lang::tr{'age ssecond'}; }

	return ${timestring};
}

sub validip
{
	my $ip = $_[0];

	if (!($ip =~ /^(\d+)\.(\d+)\.(\d+)\.(\d+)$/)) {
		return 0; }
	else 
	{
		my @octets = ($1, $2, $3, $4);
		foreach $_ (@octets)
		{
			if (/^0./) {
				return 0; }
			if ($_ < 0 || $_ > 255) {
				return 0; }
		}
		return 1;
	}
}

sub validmask
{
	my $mask = $_[0];

	# secord part an ip?
	if (&validip($mask)) {
		return 1; }
	# second part a number?
	if (/^0/) {
		return 0; }
	if (!($mask =~ /^\d+$/)) {
		return 0; }
	if ($mask >= 0 && $mask <= 32) {
		return 1; }
	return 0;
}

sub validipormask
{
	my $ipormask = $_[0];

	# see if it is a IP only.
	if (&validip($ipormask)) {
		return 1; }
	# split it into number and mask.
	if (!($ipormask =~ /^(.*?)\/(.*?)$/)) {
		return 0; }
	my $ip = $1;
	my $mask = $2;
	# first part not a ip?
	if (!(&validip($ip))) {
		return 0; }
	return &validmask($mask);
}

sub subtocidr
{
	#gets: Subnet in decimal (255.255.255.0) 
	#Gives: 24 (The cidr of network)
	my ($byte1, $byte2, $byte3, $byte4) = split(/\./, $_[0].".0.0.0.0"); 
	my $num = ($byte1 * 16777216) + ($byte2 * 65536) + ($byte3 * 256) + $byte4; 
	my $bin = unpack("B*", pack("N", $num)); 
	my $count = ($bin =~ tr/1/1/); 
	return $count;
}

sub cidrtosub
{
	#gets: Cidr of network (20-30 for ccd) 
	#Konverts 30 to 255.255.255.252 e.g
	my $cidr=$_[0];
    my $netmask = &Net::IPv4Addr::ipv4_cidr2msk($cidr);
    return "$netmask";
}
  
sub iporsubtodec
{
	#Gets: Ip address or subnetmask in decimal oder CIDR
	#Gives: What it gets only in CIDR format
	my $subnet=$_[0];
	my $net;
	my $mask;
	my $full=0;
	if ($subnet =~ /^(.*?)\/(.*?)$/) {
		($net,$mask) = split (/\//,$subnet);
		$full=1;
		return "$subnet";
	}else{
		$mask=$subnet;
	}
	#Subnet already in decimal and valid?
	if ($mask=~/^(\d{1,3})\.(\d{1,3})\.(\d{1,3})\.(\d{1,3})$/ &&(($1<=255  && $2<=$1 && $3<=$2  && $4<=$3 )))	{
		for (my $i=8;$i<=32;$i++){
			if (&General::cidrtosub($i) eq $mask){
				if ($full == 0){return $mask;}else{
							 return $net."/".$mask;
				}
			}
		}	
	}
	#Subnet in binary format?
	if ($mask=~/^(\d{1,2})$/ && (($1<=32 && $1>=8))){
			if($full == 0){ return &General::cidrtosub($mask);}else{
						 return $net."/".&General::cidrtosub($mask);
			}
	}else{
			return 3;
	}
	return 3;
}
  
  
sub iporsubtocidr
{
	#gets: Ip Address  or subnetmask in decimal oder CIDR
	#Gives: What it gets only in CIDR format
	my $subnet=$_[0];
	my $net;
	my $mask;
	my $full=0;
	if ($subnet =~ /^(.*?)\/(.*?)$/) {
		($net,$mask) = split (/\//,$subnet);
		$full=1;
	}else{
		$mask=$subnet;
	}
	#Subnet in decimal and valid?
	if ($mask=~/^(\d{1,3})\.(\d{1,3})\.(\d{1,3})\.(\d{1,3})$/ &&(($1<=255  && $2<=$1 && $3<=$2  && $4<=$3 )))	{
		for (my $i=8;$i<=32;$i++){
			if (&General::cidrtosub($i) eq $mask){
				if ($full == 0){return &General::subtocidr($mask);}else{
							 return $net."/".&General::subtocidr($mask);
				}
			}
		}	
	}
	#Subnet already in binary format?
	if ($mask=~/^(\d{1,2})$/ && (($1<=32 && $1>=8))){
			if($full == 0){ return $mask;}else{
						 return $net."/".$mask;
			}
	}else{
			return 3;
	}
	return 3;
}

sub getnetworkip
{
	#Gets:  IP, CIDR    (10.10.10.0-255, 24)
	#Gives:  10.10.10.0
	my ($ccdip,$ccdsubnet) = @_;
	my $ip_address_binary = inet_aton( $ccdip );
	my $netmask_binary    = ~pack("N", (2**(32-$ccdsubnet))-1);
	my $network_address    = inet_ntoa( $ip_address_binary & $netmask_binary );
	return $network_address;
}

sub getccdbc
{
	#Gets: IP in Form ("192.168.0.0/24")
	#Gives: Broadcastaddress of network
	my $ccdnet=$_;
	my ($ccdip,$ccdsubnet) = split "/",$ccdnet;
	my $ip_address_binary = inet_aton( $ccdip );
	my $netmask_binary    = ~pack("N", (2**(32-$ccdsubnet))-1);
	my $broadcast_address  = inet_ntoa( $ip_address_binary | ~$netmask_binary );
	return $broadcast_address;
}

sub ip2dec 
{
    my $ip_num;
    my $ip=$_[0];
    if ( $ip =~ /(\d{1,3})\.(\d{1,3})\.(\d{1,3})\.(\d{1,3})/ ) {
        $ip_num = (($1*256**3) + ($2*256**2) + ($3*256) + $4);
    } else {
        $ip_num = -1;
    }
    $ip_num = (($1*256**3) + ($2*256**2) + ($3*256) + $4);
    return($ip_num);
}

sub dec2ip 
{
    my $ip;
    my $ip_num=$_[0];
	my $o1=$ip_num%256;
	$ip_num=int($ip_num/256);
	my $o2=$ip_num%256;
	$ip_num=int($ip_num/256);
	my $o3=$ip_num%256;
	$ip_num=int($ip_num/256);
	my $o4=$ip_num%256;
	$ip="$o4.$o3.$o2.$o1";
    return ($ip);
}

sub getnextip
{
	my $decip=&ip2dec($_[0]);
	$decip=$decip+4;
	return &dec2ip($decip);
}

sub getlastip
{
	my $decip=&ip2dec($_[0]);
	$decip--;
	return &dec2ip($decip);
}

sub validipandmask
{
	#Gets: Ip address in 192.168.0.0/24 or 192.168.0.0/255.255.255.0 and checks if subnet valid
	#Gives: True bzw 0 if success or false 
	my $ccdnet=$_[0];
	my $subcidr;
	
	if (!($ccdnet =~ /^(.*?)\/(.*?)$/)) {
		return 0;
	}
	my ($ccdip,$ccdsubnet)=split (/\//, $ccdnet);
	#IP valid?
	if ($ccdip=~/^(\d{1,3})\.(\d{1,3})\.(\d{1,3})\.(\d{1,3})$/ &&(($1>0 && $1<=255 && $2>=0 && $2<=255 && $3>=0 && $3<=255 && $4<=255 ))) {
		#Subnet in decimal and valid?
		if ($ccdsubnet=~/^(\d{1,3})\.(\d{1,3})\.(\d{1,3})\.(\d{1,3})$/ &&(($1<=255  && $2<=$1 && $3<=$2  && $4<=$3 )))	{
			for (my $i=8;$i<=32;$i++){
				if (&General::cidrtosub($i) eq $ccdsubnet){
					return 1;
				}
			}	
		#Subnet already in binary format?
		}elsif ($ccdsubnet=~/^(\d{1,2})$/ && (($1<=32 && $1>=8))){
			return 1;
		}else{
			return 0;
		}
		
	}
	return 0;
}

sub checksubnets
{
	my %ccdconfhash=();			
	my @ccdconf=();				
	my $ccdname=$_[0];			
	my $ccdnet=$_[1];			
	my $errormessage;
	my ($ip,$cidr)=split(/\//,$ccdnet);
	$cidr=&iporsubtocidr($cidr);
	#get OVPN-Subnet (dynamic range)
	my %ovpnconf=();
	&readhash("${General::swroot}/ovpn/settings", \%ovpnconf);
	my ($ovpnip,$ovpncidr)= split (/\//,$ovpnconf{'DOVPN_SUBNET'});
	$ovpncidr=&iporsubtocidr($ovpncidr);
	#check if we try to use same network as ovpn server
	if ("$ip/$cidr" eq "$ovpnip/$ovpncidr") {
			$errormessage=$errormessage.$Lang::tr{'ccd err isovpnnet'}."<br>";
			return $errormessage;
	}
	#check if we use a network-name/subnet that already exists
	&readhasharray("${General::swroot}/ovpn/ccd.conf", \%ccdconfhash);
	foreach my $key (keys %ccdconfhash) {
		@ccdconf=split(/\//,$ccdconfhash{$key}[1]);
		if ($ccdname eq $ccdconfhash{$key}[0]) 
		{
			$errormessage=$errormessage.$Lang::tr{'ccd err nameexist'}."<br>";
			return $errormessage;
		}
		my ($newip,$newsub) = split(/\//,$ccdnet);
		if (&IpInSubnet($newip,$ccdconf[0],&iporsubtodec($ccdconf[1]))) 
		{
			$errormessage=$errormessage.$Lang::tr{'ccd err issubnet'}."<br>";
			return $errormessage;
		}
	}
	#check if we use a ipsec right network which is already defined
	my %ipsecconf=();
	&General::readhasharray("${General::swroot}/vpn/config", \%ipsecconf);
	foreach my $key (keys %ipsecconf){
		if ($ipsecconf{$key}[11] ne ''){
			my ($ipsecip,$ipsecsub) = split (/\//, $ipsecconf{$key}[11]);
			$ipsecsub=&iporsubtodec($ipsecsub);
			if($ipsecconf{$key}[1] ne $ccdname){
				if ( &IpInSubnet ($ip,$ipsecip,$ipsecsub) ){
					$errormessage=$Lang::tr{'ccd err isipsecnet'}." Name:  $ipsecconf{$key}[1]";
					return $errormessage;
				}
			}
		}
	}
	#check if we use one of ipfire's networks (green,orange,blue)
	my %ownnet=();
	&readhash("${General::swroot}/ethernet/settings", \%ownnet);
	if (($ownnet{'GREEN_NETADDRESS'}  	ne '' && $ownnet{'GREEN_NETADDRESS'} 	ne '0.0.0.0') && &IpInSubnet($ownnet{'GREEN_NETADDRESS'},$ip,&iporsubtodec($cidr))){ $errormessage=$Lang::tr{'ccd err green'};return $errormessage;}
	if (($ownnet{'ORANGE_NETADDRESS'}	ne '' && $ownnet{'ORANGE_NETADDRESS'} 	ne '0.0.0.0') && &IpInSubnet($ownnet{'ORANGE_NETADDRESS'},$ip,&iporsubtodec($cidr))){ $errormessage=$Lang::tr{'ccd err orange'};return $errormessage;}
	if (($ownnet{'BLUE_NETADDRESS'} 	ne '' && $ownnet{'BLUE_NETADDRESS'} 	ne '0.0.0.0') && &IpInSubnet($ownnet{'BLUE_NETADDRESS'},$ip,&iporsubtodec($cidr))){ $errormessage=$Lang::tr{'ccd err blue'};return $errormessage;}
	if (($ownnet{'RED_NETADDRESS'} 		ne '' && $ownnet{'RED_NETADDRESS'} 		ne '0.0.0.0') && &IpInSubnet($ownnet{'RED_NETADDRESS'},$ip,&iporsubtodec($cidr))){ $errormessage=$Lang::tr{'ccd err red'};return $errormessage;}
}


sub validport
{
	$_ = $_[0];

	if (!/^\d+$/) {
		return 0; }
	if (/^0./) {
		return 0; }
	if ($_ >= 1 && $_ <= 65535) {
		return 1; }
	return 0;
}

sub validproxyport
{
	$_ = $_[0];

	if (!/^\d+$/) {
		return 0; }
	if (/^0./) {
		return 0; }
	if ($_ == 53 || $_ == 222 || $_ == 444 || $_ == 81 ) {
		return 0; }
	elsif ($_ >= 1 && $_ <= 65535) {
		return 1; }
	return 0;
}

sub validmac
{
	my $checkmac = $_[0];
	my $ot = '[0-9a-f]{2}'; # 2 Hex digits (one octet)
	if ($checkmac !~ /^$ot:$ot:$ot:$ot:$ot:$ot$/i)
	{
		return 0;
	}
	return 1;
}

sub validhostname
{
	# Checks a hostname against RFC1035
        my $hostname = $_[0];

	# Each part should be at least two characters in length
	# but no more than 63 characters
	if (length ($hostname) < 1 || length ($hostname) > 63) {
		return 0;}
	# Only valid characters are a-z, A-Z, 0-9 and -
	if ($hostname !~ /^[a-zA-Z0-9-\s]*$/) {
		return 0;}
	# First character can only be a letter or a digit
	if (substr ($hostname, 0, 1) !~ /^[a-zA-Z0-9]*$/) {
		return 0;}
	# Last character can only be a letter or a digit
	if (substr ($hostname, -1, 1) !~ /^[a-zA-Z0-9]*$/) {
		return 0;}
	return 1;
}

sub validdomainname
{
	my $part;

	# Checks a domain name against RFC1035
        my $domainname = $_[0];
	my @parts = split (/\./, $domainname);	# Split hostname at the '.'

	foreach $part (@parts) {
		# Each part should be at least two characters in length
		# but no more than 63 characters
		if (length ($part) < 2 || length ($part) > 63) {
			return 0;}
		# Only valid characters are a-z, A-Z, 0-9 and -
		if ($part !~ /^[a-zA-Z0-9-]*$/) {
			return 0;}
		# First character can only be a letter or a digit
		if (substr ($part, 0, 1) !~ /^[a-zA-Z0-9]*$/) {
			return 0;}
		# Last character can only be a letter or a digit
		if (substr ($part, -1, 1) !~ /^[a-zA-Z0-9]*$/) {
			return 0;}
	}
	return 1;
}

sub validfqdn
{
	my $part;

	# Checks a fully qualified domain name against RFC1035
        my $fqdn = $_[0];
	my @parts = split (/\./, $fqdn);	# Split hostname at the '.'
	if (scalar(@parts) < 2) {		# At least two parts should
		return 0;}			# exist in a FQDN
						# (i.e. hostname.domain)
	foreach $part (@parts) {
		# Each part should be at least one character in length
		# but no more than 63 characters
		if (length ($part) < 1 || length ($part) > 63) {
			return 0;}
		# Only valid characters are a-z, A-Z, 0-9 and -
		if ($part !~ /^[a-zA-Z0-9-]*$/) {
			return 0;}
		# First character can only be a letter or a digit
		if (substr ($part, 0, 1) !~ /^[a-zA-Z0-9]*$/) {
			return 0;}
		# Last character can only be a letter or a digit
		if (substr ($part, -1, 1) !~ /^[a-zA-Z0-9]*$/) {
			return 0;}
	}
	return 1;
}

sub validportrange # used to check a port range 
{
	my $port = $_[0]; # port values
	$port =~ tr/-/:/; # replace all - with colons just in case someone used -
	my $srcdst = $_[1]; # is it a source or destination port

	if (!($port =~ /^(\d+)\:(\d+)$/)) {
	
		if (!(&validport($port))) {	 
			if ($srcdst eq 'src'){
				return $Lang::tr{'source port numbers'};
			} else 	{
				return $Lang::tr{'destination port numbers'};
			} 
		}
	}
	else 
	{
		my @ports = ($1, $2);
		if ($1 >= $2){
			if ($srcdst eq 'src'){
				return $Lang::tr{'bad source range'};
			} else 	{
				return $Lang::tr{'bad destination range'};
			} 
		}
		foreach $_ (@ports)
		{
			if (!(&validport($_))) {
				if ($srcdst eq 'src'){
					return $Lang::tr{'source port numbers'}; 
				} else 	{
					return $Lang::tr{'destination port numbers'};
				} 
			}
		}
		return;
	}
}

# Test if IP is within a subnet
# Call: IpInSubnet (Addr, Subnet, Subnet Mask)
#       Subnet can be an IP of the subnet: 10.0.0.0 or 10.0.0.1
#       Everything in dottted notation
# Return: TRUE/FALSE
sub IpInSubnet
{
    my $ip = unpack('N', &Socket::inet_aton(shift));
    my $start = unpack('N', &Socket::inet_aton(shift));
    my $mask  = unpack('N', &Socket::inet_aton(shift));
       $start &= $mask;  # base of subnet...
    my $end   = $start + ~$mask;
    return (($ip >= $start) && ($ip <= $end));
}

#
# Return the following IP (IP+1) in dotted notation.
# Call: NextIP ('1.1.1.1');
# Return: '1.1.1.2'
#
sub NextIP
{
    return &Socket::inet_ntoa( pack("N", 1 +  unpack('N', &Socket::inet_aton(shift))
				   )
			     );
}
sub NextIP2
{
    return &Socket::inet_ntoa( pack("N", 4 +  unpack('N', &Socket::inet_aton(shift))
				   )
			     );
}
sub ipcidr
{
	my ($ip,$cidr) = &Net::IPv4Addr::ipv4_parse(shift);
	return "$ip\/$cidr";
}

sub ipcidr2msk
{
       my ($ip,$cidr) = &Net::IPv4Addr::ipv4_parse(shift);
       my $netmask = &Net::IPv4Addr::ipv4_cidr2msk($cidr);
       return "$ip\/$netmask";
}


sub validemail {
    my $mail = shift;
    return 0 if ( $mail !~ /^[0-9a-zA-Z\.\-\_]+\@[0-9a-zA-Z\.\-]+$/ );
    return 0 if ( $mail =~ /^[^0-9a-zA-Z]|[^0-9a-zA-Z]$/);
    return 0 if ( $mail !~ /([0-9a-zA-Z]{1})\@./ );
    return 0 if ( $mail !~ /.\@([0-9a-zA-Z]{1})/ );
    return 0 if ( $mail =~ /.\.\-.|.\-\..|.\.\..|.\-\-./g );
    return 0 if ( $mail =~ /.\.\_.|.\-\_.|.\_\..|.\_\-.|.\_\_./g );
    return 0 if ( $mail !~ /\.([a-zA-Z]{2,4})$/ );
    return 1;
}

#
# Currently only vpnmain use this three procs (readhasharray, writehasharray, findhasharray)
# The 'key' used is numeric but is perfectly unneeded! This will to be removed so don't use
# this code. Vpnmain will be splitted in parts: x509/pki, connection ipsec, connection other,... .
#
sub readhasharray {
    my ($filename, $hash) = @_;
    %$hash = ();

    open(FILE, $filename) or die "Unable to read file $filename";

    while (<FILE>) {
	my ($key, $rest, @temp);
	chomp;
	($key, $rest) = split (/,/, $_, 2);
	if ($key =~ /^[0-9]+$/) {
	    @temp = split (/,/, $rest);
	    $hash->{$key} = \@temp;
        }
    }
    close FILE;
    return;
}

sub writehasharray {
    my ($filename, $hash) = @_;
    my ($key, @temp, $i);

    open(FILE, ">$filename") or die "Unable to write to file $filename";

    foreach $key (keys %$hash) {
		if ($key =~ /^[0-9]+$/) {
			print FILE "$key";
			foreach $i (0 .. $#{$hash->{$key}}) {
				print FILE ",$hash->{$key}[$i]";
			}
			print FILE "\n";
		}
    }
    close FILE;
    return;
}

sub findhasharraykey {
    foreach my $i (1 .. 1000000) {
	if ( ! exists $_[0]{$i}) {
	     return $i;
	}
    }
}

sub srtarray 
# Darren Critchley - darrenc@telus.net - (c) 2003
# &srtarray(SortOrder, AlphaNumeric, SortDirection, ArrayToBeSorted)
# This subroutine will take the following parameters:
#   ColumnNumber = the column which you want to sort on, starts at 1
#   AlphaNumberic = a or n (lowercase) defines whether the sort should be alpha or numberic
#   SortDirection = asc or dsc (lowercase) Ascending or Descending sort
#   ArrayToBeSorted = the array that wants sorting
#
#   Returns an array that is sorted to your specs
#
#   If SortOrder is greater than the elements in array, then it defaults to the first element
# 
{
	my ($colno, $alpnum, $srtdir, @tobesorted) = @_;
	my @tmparray;
	my @srtedarray;
	my $line;
	my $newline;
	my $ctr;
	my $ttlitems = scalar @tobesorted; # want to know the number of rows in the passed array
	if ($ttlitems < 1){ # if no items, don't waste our time lets leave
		return (@tobesorted);
	}
	my @tmp = split(/\,/,$tobesorted[0]);
	$ttlitems = scalar @tmp; # this should be the number of elements in each row of the passed in array

	# Darren Critchley - validate parameters
	if ($colno > $ttlitems){$colno = '1';}
	$colno--; # remove one from colno to deal with arrays starting at 0
	if($colno < 0){$colno = '0';}
	if ($alpnum ne '') { $alpnum = lc($alpnum); } else { $alpnum = 'a'; }
	if ($srtdir ne '') { $srtdir = lc($srtdir); } else { $srtdir = 'src'; }

	foreach $line (@tobesorted)
	{
		chomp($line);
		if ($line ne '') {
			my @temp = split(/\,/,$line);
			# Darren Critchley - juggle the fields so that the one we want to sort on is first
			my $tmpholder = $temp[0];
			$temp[0] = $temp[$colno];
			$temp[$colno] = $tmpholder;
			$newline = "";
			for ($ctr=0; $ctr < $ttlitems ; $ctr++) {
				$newline=$newline . $temp[$ctr] . ",";
			}
			chop($newline);
			push(@tmparray,$newline);
		}
	}
	if ($alpnum eq 'n') {
		@tmparray = sort {$a <=> $b} @tmparray;
	} else {
		@tmparray = (sort @tmparray);
	}
	foreach $line (@tmparray)
	{
		chomp($line);
		if ($line ne '') {
			my @temp = split(/\,/,$line);
			my $tmpholder = $temp[0];
			$temp[0] = $temp[$colno];
			$temp[$colno] = $tmpholder;
			$newline = "";
			for ($ctr=0; $ctr < $ttlitems ; $ctr++){
				$newline=$newline . $temp[$ctr] . ",";
			}
			chop($newline);
			push(@srtedarray,$newline);
		}
	}

	if ($srtdir eq 'dsc') {
		@tmparray = reverse(@srtedarray);
		return (@tmparray);
	} else {
		return (@srtedarray);
	}
}

sub FetchPublicIp {
    my %proxysettings;
    &General::readhash("${General::swroot}/proxy/settings", \%proxysettings);
    if ($_=$proxysettings{'UPSTREAM_PROXY'}) {
        my ($peer, $peerport) = (/^(?:[a-zA-Z ]+\:\/\/)?(?:[A-Za-z0-9\_\.\-]*?(?:\:[A-Za-z0-9\_\.\-]*?)?\@)?([a-zA-Z0-9\.\_\-]*?)(?:\:([0-9]{1,5}))?(?:\/.*?)?$/);
        Net::SSLeay::set_proxy($peer,$peerport,$proxysettings{'UPSTREAM_USER'},$proxysettings{'UPSTREAM_PASSWORD'} );
    }
    my $user_agent = &MakeUserAgent();
    my ($out, $response) = Net::SSLeay::get_http(  'checkip4.dns.lightningwirelabs.com',
                				    80,
        					    "/",
						    Net::SSLeay::make_headers('User-Agent' => $user_agent )
						);
    if ($response =~ m%HTTP/1\.. 200 OK%) {
	$out =~ /Your IP address is: (\d+.\d+.\d+.\d+)/;
	return $1;
    }
    return '';
}

#
# Check if hostname.domain provided have IP provided
# use gethostbyname to verify that
# Params:
#	IP
#	hostname
#	domain
# Output 
#	1 IP matches host.domain
#	0 not in sync
#
sub DyndnsServiceSync ($;$;$) {
 
    my ($ip,$hostName,$domain) = @_;
    my @addresses;

    #fix me no ip GROUP, what is the name ?
    $hostName =~ s/$General::noipprefix//;
    if ($hostName) { #may be empty
	$hostName = "$hostName.$domain";
	@addresses = gethostbyname($hostName);
    }

    if ($addresses[0] eq '') {		   	# nothing returned ?
	$hostName = $domain;   			# try resolving with domain only
        @addresses = gethostbyname($hostName);
    }

    if ($addresses[0] ne '') { 		   	# got something ?
	#&General::log("name:$addresses[0], alias:$addresses[1]");			    
	# Build clear text list of IP
	@addresses = map ( &Socket::inet_ntoa($_), @addresses[4..$#addresses]);
	if (grep (/$ip/, @addresses)) {
	    return 1;
	}
    }
    return 0;
}
#
# This sub returns the red IP used to compare in DyndnsServiceSync
#
sub GetDyndnsRedIP {
    my %settings;
    &General::readhash("${General::swroot}/ddns/settings", \%settings);

    open(IP, "${General::swroot}/red/local-ipaddress") or return 'unavailable';
    my $ip = <IP>;
    close(IP);
    chomp $ip;

    # 100.64.0.0/10 is reserved for dual-stack lite (http://tools.ietf.org/html/rfc6598).
    if (&General::IpInSubnet ($ip,'10.0.0.0','255.0.0.0') ||
        &General::IpInSubnet ($ip,'172.16.0.0.','255.240.0.0') ||
        &General::IpInSubnet ($ip,'192.168.0.0','255.255.0.0') ||
        &General::IpInSubnet ($ip,'100.64.0.0', '255.192.0.0'))
    {
	if ($settings{'BEHINDROUTER'} eq 'FETCH_IP') {
    	    my $RealIP = &General::FetchPublicIp;
	    $ip = (&General::validip ($RealIP) ?  $RealIP : 'unavailable');
	}
    }
    return $ip;
}

# Translate ICMP code to text
# ref: http://www.iana.org/assignments/icmp-parameters
sub GetIcmpDescription ($) {
    my $index = shift;
    my @icmp_description = (
    'Echo Reply',			#0
    'Unassigned',
    'Unassigned',
    'Destination Unreachable',
    'Source Quench',
    'Redirect',
    'Alternate Host Address',
    'Unassigned',
    'Echo',
    'Router Advertisement',
    'Router Solicitation',		#10
    'Time Exceeded',
    'Parameter Problem',
    'Timestamp',
    'Timestamp Reply',
    'Information Request',
    'Information Reply',
    'Address Mask Request',
    'Address Mask Reply',
    'Reserved (for Security)',
    'Reserved (for Robustness Experiment)', #20
    'Reserved',
    'Reserved',
    'Reserved',
    'Reserved',
    'Reserved',
    'Reserved',
    'Reserved',
    'Reserved',
    'Reserved',
    'Traceroute',				#30
    'Datagram Conversion Error',
    'Mobile Host Redirect',
    'IPv6 Where-Are-You',
    'IPv6 I-Am-Here',
    'Mobile Registration Request',
    'Mobile Registration Reply',
    'Domain Name Request',
    'Domain Name Reply',
    'SKIP',
    'Photur',				#40
    'Experimental');
    if ($index>41) {return 'unknown'} else {return @icmp_description[$index]};
}

<<<<<<< HEAD
sub GetCoreUpdateVersion() {
	my $core_update;

	open(FILE, "/opt/pakfire/db/core/mine");
	while (<FILE>) {
		$core_update = $_;
		last;
	}
	close(FILE);

	return $core_update;
}

sub MakeUserAgent() {
	my $user_agent = "IPFire/$General::version";

	my $core_update = &GetCoreUpdateVersion();
	if ($core_update ne "") {
		$user_agent .= "/$core_update";
	}

	return $user_agent;
=======
sub RedIsWireless() {
	# This function checks if a network device is a wireless device.

	my %settings = ();
	&readhash("${General::swroot}/ethernet/settings", \%settings);

	# Find the name of the network device.
	my $device = $settings{'RED_DEV'};

	# Exit, if no device is configured.
	return 0 if ($device eq "");

	# Return 1 if the device is a wireless one.
	my $path = "/sys/class/net/$device/wireless";
	if (-d $path) {
		return 1;
	}

	# Otherwise return zero.
	return 0;
>>>>>>> 71ea0d68
}

1;<|MERGE_RESOLUTION|>--- conflicted
+++ resolved
@@ -984,7 +984,6 @@
     if ($index>41) {return 'unknown'} else {return @icmp_description[$index]};
 }
 
-<<<<<<< HEAD
 sub GetCoreUpdateVersion() {
 	my $core_update;
 
@@ -1007,7 +1006,8 @@
 	}
 
 	return $user_agent;
-=======
+}
+
 sub RedIsWireless() {
 	# This function checks if a network device is a wireless device.
 
@@ -1028,7 +1028,6 @@
 
 	# Otherwise return zero.
 	return 0;
->>>>>>> 71ea0d68
 }
 
 1;