###############################################################################
#                                                                             #
# IPFire.org - A linux based firewall                                         #
# Copyright (C) 2007  Michael Tremer & Christian Schmidt                      #
#                                                                             #
# This program is free software: you can redistribute it and/or modify        #
# it under the terms of the GNU General Public License as published by        #
# the Free Software Foundation, either version 3 of the License, or           #
# (at your option) any later version.                                         #
#                                                                             #
# This program is distributed in the hope that it will be useful,             #
# but WITHOUT ANY WARRANTY; without even the implied warranty of              #
# MERCHANTABILITY or FITNESS FOR A PARTICULAR PURPOSE.  See the               #
# GNU General Public License for more details.                                #
#                                                                             #
# You should have received a copy of the GNU General Public License           #
# along with this program.  If not, see <http://www.gnu.org/licenses/>.       #
#                                                                             #
###############################################################################

###############################################################################
# Definitions
###############################################################################

include Config

PATCHLEVEL = .8
VER        = 2.6.32.8

THISAPP    = linux-$(VER)
DL_FILE    = $(THISAPP).tar.bz2
DL_FROM    = $(URL_IPFIRE)
DIR_APP    = $(DIR_SRC)/$(THISAPP)
CFLAGS     =
CXXFLAGS   =

PROG	   = linux-xen
PAK_VER    = 8
DEPS	   = ""

# Normal build or XEN build.
#

ifeq "$(XEN)" "1"
	VERSUFIX=ipfire-xen
else
	VERSUFIX=ipfire
endif

TARGET = $(DIR_INFO)/linux-$(VER)-$(VERSUFIX)

###############################################################################
# Top-level Rules
###############################################################################
objects =$(DL_FILE) \
	netfilter-layer7-v2.22.tar.gz \
	patch-2.6.16-nath323-1.3.bz2 \
	reiser4-for-2.6.32.patch.bz2 \
#	linux-$(VER)-suse_xen_patches-1.tar.bz2

$(DL_FILE)				= $(URL_IPFIRE)/$(DL_FILE)
netfilter-layer7-v2.22.tar.gz		= $(URL_IPFIRE)/netfilter-layer7-v2.21.tar.gz
patch-2.6.16-nath323-1.3.bz2		= $(URL_IPFIRE)/patch-2.6.16-nath323-1.3.bz2
reiser4-for-2.6.32.patch.bz2		= $(URL_IPFIRE)/reiser4-for-2.6.32.patch.bz2
#linux-$(VER)-suse_xen_patches-1.tar.bz2	= $(URL_IPFIRE)/linux-$(VER)-suse_xen_patches-1.tar.bz2


$(DL_FILE)_MD5				= 82023ede52f067fcc55c5e70b02e48ae

netfilter-layer7-v2.22.tar.gz_MD5	= 98dff8a3d5a31885b73341633f69501f
patch-2.6.16-nath323-1.3.bz2_MD5	= f926409ff703a307baf54b57ab75d138
reiser4-for-2.6.32.patch.bz2_MD5	= 3246397973d9271eb8e6d7c97c5d2d91
#linux-$(VER)-suse_xen_patches-1.tar.bz2_MD5 = ddbde50f3bc303d947531402017a3055

install : $(TARGET)

check : $(patsubst %,$(DIR_CHK)/%,$(objects))

download :$(patsubst %,$(DIR_DL)/%,$(objects))

md5 : $(subst %,%_MD5,$(objects))

dist:
	@$(PAK)
###############################################################################
# Downloading, checking, md5sum
###############################################################################

$(patsubst %,$(DIR_CHK)/%,$(objects)) :
	@$(CHECK)

$(patsubst %,$(DIR_DL)/%,$(objects)) :
	@$(LOAD)

$(subst %,%_MD5,$(objects)) :
	@$(MD5)

###############################################################################
# Installation Details
###############################################################################

$(TARGET) : $(patsubst %,$(DIR_DL)/%,$(objects))
	@$(PREBUILD)
	@rm -rf $(DIR_APP) $(DIR_SRC)/linux $(DIR_SRC)/linux-*-suse_xen_patches $(DIR_SRC)/xen-* && cd $(DIR_SRC) && tar jxf $(DIR_DL)/$(DL_FILE)

	ln -s linux-$(VER) /usr/src/linux

ifeq "$(XEN)" "1"
	# Apply Xen patches (provided by SuSE)
	cd $(DIR_SRC) && tar jxf $(DIR_DL)/linux-$(VER)-suse_xen_patches-1.tar.bz2
	cp -f $(DIR_SRC)/src/patches/suse_xen_series.conf $(DIR_SRC)/linux-$(VER)-suse_xen_patches/series.conf
	cd $(DIR_SRC)/linux-$(VER)-suse_xen_patches && \
		for x in $$( ./guards $$( ./arch-symbols) < ./series.conf); do \
			echo "*********** [Patch: $$x]"; \
			patch -d $(DIR_APP) -p1 < $$x || break; \
		done
	rm -rf $(DIR_SRC)/linux-*-suse_xen_patches

	# Linux Intermediate Queueing Device
	cd $(DIR_APP) && patch -Np1 < $(DIR_SRC)/src/patches/imq-skbuff.patch
	cd $(DIR_APP) && patch -Np1 < $(DIR_SRC)/src/patches/linux-2.6.27.21-imq-test3-xen.patch
else
	# Linux Intermediate Queueing Device
	cd $(DIR_APP) && patch -Np1 < $(DIR_SRC)/src/patches/linux-2.6.32-imq-test2.patch
endif

#	# Add Vodafone K3565-Z USB ID's to option driver
#	cd $(DIR_APP) && patch -Np1 < $(DIR_SRC)/src/patches/linux-2.6.27.25-option_add_vf-k3565-z_usbids.patch

	# Not report deprecated syscall 1.23 (for kudzu)
	cd $(DIR_APP) && patch -Np1 < $(DIR_SRC)/src/patches/linux-2.6.25.18-not_report_sysctl_1.23.patch

ifeq "$(XEN)" ""
	# Reiser4
	cd $(DIR_APP) && bzcat $(DIR_DL)/reiser4-for-2.6.32.patch.bz2 | patch -Np1
endif

	# ipp2p 0.8.2-pomng
	cd $(DIR_APP) && patch -Np1 < $(DIR_SRC)/src/patches/linux-2.6.32.8-ipp2p-0.8.2-pomng.patch

<<<<<<< HEAD
	# Intel Atom Coretemp Patch
	cd $(DIR_APP) && patch -Np1 < $(DIR_SRC)/src/patches/linux-2.6.27-atom-coretemp.patch
	# Intel Atom P4-clockmod Patch
	cd $(DIR_APP) && patch -Np1 < $(DIR_SRC)/src/patches/linux-2.6.27-atom-clockmod.patch

=======
>>>>>>> 422983d9
	# Layer7-patch
	cd $(DIR_SRC) && rm -rf $(DIR_SRC)/netfilter-layer7-v2.22
	cd $(DIR_SRC) && tar xzf $(DIR_DL)/netfilter-layer7-v2.22.tar.gz
	cd $(DIR_APP) && patch -Np1 < $(DIR_SRC)/netfilter-layer7-v2.22/kernel-2.6.25-2.6.28-layer7-2.22.patch

	# Cleanup kernel source

	cp $(DIR_SRC)/config/kernel/kernel.config.$(MACHINE)-$(VERSUFIX) $(DIR_APP)/.config
	cd $(DIR_APP) && make CC="$(KGCC)" oldconfig
	cd $(DIR_APP) && make CC="$(KGCC)" clean
	cd $(DIR_APP) && sed -i -e 's/EXTRAVERSION\ =.*/EXTRAVERSION\ =\ $(PATCHLEVEL)-$(VERSUFIX)/' Makefile

ifeq "$(XEN)" "1"
	cd $(DIR_APP) && make $(MAKETUNING) CC="$(KGCC)" vmlinuz
	cd $(DIR_APP) && cp -v arch/i386/boot/vmlinuz /boot/vmlinuz-$(VER)-$(VERSUFIX)
else
	cd $(DIR_APP) && make $(MAKETUNING) CC="$(KGCC)" bzImage
	cd $(DIR_APP) && cp -v arch/i386/boot/bzImage /boot/vmlinuz-$(VER)-$(VERSUFIX)
endif
	cd $(DIR_APP) && cp -v System.map /boot/System.map-$(VER)-$(VERSUFIX)
	cd $(DIR_APP) && cp -v .config /boot/config-$(VER)-$(VERSUFIX)
	ln -sf vmlinuz-$(VER)-$(VERSUFIX) /boot/vmlinuz-$(VERSUFIX)
	ln -sf System.map-$(VER)-$(VERSUFIX) /boot/System.map-$(VERSUFIX)
	cd $(DIR_APP) && make CC="$(KGCC)" $(MAKETUNING) modules
	cd $(DIR_APP) && make CC="$(KGCC)" $(MAKETUNING) modules_install
	cd $(DIR_APP) && make CC="$(KGCC)" $(MAKETUNING) firmware_install

ifeq "$(XEN)" ""
	# Only do this once on the non-XEN pass
	cd $(DIR_APP) && install -m 755 usr/gen_init_cpio /sbin/
endif

	# Rename ide-cd module to match with old kernel
	mv /lib/modules/$(VER)-$(VERSUFIX)/kernel/drivers/ide/ide-cd_mod.ko \
	   /lib/modules/$(VER)-$(VERSUFIX)/kernel/drivers/ide/ide-cd.ko
	mv /lib/modules/$(VER)-$(VERSUFIX)/kernel/drivers/ide/ide-gd_mod.ko \
	   /lib/modules/$(VER)-$(VERSUFIX)/kernel/drivers/ide/ide-disk.ko

#	# Remove mISDN modules
#	rm -rvf /lib/modules/$(VER)-$(VERSUFIX)/kernel/drivers/isdn/mISDN
#	rm -rvf /lib/modules/$(VER)-$(VERSUFIX)/kernel/drivers/isdn/hardware/mISDN

	@rm -rf $(DIR_SRC)/patch-o-matic* $(DIR_SRC)/iptables* $(DIR_SRC)/squashfs* $(DIR_SRC)/netfilter-layer7-*
	@$(POSTBUILD)<|MERGE_RESOLUTION|>--- conflicted
+++ resolved
@@ -138,14 +138,6 @@
 	# ipp2p 0.8.2-pomng
 	cd $(DIR_APP) && patch -Np1 < $(DIR_SRC)/src/patches/linux-2.6.32.8-ipp2p-0.8.2-pomng.patch
 
-<<<<<<< HEAD
-	# Intel Atom Coretemp Patch
-	cd $(DIR_APP) && patch -Np1 < $(DIR_SRC)/src/patches/linux-2.6.27-atom-coretemp.patch
-	# Intel Atom P4-clockmod Patch
-	cd $(DIR_APP) && patch -Np1 < $(DIR_SRC)/src/patches/linux-2.6.27-atom-clockmod.patch
-
-=======
->>>>>>> 422983d9
 	# Layer7-patch
 	cd $(DIR_SRC) && rm -rf $(DIR_SRC)/netfilter-layer7-v2.22
 	cd $(DIR_SRC) && tar xzf $(DIR_DL)/netfilter-layer7-v2.22.tar.gz
