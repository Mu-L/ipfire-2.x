--- conflicted
+++ resolved
@@ -1,7 +1,7 @@
 ###############################################################################
 #                                                                             #
 # IPFire.org - A linux based firewall                                         #
-# Copyright (C) 2007  Michael Tremer & Christian Schmidt                      #
+# Copyright (C) 2007-2014   IPFire Team   <info@ipfire.org>                   #
 #                                                                             #
 # This program is free software: you can redistribute it and/or modify        #
 # it under the terms of the GNU General Public License as published by        #
@@ -87,11 +87,7 @@
 	sed -e "s/filename, RTLD_LAZY/filename, RTLD_NOW/" \
 		-i $(DIR_APP)/builtins/enable.def
 
-<<<<<<< HEAD
-	for i in $$(seq 1 26); do \
-=======
 	for i in $$(seq 1 27); do \
->>>>>>> 801dcd70
 		cd $(DIR_APP) && patch -Np0 < $(DIR_SRC)/src/patches/bash/bash43-$$(printf "%03d" "$${i}") || exit 1; \
 	done
 
