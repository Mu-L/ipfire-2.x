--- conflicted
+++ resolved
@@ -24,11 +24,7 @@
 
 include Config
 
-<<<<<<< HEAD
-VER        = 5.0.0
-=======
 VER        = 5.0.1
->>>>>>> b8e25fcd
 
 THISAPP    = strongswan-$(VER)
 DL_FILE    = $(THISAPP).tar.bz2
@@ -50,11 +46,7 @@
 
 $(DL_FILE) = $(DL_FROM)/$(DL_FILE)
 
-<<<<<<< HEAD
-$(DL_FILE)_MD5 = c8b861305def7c0abae04f7bbefec212
-=======
 $(DL_FILE)_MD5 = 58fdeb49f133139a58f4d8adafc69a16
->>>>>>> b8e25fcd
 
 install : $(TARGET)
 
