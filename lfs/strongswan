--- conflicted
+++ resolved
@@ -24,11 +24,7 @@
 
 include Config
 
-<<<<<<< HEAD
-VER        = 4.6.3
-=======
 VER        = 4.6.4
->>>>>>> 1346863a
 
 THISAPP    = strongswan-$(VER)
 DL_FILE    = $(THISAPP).tar.bz2
@@ -44,11 +40,7 @@
 
 $(DL_FILE) = $(DL_FROM)/$(DL_FILE)
 
-<<<<<<< HEAD
-$(DL_FILE)_MD5 = 34146e514ced1738b4f2d9e7169bbb52
-=======
 $(DL_FILE)_MD5 = 4c0999c42faa0860ae0afc4f8efd9d04
->>>>>>> 1346863a
 
 install : $(TARGET)
 
