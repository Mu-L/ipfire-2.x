###############################################################################
#                                                                             #
# IPFire.org - A linux based firewall                                         #
# Copyright (C) 2007-2013  IPFire Team  <info@ipfire.org>                     #
#                                                                             #
# This program is free software: you can redistribute it and/or modify        #
# it under the terms of the GNU General Public License as published by        #
# the Free Software Foundation, either version 3 of the License, or           #
# (at your option) any later version.                                         #
#                                                                             #
# This program is distributed in the hope that it will be useful,             #
# but WITHOUT ANY WARRANTY; without even the implied warranty of              #
# MERCHANTABILITY or FITNESS FOR A PARTICULAR PURPOSE.  See the               #
# GNU General Public License for more details.                                #
#                                                                             #
# You should have received a copy of the GNU General Public License           #
# along with this program.  If not, see <http://www.gnu.org/licenses/>.       #
#                                                                             #
###############################################################################

###############################################################################
# Definitions
###############################################################################

include Config

<<<<<<< HEAD
VER        = 5.1.1dr4
=======
VER        = 5.1.1
>>>>>>> 1a386bb9

THISAPP    = strongswan-$(VER)
DL_FILE    = $(THISAPP).tar.bz2
DL_FROM    = $(URL_IPFIRE)
DIR_APP    = $(DIR_SRC)/strongswan-$(VER)
TARGET     = $(DIR_INFO)/$(THISAPP)

ifeq "$(MACHINE)" "i586"
	CONFIGURE_OPTIONS = \
		--enable-padlock \
		--enable-rdrand
else
	CONFIGURE_OPTIONS = \
		--disable-padlock \
		--disable-rdrand
endif

###############################################################################
# Top-level Rules
###############################################################################

objects = $(DL_FILE)

$(DL_FILE) = $(DL_FROM)/$(DL_FILE)

<<<<<<< HEAD
$(DL_FILE)_MD5 = 05899faa9b8a8f253474af809b283ef9
=======
$(DL_FILE)_MD5 = e3af3d493d22286be3cd794533a8966a
>>>>>>> 1a386bb9

install : $(TARGET)

check : $(patsubst %,$(DIR_CHK)/%,$(objects))

download :$(patsubst %,$(DIR_DL)/%,$(objects))

md5 : $(subst %,%_MD5,$(objects))

###############################################################################
# Downloading, checking, md5sum
###############################################################################

$(patsubst %,$(DIR_CHK)/%,$(objects)) :
	@$(CHECK)

$(patsubst %,$(DIR_DL)/%,$(objects)) :
	@$(LOAD)

$(subst %,%_MD5,$(objects)) :
	@$(MD5)

###############################################################################
# Installation Details
###############################################################################

$(TARGET) : $(patsubst %,$(DIR_DL)/%,$(objects))
	@$(PREBUILD)
	@rm -rf $(DIR_APP) && cd $(DIR_SRC) && tar axf $(DIR_DL)/$(DL_FILE)
<<<<<<< HEAD
	cd $(DIR_APP) && patch -Np1 -i $(DIR_SRC)/src/patches/strongswan-5.0.2_ipfire.patch
=======

	cd $(DIR_APP) && patch -Np1 -i $(DIR_SRC)/src/patches/strongswan-4.5.3_ipfire.patch
	cd $(DIR_APP) && patch -Np1 -i $(DIR_SRC)/src/patches/strongswan-5.1.1-delay-dpd.patch
>>>>>>> 1a386bb9

	cd $(DIR_APP) && [ -x "configure" ] || ./autogen.sh
	cd $(DIR_APP) && ./configure \
		--prefix="/usr" \
		--sysconfdir="/etc" \
		--enable-curl \
		--enable-openssl \
		--enable-xauth-eap \
		--enable-eap-radius \
		--enable-eap-tls \
		--enable-eap-ttls \
		--enable-eap-peap \
		--enable-eap-mschapv2 \
		--enable-eap-identity \
		--enable-unity \
		$(CONFIGURE_OPTIONS)

	cd $(DIR_APP) && make $(MAKETUNING)
	cd $(DIR_APP) && make install

	# Remove all library files we don't want or need.
	rm -vf /usr/lib/ipsec/plugins/*.{,l}a

	-rm -rfv /etc/rc*.d/*ipsec
	cd $(DIR_SRC) && cp src/initscripts/init.d/ipsec /etc/rc.d/init.d/ipsec
	rm -f /etc/ipsec.conf /etc/ipsec.secrets
	ln -sf $(CONFIG_ROOT)/vpn/ipsec.conf /etc/ipsec.conf
	ln -sf $(CONFIG_ROOT)/vpn/ipsec.secrets /etc/ipsec.secrets

	rm -rf /etc/ipsec.d/{cacerts,certs,crls}
	ln -sf $(CONFIG_ROOT)/ca    /etc/ipsec.d/cacerts
	ln -sf $(CONFIG_ROOT)/certs /etc/ipsec.d/certs
	ln -sf $(CONFIG_ROOT)/crls  /etc/ipsec.d/crls

	@rm -rf $(DIR_APP)
	@$(POSTBUILD)<|MERGE_RESOLUTION|>--- conflicted
+++ resolved
@@ -24,11 +24,7 @@
 
 include Config
 
-<<<<<<< HEAD
-VER        = 5.1.1dr4
-=======
 VER        = 5.1.1
->>>>>>> 1a386bb9
 
 THISAPP    = strongswan-$(VER)
 DL_FILE    = $(THISAPP).tar.bz2
@@ -54,11 +50,7 @@
 
 $(DL_FILE) = $(DL_FROM)/$(DL_FILE)
 
-<<<<<<< HEAD
-$(DL_FILE)_MD5 = 05899faa9b8a8f253474af809b283ef9
-=======
 $(DL_FILE)_MD5 = e3af3d493d22286be3cd794533a8966a
->>>>>>> 1a386bb9
 
 install : $(TARGET)
 
@@ -88,13 +80,8 @@
 $(TARGET) : $(patsubst %,$(DIR_DL)/%,$(objects))
 	@$(PREBUILD)
 	@rm -rf $(DIR_APP) && cd $(DIR_SRC) && tar axf $(DIR_DL)/$(DL_FILE)
-<<<<<<< HEAD
 	cd $(DIR_APP) && patch -Np1 -i $(DIR_SRC)/src/patches/strongswan-5.0.2_ipfire.patch
-=======
-
-	cd $(DIR_APP) && patch -Np1 -i $(DIR_SRC)/src/patches/strongswan-4.5.3_ipfire.patch
 	cd $(DIR_APP) && patch -Np1 -i $(DIR_SRC)/src/patches/strongswan-5.1.1-delay-dpd.patch
->>>>>>> 1a386bb9
 
 	cd $(DIR_APP) && [ -x "configure" ] || ./autogen.sh
 	cd $(DIR_APP) && ./configure \
