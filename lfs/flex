--- conflicted
+++ resolved
@@ -1,7 +1,7 @@
 ###############################################################################
 #                                                                             #
 # IPFire.org - A linux based firewall                                         #
-# Copyright (C) 2007-2016 IPFire Team  <info@ipfire.org>                      #
+# Copyright (C) 2007-2018 IPFire Team  <info@ipfire.org>                      #
 #                                                                             #
 # This program is free software: you can redistribute it and/or modify        #
 # it under the terms of the GNU General Public License as published by        #
@@ -35,20 +35,12 @@
 #
 ifeq "$(ROOT)" ""
   TARGET = $(DIR_INFO)/$(THISAPP)
-<<<<<<< HEAD
   EXTRA_CONFIG = --prefix=/usr --disable-nls
   EXTRA_MAKE = 
   EXTRA_INSTALL = 
 
 else
   TARGET = $(DIR_INFO)/$(THISAPP)-tools
-  EXTRA_CONFIG = --prefix=$(TOOLS_DIR) --disable-nls
-  EXTRA_MAKE = 
-  EXTRA_INSTALL = 
-=======
-else
-  TARGET = $(DIR_INFO)/$(THISAPP)-tools
->>>>>>> 7eb86ee3
 endif
 
 
@@ -92,15 +84,9 @@
 	@rm -rf $(DIR_APP) && cd $(DIR_SRC) && tar axf $(DIR_DL)/$(DL_FILE)
 	cd $(DIR_APP) && patch -p1 < $(DIR_SRC)/src/patches/flex-2.6.4-fix-build-width-glibc-2.6+.patch
 	cd $(DIR_APP) && HELP2MAN=$(TOOLS_DIR)/bin/true \
-<<<<<<< HEAD
-		./configure $(EXTRA_CONFIG)
-	cd $(DIR_APP) && make $(MAKETUNING) $(EXTRA_MAKE)
-	cd $(DIR_APP) && make $(EXTRA_INSTALL) install
-=======
 		./configure --prefix=$(PREFIX) --disable-nls
 	cd $(DIR_APP) && make $(MAKETUNING)
 	cd $(DIR_APP) && make install
->>>>>>> 7eb86ee3
 ifeq "$(ROOT)" ""
 	ln -sfv libfl.a /usr/lib/libl.a
 	echo "#!/bin/sh"			>  /usr/bin/lex
