--- conflicted
+++ resolved
@@ -24,11 +24,7 @@
 
 include Config
 
-<<<<<<< HEAD
-VER        = 0.9.8p
-=======
 VER        = 0.9.8q
->>>>>>> 20651e22
 
 THISAPP    = openssl-$(VER)
 DL_FILE    = $(THISAPP).tar.gz
