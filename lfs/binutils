--- conflicted
+++ resolved
@@ -24,15 +24,7 @@
 
 include Config
 
-<<<<<<< HEAD
-ifeq "$(MACHINE_TYPE)" "arm"
-	VER = 2.18
-else
-	VER = 2.17
-endif
-=======
 VER        = 2.18
->>>>>>> cd0c0a0d
 
 THISAPP    = binutils-$(VER)
 DL_FILE    = $(THISAPP).tar.bz2
@@ -63,7 +55,6 @@
 endif
 endif
 
-<<<<<<< HEAD
 ifeq "$(MACHINE_TYPE)" "arm"
 	EXTRA_CONFIG += \
 		--host=$(BUILDTARGET) \
@@ -71,10 +62,9 @@
 		--target=$(BUILDTARGET) \
 		--with-abi=aapcs-linux \
 		--with-float=soft
+else
+	EXTRA_CONFIG += --build=$(BUILDTARGET)
 endif
-=======
-EXTRA_CONFIG += --build=$(BUILDTARGET)
->>>>>>> cd0c0a0d
 
 ###############################################################################
 # Top-level Rules
@@ -84,15 +74,7 @@
 
 $(DL_FILE) = $(DL_FROM)/$(DL_FILE)
 
-<<<<<<< HEAD
-ifeq "$(MACHINE_TYPE)" "arm"
-	$(DL_FILE)_MD5 = 9d22ee4dafa3a194457caf4706f9cf01
-else
-	$(DL_FILE)_MD5 = e26e2e06b6e4bf3acf1dc8688a94c0d1
-endif
-=======
 $(DL_FILE)_MD5 = 9d22ee4dafa3a194457caf4706f9cf01
->>>>>>> cd0c0a0d
 
 install : $(TARGET)
 
@@ -123,12 +105,8 @@
 	@$(PREBUILD)
 	@rm -rf $(DIR_APP) $(DIR_SRC)/binutils-build && cd $(DIR_SRC) && tar jxf $(DIR_DL)/$(DL_FILE)
 	@mkdir $(DIR_SRC)/binutils-build
-<<<<<<< HEAD
+	cd $(DIR_APP) && patch -Np1 < $(DIR_SRC)/src/patches/$(THISAPP)-configure-1.patch
 	cd $(DIR_SRC)/binutils-build && MACHINE= $(DIR_APP)/configure $(EXTRA_CONFIG)
-=======
-	cd $(DIR_APP) && patch -Np1 < $(DIR_SRC)/src/patches/$(THISAPP)-configure-1.patch
-	cd $(DIR_SRC)/binutils-build && $(DIR_APP)/configure $(EXTRA_CONFIG)
->>>>>>> cd0c0a0d
 ifeq "$(PASS)" "1"
 	cd $(DIR_SRC)/binutils-build && make configure-host MAKEINFO=makeinfo MACHINE=
 endif
