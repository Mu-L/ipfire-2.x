--- conflicted
+++ resolved
@@ -32,11 +32,7 @@
 DIR_APP    = $(DIR_SRC)/$(THISAPP)
 TARGET     = $(DIR_INFO)/$(THISAPP)
 PROG       = lcd4linux
-<<<<<<< HEAD
-PAK_VER    = 3
-=======
 PAK_VER    = 4
->>>>>>> 89f3d66c
 
 DEPS       = "dpfhack libmpdclient"
 
@@ -81,10 +77,7 @@
 $(TARGET) : $(patsubst %,$(DIR_DL)/%,$(objects))
 	@$(PREBUILD)
 	@rm -rf $(DIR_APP) && cd $(DIR_SRC) && tar Jxf $(DIR_DL)/$(DL_FILE)
-<<<<<<< HEAD
-=======
 	cd $(DIR_APP) && patch -Np1 < $(DIR_SRC)/src/patches/lcd4linux-scaletext-dpf.patch
->>>>>>> 89f3d66c
 	cd $(DIR_APP) && ./configure  --with-plugins=all,!qnaplog,!dbus --prefix=/usr
 	cd $(DIR_APP) && make
 	cd $(DIR_APP) && make install
