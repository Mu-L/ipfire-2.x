###############################################################################
#                                                                             #
# IPFire.org - A linux based firewall                                         #
# Copyright (C) 2007-2015  IPFire Team  <info@ipfire.org>                     #
#                                                                             #
# This program is free software: you can redistribute it and/or modify        #
# it under the terms of the GNU General Public License as published by        #
# the Free Software Foundation, either version 3 of the License, or           #
# (at your option) any later version.                                         #
#                                                                             #
# This program is distributed in the hope that it will be useful,             #
# but WITHOUT ANY WARRANTY; without even the implied warranty of              #
# MERCHANTABILITY or FITNESS FOR A PARTICULAR PURPOSE.  See the               #
# GNU General Public License for more details.                                #
#                                                                             #
# You should have received a copy of the GNU General Public License           #
# along with this program.  If not, see <http://www.gnu.org/licenses/>.       #
#                                                                             #
###############################################################################

###############################################################################
# Definitions
###############################################################################

include Config

<<<<<<< HEAD
VER        = 0.98.5
=======
VER        = 0.98.6
>>>>>>> 80b0f82f

THISAPP    = clamav-$(VER)
DL_FILE    = $(THISAPP).tar.gz
DL_FROM    = $(URL_IPFIRE)
DIR_APP    = $(DIR_SRC)/$(THISAPP)
TARGET     = $(DIR_INFO)/$(THISAPP)
PROG       = clamav
<<<<<<< HEAD
PAK_VER    = 27
=======
PAK_VER    = 28
>>>>>>> 80b0f82f

DEPS       = ""

ifeq "$(MACHINE_TYPE)" "arm"
CONFIGURE_FLAGS = --disable-fanotify
endif

###############################################################################
# Top-level Rules
###############################################################################

objects = $(DL_FILE)

$(DL_FILE) = $(DL_FROM)/$(DL_FILE)

<<<<<<< HEAD
$(DL_FILE)_MD5 = abb5c7efaff3394c0a49ff970841a2ac
=======
$(DL_FILE)_MD5 = 7f4f7e82a09e42c4ebf153d6d452d9d8
>>>>>>> 80b0f82f

install : $(TARGET)

check : $(patsubst %,$(DIR_CHK)/%,$(objects))

download :$(patsubst %,$(DIR_DL)/%,$(objects))

md5 : $(subst %,%_MD5,$(objects))

dist: 
	$(PAK)

###############################################################################
# Downloading, checking, md5sum
###############################################################################

$(patsubst %,$(DIR_CHK)/%,$(objects)) :
	@$(CHECK)

$(patsubst %,$(DIR_DL)/%,$(objects)) :
	@$(LOAD)

$(subst %,%_MD5,$(objects)) :
	@$(MD5)

###############################################################################
# Installation Details
###############################################################################

$(TARGET) : $(patsubst %,$(DIR_DL)/%,$(objects))
	@$(PREBUILD)
	@rm -rf $(DIR_APP) && cd $(DIR_SRC) && tar zxf $(DIR_DL)/$(DL_FILE)
	cd $(DIR_APP) && ./configure \
		--prefix=/usr \
		--sysconfdir=/var/ipfire/clamav \
		$(CONFIGURE_FLAGS)
	cd $(DIR_APP) && make $(MAKETUNING)
	cd $(DIR_APP) && make install
	mkdir -p /usr/share/clamav/
	chown clamav.clamav -R /usr/share/clamav/
	cp -rf $(DIR_SRC)/config/clamav/* /var/ipfire/clamav/
	rm -rfv /usr/share/clamav/*.cvd
	mkdir -p /var/run/clamav
	chown clamav:clamav /var/run/clamav

	# Disable PaX mprotect for clamd, clamscan and freshclam
	paxctl -cm /usr/sbin/clamd
	paxctl -cm /usr/bin/clamscan
	paxctl -cm /usr/bin/freshclam

	@rm -rf $(DIR_APP)
	@$(POSTBUILD)<|MERGE_RESOLUTION|>--- conflicted
+++ resolved
@@ -24,11 +24,7 @@
 
 include Config
 
-<<<<<<< HEAD
-VER        = 0.98.5
-=======
 VER        = 0.98.6
->>>>>>> 80b0f82f
 
 THISAPP    = clamav-$(VER)
 DL_FILE    = $(THISAPP).tar.gz
@@ -36,11 +32,7 @@
 DIR_APP    = $(DIR_SRC)/$(THISAPP)
 TARGET     = $(DIR_INFO)/$(THISAPP)
 PROG       = clamav
-<<<<<<< HEAD
-PAK_VER    = 27
-=======
 PAK_VER    = 28
->>>>>>> 80b0f82f
 
 DEPS       = ""
 
@@ -56,11 +48,7 @@
 
 $(DL_FILE) = $(DL_FROM)/$(DL_FILE)
 
-<<<<<<< HEAD
-$(DL_FILE)_MD5 = abb5c7efaff3394c0a49ff970841a2ac
-=======
 $(DL_FILE)_MD5 = 7f4f7e82a09e42c4ebf153d6d452d9d8
->>>>>>> 80b0f82f
 
 install : $(TARGET)
 
