###############################################################################
#                                                                             #
# IPFire.org - A linux based firewall                                         #
# Copyright (C) 2007-2021  IPFire Team  <info@ipfire.org>                     #
#                                                                             #
# This program is free software: you can redistribute it and/or modify        #
# it under the terms of the GNU General Public License as published by        #
# the Free Software Foundation, either version 3 of the License, or           #
# (at your option) any later version.                                         #
#                                                                             #
# This program is distributed in the hope that it will be useful,             #
# but WITHOUT ANY WARRANTY; without even the implied warranty of              #
# MERCHANTABILITY or FITNESS FOR A PARTICULAR PURPOSE.  See the               #
# GNU General Public License for more details.                                #
#                                                                             #
# You should have received a copy of the GNU General Public License           #
# along with this program.  If not, see <http://www.gnu.org/licenses/>.       #
#                                                                             #
###############################################################################

###############################################################################
# Definitions
###############################################################################

include Config

VER        = 4.15.0.1

THISAPP    = pcengines-apu-firmware-$(VER)
DL_FROM    = $(URL_IPFIRE)
DIR_APP    = $(DIR_SRC)/$(THISAPP)
TARGET     = $(DIR_INFO)/$(THISAPP)
PROG       = pcengines-apu-firmware
PAK_VER    = 10
<<<<<<< HEAD
SUP_ARCH   = x86_64
=======
SUP_ARCH   = i586 x86_64
>>>>>>> 65d5ec52

DEPS       = firmware-update

###############################################################################
# Top-level Rules
###############################################################################

objects = \
	apu1_v$(VER).rom \
	apu2_v$(VER).rom \
	apu3_v$(VER).rom \
	apu4_v$(VER).rom \
	apu5_v$(VER).rom \
	apu6_v$(VER).rom

apu1_v$(VER).rom = $(DL_FROM)/apu1_v$(VER).rom
apu2_v$(VER).rom = $(DL_FROM)/apu2_v$(VER).rom
apu3_v$(VER).rom = $(DL_FROM)/apu3_v$(VER).rom
apu4_v$(VER).rom = $(DL_FROM)/apu4_v$(VER).rom
apu5_v$(VER).rom = $(DL_FROM)/apu5_v$(VER).rom
apu6_v$(VER).rom = $(DL_FROM)/apu6_v$(VER).rom

apu1_v$(VER).rom_MD5 = 6b53385232624d48ec7c8fc7f0390413
apu2_v$(VER).rom_MD5 = 062b6fe09e22077b7155f3eb3bf8ec34
apu3_v$(VER).rom_MD5 = caa7a5b8d4977de9e4135ab1bc1d15dd
apu4_v$(VER).rom_MD5 = ffc0f94f2d9c6c25e1d53e0386fbd20b
apu5_v$(VER).rom_MD5 = e63e1f3392a414942ca65cfa46868665
apu6_v$(VER).rom_MD5 = 9264657ad3fca49101b28901cf65f4bf

install : $(TARGET)

check : $(patsubst %,$(DIR_CHK)/%,$(objects))

download :$(patsubst %,$(DIR_DL)/%,$(objects))

md5 : $(subst %,%_MD5,$(objects))

dist: 
	@$(PAK)

###############################################################################
# Downloading, checking, md5sum
###############################################################################

$(patsubst %,$(DIR_CHK)/%,$(objects)) :
	@$(CHECK)

$(patsubst %,$(DIR_DL)/%,$(objects)) :
	@$(LOAD)

$(subst %,%_MD5,$(objects)) :
	@$(MD5)

###############################################################################
# Installation Details
###############################################################################

$(TARGET) : $(patsubst %,$(DIR_DL)/%,$(objects))
	@$(PREBUILD)

	# Install firmware to /lib/firmware
	mkdir -pv /lib/firmware/pcengines/apu
	cd $(DIR_DL) && install -v -m 644 $(objects) \
		/lib/firmware/pcengines/apu

	@$(POSTBUILD)<|MERGE_RESOLUTION|>--- conflicted
+++ resolved
@@ -32,11 +32,7 @@
 TARGET     = $(DIR_INFO)/$(THISAPP)
 PROG       = pcengines-apu-firmware
 PAK_VER    = 10
-<<<<<<< HEAD
 SUP_ARCH   = x86_64
-=======
-SUP_ARCH   = i586 x86_64
->>>>>>> 65d5ec52
 
 DEPS       = firmware-update
 
@@ -74,7 +70,7 @@
 
 md5 : $(subst %,%_MD5,$(objects))
 
-dist: 
+dist:
 	@$(PAK)
 
 ###############################################################################
