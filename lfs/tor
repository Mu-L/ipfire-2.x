--- conflicted
+++ resolved
@@ -32,11 +32,7 @@
 DIR_APP    = $(DIR_SRC)/$(THISAPP)
 TARGET     = $(DIR_INFO)/$(THISAPP)
 PROG       = tor
-<<<<<<< HEAD
-PAK_VER    = 11
-=======
 PAK_VER    = 12
->>>>>>> 57a3100d
 
 DEPS       = "libevent2"
 
