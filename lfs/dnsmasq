###############################################################################
#                                                                             #
# IPFire.org - A linux based firewall                                         #
# Copyright (C) 2015  Michael Tremer & Christian Schmidt                      #
#                                                                             #
# This program is free software: you can redistribute it and/or modify        #
# it under the terms of the GNU General Public License as published by        #
# the Free Software Foundation, either version 3 of the License, or           #
# (at your option) any later version.                                         #
#                                                                             #
# This program is distributed in the hope that it will be useful,             #
# but WITHOUT ANY WARRANTY; without even the implied warranty of              #
# MERCHANTABILITY or FITNESS FOR A PARTICULAR PURPOSE.  See the               #
# GNU General Public License for more details.                                #
#                                                                             #
# You should have received a copy of the GNU General Public License           #
# along with this program.  If not, see <http://www.gnu.org/licenses/>.       #
#                                                                             #
###############################################################################

###############################################################################
# Definitions
###############################################################################

include Config

VER        = 2.72

THISAPP    = dnsmasq-$(VER)
DL_FILE    = $(THISAPP).tar.xz
DL_FROM    = $(URL_IPFIRE)
DIR_APP    = $(DIR_SRC)/$(THISAPP)
TARGET     = $(DIR_INFO)/$(THISAPP)

# We cannot use INOTIFY because our ISC reader code does not support that
COPTS      = -DHAVE_ISC_READER -DNO_INOTIFY

###############################################################################
# Top-level Rules
###############################################################################

objects = $(DL_FILE)

$(DL_FILE) = $(DL_FROM)/$(DL_FILE)

$(DL_FILE)_MD5 = 0256e0a71e27c8d8a5c89a0d18f3cfe2

install : $(TARGET)

check : $(patsubst %,$(DIR_CHK)/%,$(objects))

download :$(patsubst %,$(DIR_DL)/%,$(objects))

md5 : $(subst %,%_MD5,$(objects))

###############################################################################
# Downloading, checking, md5sum
###############################################################################

$(patsubst %,$(DIR_CHK)/%,$(objects)) :
	@$(CHECK)

$(patsubst %,$(DIR_DL)/%,$(objects)) :
	@$(LOAD)

$(subst %,%_MD5,$(objects)) :
	@$(MD5)

###############################################################################
# Installation Details
###############################################################################

$(TARGET) : $(patsubst %,$(DIR_DL)/%,$(objects))
	@$(PREBUILD)
	@rm -rf $(DIR_APP) && cd $(DIR_SRC) && tar axf $(DIR_DL)/$(DL_FILE)
	cd $(DIR_APP) && patch -Np1 -i $(DIR_SRC)/src/patches/dnsmasq/0001-Add-newline-at-the-end-of-example-config-file.patch
	cd $(DIR_APP) && patch -Np1 -i $(DIR_SRC)/src/patches/dnsmasq/0002-crash-at-startup-when-an-empty-suffix-is-supplied-to.patch
	cd $(DIR_APP) && patch -Np1 -i $(DIR_SRC)/src/patches/dnsmasq/0003-Debian-build-fixes-for-kFreeBSD.patch
	cd $(DIR_APP) && patch -Np1 -i $(DIR_SRC)/src/patches/dnsmasq/0004-Set-conntrack-mark-before-connect-call.patch
	cd $(DIR_APP) && patch -Np1 -i $(DIR_SRC)/src/patches/dnsmasq/0005-Fix-typo-in-new-Dbus-code.patch
	cd $(DIR_APP) && patch -Np1 -i $(DIR_SRC)/src/patches/dnsmasq/0006-Fit-example-conf-file-typo.patch
	cd $(DIR_APP) && patch -Np1 -i $(DIR_SRC)/src/patches/dnsmasq/0007-Improve-RFC-compliance-when-unable-to-supply-address.patch
	cd $(DIR_APP) && patch -Np1 -i $(DIR_SRC)/src/patches/dnsmasq/0008-Fix-conntrack-with-bind-interfaces.patch
	cd $(DIR_APP) && patch -Np1 -i $(DIR_SRC)/src/patches/dnsmasq/0009-Use-inotify-instead-of-polling-on-Linux.patch
	cd $(DIR_APP) && patch -Np1 -i $(DIR_SRC)/src/patches/dnsmasq/0010-Teach-the-new-inotify-code-about-symlinks.patch
	cd $(DIR_APP) && patch -Np1 -i $(DIR_SRC)/src/patches/dnsmasq/0011-Remove-floor-on-EDNS0-packet-size-with-DNSSEC.patch
	cd $(DIR_APP) && patch -Np1 -i $(DIR_SRC)/src/patches/dnsmasq/0012-CHANGELOG-re.-inotify.patch
	cd $(DIR_APP) && patch -Np1 -i $(DIR_SRC)/src/patches/dnsmasq/0013-Fix-breakage-of-domain-domain-subnet-local.patch
	cd $(DIR_APP) && patch -Np1 -i $(DIR_SRC)/src/patches/dnsmasq/0014-Remove-redundant-IN6_IS_ADDR_ULA-a-macro-defn.patch
	cd $(DIR_APP) && patch -Np1 -i $(DIR_SRC)/src/patches/dnsmasq/0015-Eliminate-IPv6-privacy-addresses-from-interface-name.patch
	cd $(DIR_APP) && patch -Np1 -i $(DIR_SRC)/src/patches/dnsmasq/0016-Tweak-field-width-in-cache-dump-to-avoid-truncating-.patch
	cd $(DIR_APP) && patch -Np1 -i $(DIR_SRC)/src/patches/dnsmasq/0017-Fix-crash-in-DNSSEC-code-when-attempting-to-verify-l.patch
	cd $(DIR_APP) && patch -Np1 -i $(DIR_SRC)/src/patches/dnsmasq/0018-Make-caching-work-for-CNAMEs-pointing-to-A-AAAA-reco.patch
	cd $(DIR_APP) && patch -Np1 -i $(DIR_SRC)/src/patches/dnsmasq/0019-Fix-problems-validating-NSEC3-and-wildcards.patch
	cd $(DIR_APP) && patch -Np1 -i $(DIR_SRC)/src/patches/dnsmasq/0020-Initialise-return-value.patch
	cd $(DIR_APP) && patch -Np1 -i $(DIR_SRC)/src/patches/dnsmasq/0021-Add-ignore-address-option.patch
	cd $(DIR_APP) && patch -Np1 -i $(DIR_SRC)/src/patches/dnsmasq/0022-Bad-packet-protection.patch
	cd $(DIR_APP) && patch -Np1 -i $(DIR_SRC)/src/patches/dnsmasq/0023-Fix-build-failure-in-new-inotify-code-on-BSD.patch
	cd $(DIR_APP) && patch -Np1 -i $(DIR_SRC)/src/patches/dnsmasq/0024-Implement-makefile-dependencies-on-COPTS-variable.patch
	cd $(DIR_APP) && patch -Np1 -i $(DIR_SRC)/src/patches/dnsmasq/0025-Fix-race-condition-issue-in-makefile.patch
	cd $(DIR_APP) && patch -Np1 -i $(DIR_SRC)/src/patches/dnsmasq/0026-DNSSEC-do-top-down-search-for-limit-of-secure-delega.patch
	cd $(DIR_APP) && patch -Np1 -i $(DIR_SRC)/src/patches/dnsmasq/0027-Add-log-queries-extra-option-for-more-complete-loggi.patch
	cd $(DIR_APP) && patch -Np1 -i $(DIR_SRC)/src/patches/dnsmasq/0028-Add-min-cache-ttl-option.patch
	cd $(DIR_APP) && patch -Np1 -i $(DIR_SRC)/src/patches/dnsmasq/0029-Log-port-of-requestor-when-doing-extra-logging.patch
	cd $(DIR_APP) && patch -Np1 -i $(DIR_SRC)/src/patches/dnsmasq/0030-Don-t-answer-from-cache-RRsets-from-wildcards-as-we-.patch
	cd $(DIR_APP) && patch -Np1 -i $(DIR_SRC)/src/patches/dnsmasq/0031-Logs-for-DS-records-consistent.patch
	cd $(DIR_APP) && patch -Np1 -i $(DIR_SRC)/src/patches/dnsmasq/0032-Cope-with-multiple-interfaces-with-the-same-LL-addre.patch
	cd $(DIR_APP) && patch -Np1 -i $(DIR_SRC)/src/patches/dnsmasq/0033-Don-t-treat-SERVFAIL-as-a-recoverable-error.patch
	cd $(DIR_APP) && patch -Np1 -i $(DIR_SRC)/src/patches/dnsmasq/0034-Add-dhcp-hostsdir-config-option.patch
	cd $(DIR_APP) && patch -Np1 -i $(DIR_SRC)/src/patches/dnsmasq/0035-Update-German-translation.patch
	cd $(DIR_APP) && patch -Np1 -i $(DIR_SRC)/src/patches/dnsmasq/0036-Don-t-reply-to-DHCPv6-SOLICIT-messages-when-not-conf.patch
	cd $(DIR_APP) && patch -Np1 -i $(DIR_SRC)/src/patches/dnsmasq/0037-Allow-inotify-to-be-disabled-at-compile-time-on-Linu.patch
	cd $(DIR_APP) && patch -Np1 -i $(DIR_SRC)/src/patches/dnsmasq/0038-Expand-inotify-code-to-dhcp-hostsdir-dhcp-optsdir-an.patch
	cd $(DIR_APP) && patch -Np1 -i $(DIR_SRC)/src/patches/dnsmasq/0039-Update-copyrights-for-dawn-of-2015.patch
	cd $(DIR_APP) && patch -Np1 -i $(DIR_SRC)/src/patches/dnsmasq/0040-inotify-documentation-updates.patch
	cd $(DIR_APP) && patch -Np1 -i $(DIR_SRC)/src/patches/dnsmasq/0041-Fix-broken-ECDSA-DNSSEC-signatures.patch
	cd $(DIR_APP) && patch -Np1 -i $(DIR_SRC)/src/patches/dnsmasq/0042-BSD-make-support.patch
	cd $(DIR_APP) && patch -Np1 -i $(DIR_SRC)/src/patches/dnsmasq/0043-Fix-build-failure-on-openBSD.patch
	cd $(DIR_APP) && patch -Np1 -i $(DIR_SRC)/src/patches/dnsmasq/0044-Manpage-typo-fix.patch
	cd $(DIR_APP) && patch -Np1 -i $(DIR_SRC)/src/patches/dnsmasq/0045-Fixup-dhcp-configs-after-reading-extra-hostfiles-wit.patch
	cd $(DIR_APP) && patch -Np1 -i $(DIR_SRC)/src/patches/dnsmasq/0046-Extra-logging-for-inotify-code.patch
	cd $(DIR_APP) && patch -Np1 -i $(DIR_SRC)/src/patches/dnsmasq/0047-man-page-typo.patch
	cd $(DIR_APP) && patch -Np1 -i $(DIR_SRC)/src/patches/dnsmasq/0048-Fix-get-version-script-which-returned-wrong-tag-in-s.patch
	cd $(DIR_APP) && patch -Np1 -i $(DIR_SRC)/src/patches/dnsmasq/0049-Typos.patch
	cd $(DIR_APP) && patch -Np1 -i $(DIR_SRC)/src/patches/dnsmasq/0050-Make-dynamic-hosts-files-work-when-no-hosts-set.patch
	cd $(DIR_APP) && patch -Np1 -i $(DIR_SRC)/src/patches/dnsmasq/0051-Fix-trivial-memory-leaks-to-quieten-valgrind.patch
	cd $(DIR_APP) && patch -Np1 -i $(DIR_SRC)/src/patches/dnsmasq/0052-Fix-uninitialized-value-used-in-get_client_mac.patch
	cd $(DIR_APP) && patch -Np1 -i $(DIR_SRC)/src/patches/dnsmasq/0053-Log-parsing-utils-in-contrib-reverse-dns.patch
	cd $(DIR_APP) && patch -Np1 -i $(DIR_SRC)/src/patches/dnsmasq/0054-Add-dnssec-timestamp-option-and-facility.patch
	cd $(DIR_APP) && patch -Np1 -i $(DIR_SRC)/src/patches/dnsmasq/0055-Fix-last-commit-to-not-crash-if-uid-changing-not-con.patch
	cd $(DIR_APP) && patch -Np1 -i $(DIR_SRC)/src/patches/dnsmasq/0056-New-version-of-contrib-reverse-dns.patch
	cd $(DIR_APP) && patch -Np1 -i $(DIR_SRC)/src/patches/dnsmasq/0057-Tweak-DNSSEC-timestamp-code-to-create-file-later-rem.patch
	cd $(DIR_APP) && patch -Np1 -i $(DIR_SRC)/src/patches/dnsmasq/0058-Fix-boilerplate-code-for-re-running-system-calls-on-.patch
	cd $(DIR_APP) && patch -Np1 -i $(DIR_SRC)/src/patches/dnsmasq/0059-Make-address-example.com-equivalent-to-server-exampl.patch
	cd $(DIR_APP) && patch -Np1 -i $(DIR_SRC)/src/patches/dnsmasq/0060-dhcp-set-outbound-interface-via-cmsg-in-unicast-repl.patch
	cd $(DIR_APP) && patch -Np1 -i $(DIR_SRC)/src/patches/dnsmasq/0061-Don-t-fail-DNSSEC-when-a-signed-CNAME-dangles-into-a.patch
	cd $(DIR_APP) && patch -Np1 -i $(DIR_SRC)/src/patches/dnsmasq/0062-Return-SERVFAIL-when-validation-abandoned.patch
	cd $(DIR_APP) && patch -Np1 -i $(DIR_SRC)/src/patches/dnsmasq/0063-Protect-against-broken-DNSSEC-upstreams.patch
	cd $(DIR_APP) && patch -Np1 -i $(DIR_SRC)/src/patches/dnsmasq/0064-DNSSEC-fix-for-non-ascii-characters-in-labels.patch
	cd $(DIR_APP) && patch -Np1 -i $(DIR_SRC)/src/patches/dnsmasq/0065-Allow-control-characters-in-names-in-the-cache-handl.patch
	cd $(DIR_APP) && patch -Np1 -i $(DIR_SRC)/src/patches/dnsmasq/0066-Fix-crash-in-last-commit.patch
	cd $(DIR_APP) && patch -Np1 -i $(DIR_SRC)/src/patches/dnsmasq/0067-Merge-message-translations.patch
	cd $(DIR_APP) && patch -Np1 -i $(DIR_SRC)/src/patches/dnsmasq/0068-add-tftp-no-fail-to-ignore-missing-tftp-root.patch
	cd $(DIR_APP) && patch -Np1 -i $(DIR_SRC)/src/patches/dnsmasq/0069-Whitespace-fixes.patch
	cd $(DIR_APP) && patch -Np1 -i $(DIR_SRC)/src/patches/dnsmasq/0070-Return-INSECURE-rather-than-BOGUS-when-DS-proved-not.patch
	cd $(DIR_APP) && patch -Np1 -i $(DIR_SRC)/src/patches/dnsmasq/0071-Fix-compiler-warning-when-not-including-DNSSEC.patch
	cd $(DIR_APP) && patch -Np1 -i $(DIR_SRC)/src/patches/dnsmasq/0072-Fix-crash-caused-by-looking-up-servers.bind-when-man.patch
	cd $(DIR_APP) && patch -Np1 -i $(DIR_SRC)/src/patches/dnsmasq/0073-Fix-crash-on-receipt-of-certain-malformed-DNS-reques.patch
	cd $(DIR_APP) && patch -Np1 -i $(DIR_SRC)/src/patches/dnsmasq/0074-Fix-crash-in-auth-code-with-odd-configuration.patch
	cd $(DIR_APP) && patch -Np1 -i $(DIR_SRC)/src/patches/dnsmasq/0075-Auth-correct-replies-to-NS-and-SOA-in-.arpa-zones.patch
	cd $(DIR_APP) && patch -Np1 -i $(DIR_SRC)/src/patches/dnsmasq/0076-Fix-srk-induced-crash-in-new-tftp_no_fail-code.patch
	cd $(DIR_APP) && patch -Np1 -i $(DIR_SRC)/src/patches/dnsmasq/0077-Note-CVE-2015-3294.patch
	cd $(DIR_APP) && patch -Np1 -i $(DIR_SRC)/src/patches/dnsmasq/0078-Log-domain-when-reporting-DNSSEC-validation-failure.patch
	cd $(DIR_APP) && patch -Np1 -i $(DIR_SRC)/src/patches/dnsmasq/0079-Check-IP-address-command-line-arg-in-dhcp_release.c.patch
	cd $(DIR_APP) && patch -Np1 -i $(DIR_SRC)/src/patches/dnsmasq/0080-Revert-61b838dd574c51d96fef100285a0d225824534f9-and-.patch
	cd $(DIR_APP) && patch -Np1 -i $(DIR_SRC)/src/patches/dnsmasq/0081-Handle-domain-names-with-.-or-000-within-labels.patch
	cd $(DIR_APP) && patch -Np1 -i $(DIR_SRC)/src/patches/dnsmasq/0082-Tweaks-to-previous-DNS-label-charset-commit.patch
	cd $(DIR_APP) && patch -Np1 -i $(DIR_SRC)/src/patches/dnsmasq/0083-Logs-in-DHCPv6-not-suppressed-by-dhcp6-quiet.patch
	cd $(DIR_APP) && patch -Np1 -i $(DIR_SRC)/src/patches/dnsmasq/0084-Make-get-version-work-when-repo-is-a-git-submodule.patch
	cd $(DIR_APP) && patch -Np1 -i $(DIR_SRC)/src/patches/dnsmasq/0085-Fix-argument-order-botch-which-broke-DNSSEC-for-TCP-.patch
	cd $(DIR_APP) && patch -Np1 -i $(DIR_SRC)/src/patches/dnsmasq/0086-Don-t-remove-RRSIG-RR-from-answers-to-ANY-queries-wh.patch
	cd $(DIR_APP) && patch -Np1 -i $(DIR_SRC)/src/patches/dnsmasq/0087-Constify-some-DHCP-lease-management-functions.patch
<<<<<<< HEAD
	cd $(DIR_APP) && patch -Np1 -i $(DIR_SRC)/src/patches/dnsmasq/0088-Handle-UDP-packet-loss-when-fragmentation-of-large-packets-is-broken.patch
	cd $(DIR_APP) && patch -Np1 -i $(DIR_SRC)/src/patches/dnsmasq/0089-Check-IPv4-mapped-IPv6-addresses-with--stop-rebind.patch
	cd $(DIR_APP) && patch -Np1 -i $(DIR_SRC)/src/patches/dnsmasq/0090-Tweak-EDNS-timeout-code.patch
	cd $(DIR_APP) && patch -Np1 -i $(DIR_SRC)/src/patches/dnsmasq/0091-Pointer-to-mail-archive-mailing-list-mirror-in-doc-html.patch
	cd $(DIR_APP) && patch -Np1 -i $(DIR_SRC)/src/patches/dnsmasq/0092-Allow-T1-and-T2-DHCPv4-options-to-be-set.patch
	cd $(DIR_APP) && patch -Np1 -i $(DIR_SRC)/src/patches/dnsmasq/0093-Use-correct-DHCP-context-for-PXE-proxy-server-id.patch
	cd $(DIR_APP) && patch -Np1 -i $(DIR_SRC)/src/patches/dnsmasq/0094-Fix-buffer-overflow-introduced-in-2-73rc6.patch
=======
	cd $(DIR_APP) && patch -Np1 -i $(DIR_SRC)/src/patches/dnsmasq/0088-Handle-UDP-packet-loss-when-fragmentation-of-large-p.patch
	cd $(DIR_APP) && patch -Np1 -i $(DIR_SRC)/src/patches/dnsmasq/0089-Check-IPv4-mapped-IPv6-addresses-with-stop-rebind.patch
	cd $(DIR_APP) && patch -Np1 -i $(DIR_SRC)/src/patches/dnsmasq/0090-Tweak-EDNS-timeout-code.patch
	cd $(DIR_APP) && patch -Np1 -i $(DIR_SRC)/src/patches/dnsmasq/0091-Pointer-to-mail-archive-mailing-list-mirror-in-doc.h.patch
	cd $(DIR_APP) && patch -Np1 -i $(DIR_SRC)/src/patches/dnsmasq/0092-Allow-T1-and-T2-DHCPv4-options-to-be-set.patch
	cd $(DIR_APP) && patch -Np1 -i $(DIR_SRC)/src/patches/dnsmasq/0093-Tweak-last-commit.patch
	cd $(DIR_APP) && patch -Np1 -i $(DIR_SRC)/src/patches/dnsmasq/0094-Use-correct-DHCP-context-for-PXE-proxy-server-id.patch
	cd $(DIR_APP) && patch -Np1 -i $(DIR_SRC)/src/patches/dnsmasq/0095-Fix-buffer-overflow-introduced-in-2.73rc6.patch
	cd $(DIR_APP) && patch -Np1 -i $(DIR_SRC)/src/patches/dnsmasq/0096-Remove-support-for-DNS-Extended-Label-Types.patch
	cd $(DIR_APP) && patch -Np1 -i $(DIR_SRC)/src/patches/dnsmasq/0097-Select-correct-DHCP-context-when-in-PXE-bootserver-m.patch
	cd $(DIR_APP) && patch -Np1 -i $(DIR_SRC)/src/patches/dnsmasq/0098-Tweak-immediately-previous-patch.patch
>>>>>>> 5428eeee
	cd $(DIR_APP) && patch -Np1 -i $(DIR_SRC)/src/patches/dnsmasq-Add-support-to-read-ISC-DHCP-lease-file.patch
	cd $(DIR_APP) && sed -i src/config.h \
		-e 's|/\* #define HAVE_IDN \*/|#define HAVE_IDN|g' \
		-e 's|/\* #define HAVE_DNSSEC \*/|#define HAVE_DNSSEC|g' \
		-e 's|#define HAVE_DHCP|//#define HAVE_DHCP|g' \
		-e 's|#define HAVE_DHCP6|//#define HAVE_DHCP6|g' \
		-e 's|#define HAVE_TFTP|//#define HAVE_TFTP|g'

	cd $(DIR_APP) && make CFLAGS="$(CFLAGS)" COPTS="$(COPTS)" \
		PREFIX=/usr all install
	@rm -rf $(DIR_APP)
	@$(POSTBUILD)<|MERGE_RESOLUTION|>--- conflicted
+++ resolved
@@ -1,7 +1,7 @@
 ###############################################################################
 #                                                                             #
 # IPFire.org - A linux based firewall                                         #
-# Copyright (C) 2015  Michael Tremer & Christian Schmidt                      #
+# Copyright (C) 2007  Michael Tremer & Christian Schmidt                      #
 #                                                                             #
 # This program is free software: you can redistribute it and/or modify        #
 # it under the terms of the GNU General Public License as published by        #
@@ -160,15 +160,6 @@
 	cd $(DIR_APP) && patch -Np1 -i $(DIR_SRC)/src/patches/dnsmasq/0085-Fix-argument-order-botch-which-broke-DNSSEC-for-TCP-.patch
 	cd $(DIR_APP) && patch -Np1 -i $(DIR_SRC)/src/patches/dnsmasq/0086-Don-t-remove-RRSIG-RR-from-answers-to-ANY-queries-wh.patch
 	cd $(DIR_APP) && patch -Np1 -i $(DIR_SRC)/src/patches/dnsmasq/0087-Constify-some-DHCP-lease-management-functions.patch
-<<<<<<< HEAD
-	cd $(DIR_APP) && patch -Np1 -i $(DIR_SRC)/src/patches/dnsmasq/0088-Handle-UDP-packet-loss-when-fragmentation-of-large-packets-is-broken.patch
-	cd $(DIR_APP) && patch -Np1 -i $(DIR_SRC)/src/patches/dnsmasq/0089-Check-IPv4-mapped-IPv6-addresses-with--stop-rebind.patch
-	cd $(DIR_APP) && patch -Np1 -i $(DIR_SRC)/src/patches/dnsmasq/0090-Tweak-EDNS-timeout-code.patch
-	cd $(DIR_APP) && patch -Np1 -i $(DIR_SRC)/src/patches/dnsmasq/0091-Pointer-to-mail-archive-mailing-list-mirror-in-doc-html.patch
-	cd $(DIR_APP) && patch -Np1 -i $(DIR_SRC)/src/patches/dnsmasq/0092-Allow-T1-and-T2-DHCPv4-options-to-be-set.patch
-	cd $(DIR_APP) && patch -Np1 -i $(DIR_SRC)/src/patches/dnsmasq/0093-Use-correct-DHCP-context-for-PXE-proxy-server-id.patch
-	cd $(DIR_APP) && patch -Np1 -i $(DIR_SRC)/src/patches/dnsmasq/0094-Fix-buffer-overflow-introduced-in-2-73rc6.patch
-=======
 	cd $(DIR_APP) && patch -Np1 -i $(DIR_SRC)/src/patches/dnsmasq/0088-Handle-UDP-packet-loss-when-fragmentation-of-large-p.patch
 	cd $(DIR_APP) && patch -Np1 -i $(DIR_SRC)/src/patches/dnsmasq/0089-Check-IPv4-mapped-IPv6-addresses-with-stop-rebind.patch
 	cd $(DIR_APP) && patch -Np1 -i $(DIR_SRC)/src/patches/dnsmasq/0090-Tweak-EDNS-timeout-code.patch
@@ -180,7 +171,6 @@
 	cd $(DIR_APP) && patch -Np1 -i $(DIR_SRC)/src/patches/dnsmasq/0096-Remove-support-for-DNS-Extended-Label-Types.patch
 	cd $(DIR_APP) && patch -Np1 -i $(DIR_SRC)/src/patches/dnsmasq/0097-Select-correct-DHCP-context-when-in-PXE-bootserver-m.patch
 	cd $(DIR_APP) && patch -Np1 -i $(DIR_SRC)/src/patches/dnsmasq/0098-Tweak-immediately-previous-patch.patch
->>>>>>> 5428eeee
 	cd $(DIR_APP) && patch -Np1 -i $(DIR_SRC)/src/patches/dnsmasq-Add-support-to-read-ISC-DHCP-lease-file.patch
 	cd $(DIR_APP) && sed -i src/config.h \
 		-e 's|/\* #define HAVE_IDN \*/|#define HAVE_IDN|g' \
