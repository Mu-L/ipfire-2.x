###############################################################################
#                                                                             #
# IPFire.org - A linux based firewall                                         #
# Copyright (C) 2007-2015  IPFire Team  <info@ipfire.org>                     #
#                                                                             #
# This program is free software: you can redistribute it and/or modify        #
# it under the terms of the GNU General Public License as published by        #
# the Free Software Foundation, either version 3 of the License, or           #
# (at your option) any later version.                                         #
#                                                                             #
# This program is distributed in the hope that it will be useful,             #
# but WITHOUT ANY WARRANTY; without even the implied warranty of              #
# MERCHANTABILITY or FITNESS FOR A PARTICULAR PURPOSE.  See the               #
# GNU General Public License for more details.                                #
#                                                                             #
# You should have received a copy of the GNU General Public License           #
# along with this program.  If not, see <http://www.gnu.org/licenses/>.       #
#                                                                             #
###############################################################################

###############################################################################
# Definitions
###############################################################################

include Config

VER        = 2.2.12

THISAPP    = cyrus-imapd-$(VER)
DL_FILE    = $(THISAPP).tar.gz
DL_FROM    = $(URL_IPFIRE)
DIR_APP    = $(DIR_SRC)/$(THISAPP)
TARGET     = $(DIR_INFO)/$(THISAPP)
PROG       = cyrus-imapd
<<<<<<< HEAD
PAK_VER    = 4
=======
PAK_VER    = 5
>>>>>>> 1f15cc09

DEPS       = ""

###############################################################################
# Top-level Rules
###############################################################################

objects = $(DL_FILE)

$(DL_FILE) = $(DL_FROM)/$(DL_FILE)

$(DL_FILE)_MD5 = 70b3bba526a8d36d3bb23a87d37e9188

install : $(TARGET)

check : $(patsubst %,$(DIR_CHK)/%,$(objects))

download :$(patsubst %,$(DIR_DL)/%,$(objects))

md5 : $(subst %,%_MD5,$(objects))

dist: 
	@$(PAK)

###############################################################################
# Downloading, checking, md5sum
###############################################################################

$(patsubst %,$(DIR_CHK)/%,$(objects)) :
	@$(CHECK)

$(patsubst %,$(DIR_DL)/%,$(objects)) :
	@$(LOAD)

$(subst %,%_MD5,$(objects)) :
	@$(MD5)

###############################################################################
# Installation Details
###############################################################################

$(TARGET) : $(patsubst %,$(DIR_DL)/%,$(objects))
	@$(PREBUILD)
	@rm -rf $(DIR_APP) && cd $(DIR_SRC) && tar zxf $(DIR_DL)/$(DL_FILE)
	cd $(DIR_APP) && patch -Np1 < $(DIR_SRC)/src/patches/cyrus-imapd-2.2.12-autocreate-0.9.4.diff
	cd $(DIR_APP) && patch -Np0 < $(DIR_SRC)/src/patches/cyrus-imapd-2.2.12-gcc4.patch
	cd $(DIR_APP) && ./configure --prefix=/usr --with-service-path=/usr/lib/cyrus \
				--with-cyrus-prefix=/usr/lib/cyrus --sysconfdir=/var/ipfire/cyrusimap \
				--with-auth=unix --with-perl --with-sasl --with-idle=idled \
				--with-syslogfacility=MAIL --enable-listext --without-snmp
	cd $(DIR_APP) && make depend
	cd $(DIR_APP) && make $(EXTRA_MAKE)
	cd $(DIR_APP) && make install
	-mkdir /var/imap
	chown cyrus:mail /var/imap
	chmod 755 /var/imap
	-mkdir /var/log/imap
	chown cyrus:mail /var/log/imap
	chmod 750 /var/log/imap
	-mkdir /usr/sieve
	chown cyrus:mail /usr/sieve
	chmod 750 /usr/sieve
	-mkdir /var/ipfire/cyrusimap
	cp -f $(DIR_SRC)/config/cyrus-imapd/* /var/ipfire/cyrusimap
	cp -f $(DIR_APP)/tools/mkimap /usr/bin
	sudo -u cyrus /usr/bin/mkimap /var/ipfire/cyrusimap/imapd.conf
	chown cyrus.mail /var/imap/socket
	install -v -m 644 $(DIR_SRC)/config/backup/includes/cyrus-imapd \
		/var/ipfire/backup/addons/includes/cyrus-imapd
	@rm -rf $(DIR_APP) /usr/include/com_err.h
	@$(POSTBUILD)<|MERGE_RESOLUTION|>--- conflicted
+++ resolved
@@ -32,11 +32,7 @@
 DIR_APP    = $(DIR_SRC)/$(THISAPP)
 TARGET     = $(DIR_INFO)/$(THISAPP)
 PROG       = cyrus-imapd
-<<<<<<< HEAD
-PAK_VER    = 4
-=======
 PAK_VER    = 5
->>>>>>> 1f15cc09
 
 DEPS       = ""
 
