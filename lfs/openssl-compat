--- conflicted
+++ resolved
@@ -24,11 +24,7 @@
 
 include Config
 
-<<<<<<< HEAD
 VER        = 0.9.8zf
-=======
-VER        = 0.9.8ze
->>>>>>> e0b9a600
 
 THISAPP    = openssl-$(VER)
 DL_FILE    = $(THISAPP).tar.gz
@@ -44,11 +40,7 @@
 
 $(DL_FILE) = $(DL_FROM)/$(DL_FILE)
 
-<<<<<<< HEAD
 $(DL_FILE)_MD5 = c69a4a679233f7df189e1ad6659511ec
-=======
-$(DL_FILE)_MD5 = edcca64ac2fbf2b03461936d5e42a262
->>>>>>> e0b9a600
 
 install : $(TARGET)
 
