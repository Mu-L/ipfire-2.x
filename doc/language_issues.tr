--- conflicted
+++ resolved
@@ -563,7 +563,6 @@
 WARNING: untranslated string: dnsforward entries
 WARNING: untranslated string: dnsforward forward_server
 WARNING: untranslated string: dnsforward zone
-<<<<<<< HEAD
 WARNING: untranslated string: drop action
 WARNING: untranslated string: drop action1
 WARNING: untranslated string: drop action2
@@ -705,10 +704,8 @@
 WARNING: untranslated string: fwhost type
 WARNING: untranslated string: fwhost used
 WARNING: untranslated string: fwhost welcome
-=======
 WARNING: untranslated string: least preferred
 WARNING: untranslated string: most preferred
->>>>>>> 2d685e1d
 WARNING: untranslated string: new
 WARNING: untranslated string: outgoing firewall reserved groupname
 WARNING: untranslated string: red1
