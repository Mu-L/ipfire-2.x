WARNING: translation string unused: Client status and controlc
WARNING: translation string unused: ConnSched scheduler
WARNING: translation string unused: ConnSched select profile
WARNING: translation string unused: HDD temperature
WARNING: translation string unused: Level7 rule
WARNING: translation string unused: Local VPN IP
WARNING: translation string unused: Ping
WARNING: translation string unused: Queuelenght
WARNING: translation string unused: Remote IP
WARNING: translation string unused: Remote VPN IP
WARNING: translation string unused: Resolv
WARNING: translation string unused: TOS Bits
WARNING: translation string unused: Verbose
WARNING: translation string unused: access allowed
WARNING: translation string unused: access refused with this oinkcode
WARNING: translation string unused: add a new rule
WARNING: translation string unused: add network
WARNING: translation string unused: add new ovpn
WARNING: translation string unused: add service
WARNING: translation string unused: add xtaccess
WARNING: translation string unused: add-route
WARNING: translation string unused: admin user password has been changed
WARNING: translation string unused: administrator user password
WARNING: translation string unused: advproxy LDAP auth
WARNING: translation string unused: advproxy NTLM auth
WARNING: translation string unused: advproxy advanced proxy
WARNING: translation string unused: advproxy chgwebpwd ERROR
WARNING: translation string unused: advproxy chgwebpwd SUCCESS
WARNING: translation string unused: advproxy chgwebpwd change password
WARNING: translation string unused: advproxy chgwebpwd change web password
WARNING: translation string unused: advproxy chgwebpwd new password
WARNING: translation string unused: advproxy chgwebpwd new password confirm
WARNING: translation string unused: advproxy chgwebpwd old password
WARNING: translation string unused: advproxy chgwebpwd username
WARNING: translation string unused: advproxy cre disabled
WARNING: translation string unused: advproxy errmsg change fail
WARNING: translation string unused: advproxy errmsg change success
WARNING: translation string unused: advproxy errmsg invalid user
WARNING: translation string unused: advproxy errmsg no password
WARNING: translation string unused: advproxy errmsg password incorrect
WARNING: translation string unused: advproxy no cre groups
WARNING: translation string unused: advproxy ssadvanced proxy
WARNING: translation string unused: advproxy update information
WARNING: translation string unused: advproxy update notification
WARNING: translation string unused: alcatelusb help
WARNING: translation string unused: alcatelusb upload
WARNING: translation string unused: all interfaces
WARNING: translation string unused: all updates installed
WARNING: translation string unused: allmsg
WARNING: translation string unused: alt information
WARNING: translation string unused: alt ovpn
WARNING: translation string unused: alt vpn
WARNING: translation string unused: and
WARNING: translation string unused: ansi t1.483
WARNING: translation string unused: apply
WARNING: translation string unused: archive not exist
WARNING: translation string unused: attemps
WARNING: translation string unused: available updates
WARNING: translation string unused: backup archive
WARNING: translation string unused: backup clear archive
WARNING: translation string unused: backup config floppy
WARNING: translation string unused: backup configuration
WARNING: translation string unused: backup erase key
WARNING: translation string unused: backup explain key
WARNING: translation string unused: backup explain key li1
WARNING: translation string unused: backup explain key li2
WARNING: translation string unused: backup explain key li3
WARNING: translation string unused: backup explain key no1
WARNING: translation string unused: backup explain key no2
WARNING: translation string unused: backup export key
WARNING: translation string unused: backup extract key
WARNING: translation string unused: backup generate key
WARNING: translation string unused: backup import dat file
WARNING: translation string unused: backup import key
WARNING: translation string unused: backup key
WARNING: translation string unused: backup key file
WARNING: translation string unused: backup key info
WARNING: translation string unused: backup media info
WARNING: translation string unused: backup missing key
WARNING: translation string unused: backup password
WARNING: translation string unused: backup protect key password
WARNING: translation string unused: backup sets
WARNING: translation string unused: backup to floppy
WARNING: translation string unused: bad characters in
WARNING: translation string unused: bewan adsl pci st
WARNING: translation string unused: bewan adsl usb
WARNING: translation string unused: bitrate
WARNING: translation string unused: bleeding rules
WARNING: translation string unused: blue access use hint
WARNING: translation string unused: blue interface
WARNING: translation string unused: cache management
WARNING: translation string unused: cache size
WARNING: translation string unused: calamaris report interval (in minutes)
WARNING: translation string unused: calc traffic all x minutes
WARNING: translation string unused: cant enable xtaccess
WARNING: translation string unused: capsinactive
WARNING: translation string unused: ccd err iroute
WARNING: translation string unused: ccd err netadr
WARNING: translation string unused: cfg restart
WARNING: translation string unused: check for net traffic update
WARNING: translation string unused: choose config
WARNING: translation string unused: choose media
WARNING: translation string unused: clear cache
WARNING: translation string unused: compression
WARNING: translation string unused: connect
WARNING: translation string unused: connect the modem
WARNING: translation string unused: core notice 1
WARNING: translation string unused: core notice 2
WARNING: translation string unused: core notice 3
WARNING: translation string unused: could not connect to
WARNING: translation string unused: could not connect to www ipcop org
WARNING: translation string unused: could not connect to www ipfire org
WARNING: translation string unused: could not create directory
WARNING: translation string unused: could not download latest patch list
WARNING: translation string unused: could not download the available updates list
WARNING: translation string unused: could not open available updates file
WARNING: translation string unused: could not open installed updates file
WARNING: translation string unused: could not open update information file
WARNING: translation string unused: create
WARNING: translation string unused: create new backup
WARNING: translation string unused: current dynamic leases
WARNING: translation string unused: current media
WARNING: translation string unused: current ovpn
WARNING: translation string unused: current profile
WARNING: translation string unused: custom networks
WARNING: translation string unused: custom services
WARNING: translation string unused: daily firewallhits
WARNING: translation string unused: dat without key
WARNING: translation string unused: day-graph
WARNING: translation string unused: dbfile
WARNING: translation string unused: ddns help dnsmadeeasy
WARNING: translation string unused: ddns help freedns
WARNING: translation string unused: ddns help plus
WARNING: translation string unused: debugme
WARNING: translation string unused: deep scan directories
WARNING: translation string unused: default networks
WARNING: translation string unused: default services
WARNING: translation string unused: description
WARNING: translation string unused: destination ip bad
WARNING: translation string unused: destination ip or net
WARNING: translation string unused: destination net
WARNING: translation string unused: destination port overlaps
WARNING: translation string unused: dhcp base ip fixed lease
WARNING: translation string unused: dhcp create fixed leases
WARNING: translation string unused: dhcp fixed lease err1
WARNING: translation string unused: dhcp fixed lease help1
WARNING: translation string unused: dhcp mode
WARNING: translation string unused: dhcp server disabled on blue interface
WARNING: translation string unused: dhcp server enabled on blue interface
WARNING: translation string unused: dial user password
WARNING: translation string unused: dial user password has been changed
WARNING: translation string unused: dialup settings
WARNING: translation string unused: disconnect
WARNING: translation string unused: disconnects
WARNING: translation string unused: display traffic at home
WARNING: translation string unused: display webinterface effects
WARNING: translation string unused: dmz pinhole configuration
WARNING: translation string unused: dmz pinhole rule added
WARNING: translation string unused: dmz pinhole rule removed
WARNING: translation string unused: dmzpinholes for same net not necessary
WARNING: translation string unused: dns server
WARNING: translation string unused: do not log this port list
WARNING: translation string unused: donation-link
WARNING: translation string unused: done
WARNING: translation string unused: driver
WARNING: translation string unused: drop output
WARNING: translation string unused: dstprt range overlaps
WARNING: translation string unused: dstprt within existing
WARNING: translation string unused: dynamic dns client
WARNING: translation string unused: eciadsl help
WARNING: translation string unused: eciadsl upload
WARNING: translation string unused: edit a rule
WARNING: translation string unused: edit network
WARNING: translation string unused: edit service
WARNING: translation string unused: editor
WARNING: translation string unused: eg
WARNING: translation string unused: email server can not be empty
WARNING: translation string unused: enable javascript
WARNING: translation string unused: enabled on
WARNING: translation string unused: enabledtitle
WARNING: translation string unused: encrypted
WARNING: translation string unused: err bk 1
WARNING: translation string unused: err bk 10 password
WARNING: translation string unused: err bk 2 key
WARNING: translation string unused: err bk 3 tar
WARNING: translation string unused: err bk 4 gz
WARNING: translation string unused: err bk 5 encrypt
WARNING: translation string unused: err rs 1
WARNING: translation string unused: err rs 6 decrypt
WARNING: translation string unused: err rs 7 untartst
WARNING: translation string unused: err rs 8 untar
WARNING: translation string unused: error config
WARNING: translation string unused: error external access
WARNING: translation string unused: esp encryption
WARNING: translation string unused: esp grouptype
WARNING: translation string unused: esp integrity
WARNING: translation string unused: esp keylife
WARNING: translation string unused: expected
WARNING: translation string unused: expertoptions
WARNING: translation string unused: exportkey
WARNING: translation string unused: external access
WARNING: translation string unused: external access configuration
WARNING: translation string unused: external access rule added
WARNING: translation string unused: external access rule changed
WARNING: translation string unused: external access rule removed
WARNING: translation string unused: extrahd
WARNING: translation string unused: extrahd unable to read
WARNING: translation string unused: extrahd unable to write
WARNING: translation string unused: filename
WARNING: translation string unused: firewall graphs
WARNING: translation string unused: firewall log viewer
WARNING: translation string unused: firmware
WARNING: translation string unused: firmware upload
WARNING: translation string unused: force update
WARNING: translation string unused: forwarding rule added
WARNING: translation string unused: forwarding rule removed
WARNING: translation string unused: forwarding rule updated
WARNING: translation string unused: frequency
WARNING: translation string unused: fritzdsl help
WARNING: translation string unused: fritzdsl upload
WARNING: translation string unused: from email adr
WARNING: translation string unused: from email pw
WARNING: translation string unused: from email server
WARNING: translation string unused: from email user
WARNING: translation string unused: from warn email bad
WARNING: translation string unused: g.dtm
WARNING: translation string unused: g.lite
WARNING: translation string unused: gen static key
WARNING: translation string unused: generate
WARNING: translation string unused: genkey
WARNING: translation string unused: green interface
WARNING: translation string unused: gz with key
WARNING: translation string unused: hint
WARNING: translation string unused: host
WARNING: translation string unused: host configuration
WARNING: translation string unused: hostname and domain already in use
WARNING: translation string unused: hour-graph
WARNING: translation string unused: hours2
WARNING: translation string unused: ibod for dual isdn only
WARNING: translation string unused: icmp selected but no type
WARNING: translation string unused: icmp type
WARNING: translation string unused: id
WARNING: translation string unused: ids preprocessor
WARNING: translation string unused: ike encryption
WARNING: translation string unused: ike grouptype
WARNING: translation string unused: ike integrity
WARNING: translation string unused: ike lifetime
WARNING: translation string unused: import
WARNING: translation string unused: importkey
WARNING: translation string unused: in
WARNING: translation string unused: incorrect password
WARNING: translation string unused: insert floppy
WARNING: translation string unused: insert removable device
WARNING: translation string unused: install new update
WARNING: translation string unused: installed
WARNING: translation string unused: installed updates
WARNING: translation string unused: intrusion detection system log viewer
WARNING: translation string unused: intrusion detection system2
WARNING: translation string unused: invalid cache size
WARNING: translation string unused: invalid date entered
WARNING: translation string unused: invalid downlink speed
WARNING: translation string unused: invalid loaded file
WARNING: translation string unused: invalid md5sum
WARNING: translation string unused: invalid port list
WARNING: translation string unused: invalid time entered
WARNING: translation string unused: invalid uplink speed
WARNING: translation string unused: invalid upstream proxy username or password setting
WARNING: translation string unused: invert
WARNING: translation string unused: ip address in use
WARNING: translation string unused: ipfire side
WARNING: translation string unused: iptable rules
WARNING: translation string unused: isdn
WARNING: translation string unused: isdn settings
WARNING: translation string unused: isdn1
WARNING: translation string unused: isdn2
WARNING: translation string unused: javascript menu error1
WARNING: translation string unused: javascript menu error2
WARNING: translation string unused: kernel version
WARNING: translation string unused: key stuff
WARNING: translation string unused: lateprompting
WARNING: translation string unused: length
WARNING: translation string unused: line
WARNING: translation string unused: loaded modules
WARNING: translation string unused: local hard disk
WARNING: translation string unused: localkeyfile
WARNING: translation string unused: log enabled
WARNING: translation string unused: log viewer
WARNING: translation string unused: logging
WARNING: translation string unused: loosedirectorychecking
WARNING: translation string unused: ls_dhcpd
WARNING: translation string unused: ls_disk space
WARNING: translation string unused: ls_free/swan
WARNING: translation string unused: ls_httpd
WARNING: translation string unused: ls_init
WARNING: translation string unused: ls_kernel
WARNING: translation string unused: ls_modprobe
WARNING: translation string unused: ls_pam_unix
WARNING: translation string unused: ls_sshd
WARNING: translation string unused: ls_syslogd
WARNING: translation string unused: mac address error not 00
WARNING: translation string unused: manage ovpn
WARNING: translation string unused: manual control and status
WARNING: translation string unused: marked
WARNING: translation string unused: max incoming size
WARNING: translation string unused: max outgoing size
WARNING: translation string unused: max size
WARNING: translation string unused: mbmon fan in
WARNING: translation string unused: mbmon graphs
WARNING: translation string unused: mbmon temp in
WARNING: translation string unused: mbmon value
WARNING: translation string unused: min size
WARNING: translation string unused: missing dat
WARNING: translation string unused: missing gz
WARNING: translation string unused: mode
WARNING: translation string unused: modem on com1
WARNING: translation string unused: modem on com2
WARNING: translation string unused: modem on com3
WARNING: translation string unused: modem on com4
WARNING: translation string unused: modem on com5
WARNING: translation string unused: modulation
WARNING: translation string unused: month-graph
WARNING: translation string unused: monthly firewallhits
WARNING: translation string unused: monthly start day bad
WARNING: translation string unused: monthly traffic bad
WARNING: translation string unused: monthly volume
WARNING: translation string unused: monthly volume start day
WARNING: translation string unused: monthly volume start day short
WARNING: translation string unused: mount
WARNING: translation string unused: mtu QoS
WARNING: translation string unused: nat-traversal
WARNING: translation string unused: net
WARNING: translation string unused: net address
WARNING: translation string unused: net config type
WARNING: translation string unused: net config type help
WARNING: translation string unused: net-traffic configuration
WARNING: translation string unused: network added
WARNING: translation string unused: network configuration
WARNING: translation string unused: network removed
WARNING: translation string unused: network status information
WARNING: translation string unused: network time
WARNING: translation string unused: network traffic graphs
WARNING: translation string unused: network updated
WARNING: translation string unused: networks settings
WARNING: translation string unused: new optionsfw must boot
WARNING: translation string unused: no alcatelusb firmware
WARNING: translation string unused: no cfg upload
WARNING: translation string unused: no eciadsl synch.bin file
WARNING: translation string unused: no fritzdsl driver
WARNING: translation string unused: no information available
WARNING: translation string unused: no modem selected
WARNING: translation string unused: no set selected
WARNING: translation string unused: nonetworkname
WARNING: translation string unused: noservicename
WARNING: translation string unused: notes
WARNING: translation string unused: o-no
WARNING: translation string unused: o-yes
WARNING: translation string unused: online help en
WARNING: translation string unused: only red
WARNING: translation string unused: open to all
WARNING: translation string unused: openvpn disabled
WARNING: translation string unused: openvpn enabled
WARNING: translation string unused: optional data
WARNING: translation string unused: optionsfw portlist hint
WARNING: translation string unused: optionsfw warning
WARNING: translation string unused: or
WARNING: translation string unused: original
WARNING: translation string unused: our donors
WARNING: translation string unused: out
WARNING: translation string unused: outgoing firewall
WARNING: translation string unused: outgoing firewall add ip group
WARNING: translation string unused: outgoing firewall add mac group
WARNING: translation string unused: outgoing firewall edit ip group
WARNING: translation string unused: outgoing firewall edit mac group
WARNING: translation string unused: outgoing firewall group error
WARNING: translation string unused: outgoing firewall groups
WARNING: translation string unused: outgoing firewall ip groups
WARNING: translation string unused: outgoing firewall mac groups
WARNING: translation string unused: outgoing firewall mode0
WARNING: translation string unused: outgoing firewall mode1
WARNING: translation string unused: outgoing firewall mode2
WARNING: translation string unused: outgoing firewall outgoing firewall reserved groupname
WARNING: translation string unused: outgoing firewall p2p description 1
WARNING: translation string unused: outgoing firewall p2p description 2
WARNING: translation string unused: outgoing firewall p2p description 3
WARNING: translation string unused: outgoing firewall reset
WARNING: translation string unused: outgoing firewall view group
WARNING: translation string unused: outgoing firewall warning
WARNING: translation string unused: override mtu
WARNING: translation string unused: ovpn config
WARNING: translation string unused: ovpn dl
WARNING: translation string unused: ovpn log
WARNING: translation string unused: ovpn_fastio
WARNING: translation string unused: ovpn_fragment
WARNING: translation string unused: ovpn_mssfix
WARNING: translation string unused: ovpn_mtudisc
WARNING: translation string unused: ovpn_processprio
WARNING: translation string unused: ovpn_processprioD
WARNING: translation string unused: ovpn_processprioED
WARNING: translation string unused: ovpn_processprioEH
WARNING: translation string unused: ovpn_processprioEN
WARNING: translation string unused: ovpn_processprioH
WARNING: translation string unused: ovpn_processprioLN
WARNING: translation string unused: ovpn_processprioN
WARNING: translation string unused: ovpn_processprioVD
WARNING: translation string unused: ovpn_processprioVH
WARNING: translation string unused: ovpnstatus log
WARNING: translation string unused: ovpnsys log
WARNING: translation string unused: package failed to install
WARNING: translation string unused: pakfire core update auto
WARNING: translation string unused: pakfire updates
WARNING: translation string unused: password contains illegal characters
WARNING: translation string unused: password crypting key
WARNING: translation string unused: passwords must be at least 6 characters in length
WARNING: translation string unused: phase1 group
WARNING: translation string unused: phonebook entry
WARNING: translation string unused: ping disabled
WARNING: translation string unused: polfile
WARNING: translation string unused: port forwarding configuration
WARNING: translation string unused: ports
WARNING: translation string unused: pots
WARNING: translation string unused: pppoe
WARNING: translation string unused: present
WARNING: translation string unused: profiles
WARNING: translation string unused: proxy access graphs
WARNING: translation string unused: proxy no proxy extend
WARNING: translation string unused: proxy no proxy local
WARNING: translation string unused: proxy port
WARNING: translation string unused: psk
WARNING: translation string unused: quick control
WARNING: translation string unused: reboot ask
WARNING: translation string unused: reboot question
WARNING: translation string unused: reboot schedule
WARNING: translation string unused: reboot sure
WARNING: translation string unused: refresh update list
WARNING: translation string unused: released
WARNING: translation string unused: removable device advice
WARNING: translation string unused: reportfile
WARNING: translation string unused: requested data
WARNING: translation string unused: reserved dst port
WARNING: translation string unused: reserved src port
WARNING: translation string unused: restore hardware settings
WARNING: translation string unused: root
WARNING: translation string unused: root path
WARNING: translation string unused: root user password
WARNING: translation string unused: route subnet is invalid
WARNING: translation string unused: router ip
WARNING: translation string unused: rsvd dst port overlap
WARNING: translation string unused: rsvd src port overlap
WARNING: translation string unused: rules already up to date
WARNING: translation string unused: safe removal of umounted device
WARNING: translation string unused: save error
WARNING: translation string unused: select dest net
WARNING: translation string unused: select media
WARNING: translation string unused: select source net
WARNING: translation string unused: selecttraffic
WARNING: translation string unused: send email notification
WARNING: translation string unused: send test mail
WARNING: translation string unused: server reserved
WARNING: translation string unused: service added
WARNING: translation string unused: service removed
WARNING: translation string unused: service updated
WARNING: translation string unused: servicename
WARNING: translation string unused: services settings
WARNING: translation string unused: shaping add options
WARNING: translation string unused: shaping list options
WARNING: translation string unused: show areas
WARNING: translation string unused: show lines
WARNING: translation string unused: shutdown ask
WARNING: translation string unused: shutdown sure
WARNING: translation string unused: shutdown2
WARNING: translation string unused: sitekeyfile
WARNING: translation string unused: smbreload
WARNING: translation string unused: source ip bad
WARNING: translation string unused: source ip in use
WARNING: translation string unused: source ip or net
WARNING: translation string unused: source net
WARNING: translation string unused: source network
WARNING: translation string unused: source port overlaps
WARNING: translation string unused: squid extension methods
WARNING: translation string unused: squid extension methods invalid
WARNING: translation string unused: squid fix cache
WARNING: translation string unused: srcprt range overlaps
WARNING: translation string unused: srcprt within existing
WARNING: translation string unused: ssdmz pinholes
WARNING: translation string unused: ssh access tip
WARNING: translation string unused: ssh1 disabled
WARNING: translation string unused: ssh1 enabled
WARNING: translation string unused: ssh1 support
WARNING: translation string unused: ssnetwork status
WARNING: translation string unused: sspasswords
WARNING: translation string unused: ssport forwarding
WARNING: translation string unused: ssproxy graphs
WARNING: translation string unused: sssystem status
WARNING: translation string unused: sstraffic graphs
WARNING: translation string unused: subject test
WARNING: translation string unused: subject warn
WARNING: translation string unused: subnet
WARNING: translation string unused: subnet is invalid
WARNING: translation string unused: successfully refreshed updates list
WARNING: translation string unused: system graphs
WARNING: translation string unused: system log viewer
WARNING: translation string unused: system status information
WARNING: translation string unused: test
WARNING: translation string unused: test email could not be sent
WARNING: translation string unused: test email was sent
WARNING: translation string unused: the following update was successfully installed
WARNING: translation string unused: there are updates
WARNING: translation string unused: there are updates available
WARNING: translation string unused: this feature has been sponsored by
WARNING: translation string unused: this is not a valid archive
WARNING: translation string unused: this is not an authorised update
WARNING: translation string unused: this months volume
WARNING: translation string unused: this update is already installed
WARNING: translation string unused: this weeks volume
WARNING: translation string unused: time date manually reset
WARNING: translation string unused: to email adr
WARNING: translation string unused: to install an update
WARNING: translation string unused: to warn email bad
WARNING: translation string unused: too long 80 char max
WARNING: translation string unused: total connection time
WARNING: translation string unused: traffic back
WARNING: translation string unused: traffic calc time
WARNING: translation string unused: traffic calc time bad
WARNING: translation string unused: traffic info messages
WARNING: translation string unused: traffic monitor
WARNING: translation string unused: traffic shaping
WARNING: translation string unused: traffic shaping settings
WARNING: translation string unused: traffic warn level bad
WARNING: translation string unused: trafficblue
WARNING: translation string unused: trafficdate
WARNING: translation string unused: trafficfrom
WARNING: translation string unused: trafficgreen
WARNING: translation string unused: trafficin
WARNING: translation string unused: trafficorange
WARNING: translation string unused: trafficout
WARNING: translation string unused: trafficred
WARNING: translation string unused: trafficsum
WARNING: translation string unused: trafficto
WARNING: translation string unused: transfer limits
WARNING: translation string unused: transparent on
WARNING: translation string unused: umount
WARNING: translation string unused: umount removable media before to unplug
WARNING: translation string unused: unencrypted
WARNING: translation string unused: update transcript
WARNING: translation string unused: updates
WARNING: translation string unused: updates is old1
WARNING: translation string unused: updates is old2
WARNING: translation string unused: updxlrtr children
WARNING: translation string unused: updxlrtr invalid num of children
WARNING: translation string unused: updxlrtr unknown
WARNING: translation string unused: updxlrtr update information
WARNING: translation string unused: updxlrtr update notification
WARNING: translation string unused: upload fcdsl.o
WARNING: translation string unused: upload file
WARNING: translation string unused: upload static key
WARNING: translation string unused: upload successful
WARNING: translation string unused: upload synch.bin
WARNING: translation string unused: upload update file
WARNING: translation string unused: upstream password
WARNING: translation string unused: upstream proxy host:port
WARNING: translation string unused: upstream username
WARNING: translation string unused: uptime and users
WARNING: translation string unused: urlfilter background image
WARNING: translation string unused: urlfilter background text
WARNING: translation string unused: urlfilter enable jpeg
WARNING: translation string unused: urlfilter update information
WARNING: translation string unused: urlfilter update notification
WARNING: translation string unused: urlfilter update results
WARNING: translation string unused: urlfilter upload background
WARNING: translation string unused: use
WARNING: translation string unused: use dov
WARNING: translation string unused: use ibod
WARNING: translation string unused: view log
WARNING: translation string unused: vpn aggrmode
WARNING: translation string unused: vpn configuration main
WARNING: translation string unused: vpn incompatible use of defaultroute
WARNING: translation string unused: vpn mtu invalid
WARNING: translation string unused: vpn on blue
WARNING: translation string unused: vpn on green
WARNING: translation string unused: vpn on orange
WARNING: translation string unused: vpn watch
WARNING: translation string unused: warn when traffic reaches
WARNING: translation string unused: web proxy configuration
WARNING: translation string unused: week-graph
WARNING: translation string unused: weekly firewallhits
WARNING: translation string unused: wlanap wlan services
WARNING: translation string unused: xtaccess all error
WARNING: translation string unused: xtaccess bad transfert
WARNING: translation string unused: year-graph
WARNING: translation string unused: yearly firewallhits
WARNING: untranslated string: ConnSched dial
WARNING: untranslated string: ConnSched hangup
WARNING: untranslated string: ConnSched reboot
WARNING: untranslated string: ConnSched shutdown
WARNING: untranslated string: MB read
<<<<<<< HEAD
WARNING: untranslated string: Number of Countries for the pie chart
=======
WARNING: untranslated string: MB written
>>>>>>> c5e3d520
WARNING: untranslated string: Scan for Songs
WARNING: untranslated string: addons
WARNING: untranslated string: advproxy cache-digest
WARNING: untranslated string: advproxy errmsg proxy ports equal
WARNING: untranslated string: advproxy proxy port transparent
WARNING: untranslated string: bit
WARNING: untranslated string: bytes
WARNING: untranslated string: capabilities
WARNING: untranslated string: ccd err isipsecrw
WARNING: untranslated string: ccd err isovpnn2n
WARNING: untranslated string: ccd iroute2
WARNING: untranslated string: count
WARNING: untranslated string: countries
WARNING: untranslated string: country codes and flags
WARNING: untranslated string: countrycode
WARNING: untranslated string: dead peer detection
WARNING: untranslated string: details
WARNING: untranslated string: dh
WARNING: untranslated string: dh key warn
WARNING: untranslated string: dh name is invalid
WARNING: untranslated string: dnat address
WARNING: untranslated string: dns servers
WARNING: untranslated string: dnsforward
WARNING: untranslated string: dnsforward add a new entry
WARNING: untranslated string: dnsforward configuration
WARNING: untranslated string: dnsforward edit an entry
WARNING: untranslated string: dnsforward entries
WARNING: untranslated string: dnsforward forward_server
WARNING: untranslated string: dnsforward zone
WARNING: untranslated string: downlink
WARNING: untranslated string: dpd delay
WARNING: untranslated string: dpd timeout
WARNING: untranslated string: drop action
WARNING: untranslated string: drop action1
WARNING: untranslated string: drop action2
WARNING: untranslated string: drop forward
WARNING: untranslated string: drop outgoing
WARNING: untranslated string: encryption
WARNING: untranslated string: entropy
WARNING: untranslated string: entropy graphs
WARNING: untranslated string: firewall logs country
WARNING: untranslated string: firewall rules
WARNING: untranslated string: first
WARNING: untranslated string: flag
WARNING: untranslated string: fw default drop
WARNING: untranslated string: fw settings
WARNING: untranslated string: fw settings color
WARNING: untranslated string: fw settings dropdown
WARNING: untranslated string: fw settings remark
WARNING: untranslated string: fw settings ruletable
WARNING: untranslated string: fwdfw ACCEPT
WARNING: untranslated string: fwdfw DROP
WARNING: untranslated string: fwdfw REJECT
WARNING: untranslated string: fwdfw action
WARNING: untranslated string: fwdfw additional
WARNING: untranslated string: fwdfw all icmp
WARNING: untranslated string: fwdfw change
WARNING: untranslated string: fwdfw copy
WARNING: untranslated string: fwdfw delete
WARNING: untranslated string: fwdfw dnat
WARNING: untranslated string: fwdfw dnat error
WARNING: untranslated string: fwdfw dnat extport
WARNING: untranslated string: fwdfw dnat nochoice
WARNING: untranslated string: fwdfw dnat porterr
WARNING: untranslated string: fwdfw dnat porterr2
WARNING: untranslated string: fwdfw edit
WARNING: untranslated string: fwdfw err nosrc
WARNING: untranslated string: fwdfw err notgt
WARNING: untranslated string: fwdfw err prot_port
WARNING: untranslated string: fwdfw err remark
WARNING: untranslated string: fwdfw err ruleexists
WARNING: untranslated string: fwdfw err same
WARNING: untranslated string: fwdfw err samesub
WARNING: untranslated string: fwdfw err src_addr
WARNING: untranslated string: fwdfw err tgt_addr
WARNING: untranslated string: fwdfw err tgt_grp
WARNING: untranslated string: fwdfw err tgt_mac
WARNING: untranslated string: fwdfw err tgt_port
WARNING: untranslated string: fwdfw err time
WARNING: untranslated string: fwdfw external port nat
WARNING: untranslated string: fwdfw hint ip1
WARNING: untranslated string: fwdfw hint ip2
WARNING: untranslated string: fwdfw hint mac
WARNING: untranslated string: fwdfw iface
WARNING: untranslated string: fwdfw log
WARNING: untranslated string: fwdfw log rule
WARNING: untranslated string: fwdfw many
WARNING: untranslated string: fwdfw movedown
WARNING: untranslated string: fwdfw moveup
WARNING: untranslated string: fwdfw newrule
WARNING: untranslated string: fwdfw pol allow
WARNING: untranslated string: fwdfw pol block
WARNING: untranslated string: fwdfw pol text
WARNING: untranslated string: fwdfw pol text1
WARNING: untranslated string: fwdfw pol title
WARNING: untranslated string: fwdfw prot41
WARNING: untranslated string: fwdfw prot41 short
WARNING: untranslated string: fwdfw red
WARNING: untranslated string: fwdfw reread
WARNING: untranslated string: fwdfw rule activate
WARNING: untranslated string: fwdfw rulepos
WARNING: untranslated string: fwdfw snat
WARNING: untranslated string: fwdfw source
WARNING: untranslated string: fwdfw sourceip
WARNING: untranslated string: fwdfw target
WARNING: untranslated string: fwdfw targetip
WARNING: untranslated string: fwdfw timeframe
WARNING: untranslated string: fwdfw toggle
WARNING: untranslated string: fwdfw togglelog
WARNING: untranslated string: fwdfw use nat
WARNING: untranslated string: fwdfw use srcport
WARNING: untranslated string: fwdfw use srv
WARNING: untranslated string: fwdfw useless rule
WARNING: untranslated string: fwdfw warn1
WARNING: untranslated string: fwdfw wd_fri
WARNING: untranslated string: fwdfw wd_mon
WARNING: untranslated string: fwdfw wd_sat
WARNING: untranslated string: fwdfw wd_sun
WARNING: untranslated string: fwdfw wd_thu
WARNING: untranslated string: fwdfw wd_tue
WARNING: untranslated string: fwdfw wd_wed
WARNING: untranslated string: fwhost addgrp
WARNING: untranslated string: fwhost addgrpname
WARNING: untranslated string: fwhost addhost
WARNING: untranslated string: fwhost addnet
WARNING: untranslated string: fwhost addservice
WARNING: untranslated string: fwhost addservicegrp
WARNING: untranslated string: fwhost any
WARNING: untranslated string: fwhost back
WARNING: untranslated string: fwhost ccdhost
WARNING: untranslated string: fwhost ccdnet
WARNING: untranslated string: fwhost change
WARNING: untranslated string: fwhost cust addr
WARNING: untranslated string: fwhost cust grp
WARNING: untranslated string: fwhost cust net
WARNING: untranslated string: fwhost cust service
WARNING: untranslated string: fwhost cust srvgrp
WARNING: untranslated string: fwhost deleted
WARNING: untranslated string: fwhost empty
WARNING: untranslated string: fwhost err addr
WARNING: untranslated string: fwhost err empty
WARNING: untranslated string: fwhost err emptytable
WARNING: untranslated string: fwhost err groupempty
WARNING: untranslated string: fwhost err grpexist
WARNING: untranslated string: fwhost err hostexist
WARNING: untranslated string: fwhost err hostip
WARNING: untranslated string: fwhost err ip
WARNING: untranslated string: fwhost err ipcheck
WARNING: untranslated string: fwhost err ipmac
WARNING: untranslated string: fwhost err ipwithsub
WARNING: untranslated string: fwhost err isccdhost
WARNING: untranslated string: fwhost err isccdiphost
WARNING: untranslated string: fwhost err isccdipnet
WARNING: untranslated string: fwhost err isccdnet
WARNING: untranslated string: fwhost err isingrp
WARNING: untranslated string: fwhost err maxservicetcp
WARNING: untranslated string: fwhost err maxserviceudp
WARNING: untranslated string: fwhost err name
WARNING: untranslated string: fwhost err name1
WARNING: untranslated string: fwhost err net
WARNING: untranslated string: fwhost err netexist
WARNING: untranslated string: fwhost err partofnet
WARNING: untranslated string: fwhost err port
WARNING: untranslated string: fwhost err remark
WARNING: untranslated string: fwhost err srv exists
WARNING: untranslated string: fwhost err srvexist
WARNING: untranslated string: fwhost err sub32
WARNING: untranslated string: fwhost hint
WARNING: untranslated string: fwhost icmptype
WARNING: untranslated string: fwhost ip_mac
WARNING: untranslated string: fwhost ipsec net
WARNING: untranslated string: fwhost menu
WARNING: untranslated string: fwhost netaddress
WARNING: untranslated string: fwhost newgrp
WARNING: untranslated string: fwhost newhost
WARNING: untranslated string: fwhost newnet
WARNING: untranslated string: fwhost newservice
WARNING: untranslated string: fwhost newservicegrp
WARNING: untranslated string: fwhost ovpn_n2n
WARNING: untranslated string: fwhost port
WARNING: untranslated string: fwhost prot
WARNING: untranslated string: fwhost services
WARNING: untranslated string: fwhost srv_name
WARNING: untranslated string: fwhost stdnet
WARNING: untranslated string: fwhost type
WARNING: untranslated string: fwhost used
WARNING: untranslated string: fwhost welcome
WARNING: untranslated string: gen dh
WARNING: untranslated string: generate dh key
WARNING: untranslated string: grouptype
WARNING: untranslated string: hardware support
WARNING: untranslated string: imei
WARNING: untranslated string: imsi
WARNING: untranslated string: incoming firewall access
WARNING: untranslated string: integrity
WARNING: untranslated string: invalid input for dpd delay
WARNING: untranslated string: invalid input for dpd timeout
WARNING: untranslated string: ipsec
WARNING: untranslated string: ipsec network
WARNING: untranslated string: last
WARNING: untranslated string: least preferred
WARNING: untranslated string: lifetime
WARNING: untranslated string: mac filter
WARNING: untranslated string: maximum
WARNING: untranslated string: minimum
WARNING: untranslated string: model
WARNING: untranslated string: modem hardware details
WARNING: untranslated string: modem information
WARNING: untranslated string: modem network bit error rate
WARNING: untranslated string: modem network information
WARNING: untranslated string: modem network mode
WARNING: untranslated string: modem network operator
WARNING: untranslated string: modem network registration
WARNING: untranslated string: modem network signal quality
WARNING: untranslated string: modem no connection
WARNING: untranslated string: modem no connection message
WARNING: untranslated string: modem sim information
WARNING: untranslated string: modem status
WARNING: untranslated string: monitor interface
WARNING: untranslated string: most preferred
WARNING: untranslated string: no hardware random number generator
WARNING: untranslated string: not a valid dh key
WARNING: untranslated string: notice
WARNING: untranslated string: openvpn network
<<<<<<< HEAD
WARNING: untranslated string: ovpn crypt options
WARNING: untranslated string: ovpn dh
WARNING: untranslated string: ovpn dh name
WARNING: untranslated string: ovpn generating the root and host certificates
WARNING: untranslated string: ovpn ha
WARNING: untranslated string: ovpn hmac
=======
WARNING: untranslated string: outgoing firewall access
>>>>>>> c5e3d520
WARNING: untranslated string: ovpn mgmt in root range
WARNING: untranslated string: ovpn no connections
WARNING: untranslated string: ovpn port in root range
WARNING: untranslated string: p2p block
WARNING: untranslated string: p2p block save notice
WARNING: untranslated string: qos enter bandwidths
WARNING: untranslated string: red1
WARNING: untranslated string: route config changed
WARNING: untranslated string: routing config added
WARNING: untranslated string: routing config changed
WARNING: untranslated string: routing table
WARNING: untranslated string: show dh
WARNING: untranslated string: snat new source ip address
<<<<<<< HEAD
WARNING: untranslated string: source ip country
=======
WARNING: untranslated string: software version
>>>>>>> c5e3d520
WARNING: untranslated string: ssh
WARNING: untranslated string: support donation
WARNING: untranslated string: system has hwrng
WARNING: untranslated string: system has rdrand
WARNING: untranslated string: tor
WARNING: untranslated string: tor accounting
WARNING: untranslated string: tor accounting bytes
WARNING: untranslated string: tor accounting bytes left
WARNING: untranslated string: tor accounting interval
WARNING: untranslated string: tor accounting limit
WARNING: untranslated string: tor accounting period
WARNING: untranslated string: tor acls
WARNING: untranslated string: tor allowed subnets
WARNING: untranslated string: tor bandwidth burst
WARNING: untranslated string: tor bandwidth rate
WARNING: untranslated string: tor bandwidth settings
WARNING: untranslated string: tor bandwidth unlimited
WARNING: untranslated string: tor common settings
WARNING: untranslated string: tor configuration
WARNING: untranslated string: tor connected relays
WARNING: untranslated string: tor contact info
WARNING: untranslated string: tor daemon
WARNING: untranslated string: tor directory port
WARNING: untranslated string: tor enabled
WARNING: untranslated string: tor errmsg invalid accounting limit
WARNING: untranslated string: tor errmsg invalid directory port
WARNING: untranslated string: tor errmsg invalid ip or mask
WARNING: untranslated string: tor errmsg invalid relay address
WARNING: untranslated string: tor errmsg invalid relay name
WARNING: untranslated string: tor errmsg invalid relay port
WARNING: untranslated string: tor errmsg invalid socks port
WARNING: untranslated string: tor exit country any
WARNING: untranslated string: tor exit nodes
WARNING: untranslated string: tor relay address
WARNING: untranslated string: tor relay configuration
WARNING: untranslated string: tor relay enabled
WARNING: untranslated string: tor relay external address
WARNING: untranslated string: tor relay fingerprint
WARNING: untranslated string: tor relay mode
WARNING: untranslated string: tor relay mode bridge
WARNING: untranslated string: tor relay mode exit
WARNING: untranslated string: tor relay mode private bridge
WARNING: untranslated string: tor relay mode relay
WARNING: untranslated string: tor relay nickname
WARNING: untranslated string: tor relay port
WARNING: untranslated string: tor service
WARNING: untranslated string: tor socks port
WARNING: untranslated string: tor stats
WARNING: untranslated string: tor traffic limit hard
WARNING: untranslated string: tor traffic limit soft
WARNING: untranslated string: tor traffic read written
WARNING: untranslated string: tor use exit nodes
WARNING: untranslated string: uplink
WARNING: untranslated string: upload dh key
WARNING: untranslated string: uptime load average
WARNING: untranslated string: urlfilter redirect template
WARNING: untranslated string: vendor
WARNING: untranslated string: wlan client
WARNING: untranslated string: wlan client advanced settings
WARNING: untranslated string: wlan client and
WARNING: untranslated string: wlan client bssid
WARNING: untranslated string: wlan client ccmp
WARNING: untranslated string: wlan client configuration
WARNING: untranslated string: wlan client disconnected
WARNING: untranslated string: wlan client duplicate ssid
WARNING: untranslated string: wlan client edit entry
WARNING: untranslated string: wlan client encryption
WARNING: untranslated string: wlan client encryption none
WARNING: untranslated string: wlan client encryption wep
WARNING: untranslated string: wlan client encryption wpa
WARNING: untranslated string: wlan client encryption wpa2
WARNING: untranslated string: wlan client group cipher
WARNING: untranslated string: wlan client group key algorithm
WARNING: untranslated string: wlan client invalid key length
WARNING: untranslated string: wlan client new entry
WARNING: untranslated string: wlan client new network
WARNING: untranslated string: wlan client pairwise cipher
WARNING: untranslated string: wlan client pairwise key algorithm
WARNING: untranslated string: wlan client pairwise key group key
WARNING: untranslated string: wlan client psk
WARNING: untranslated string: wlan client ssid
WARNING: untranslated string: wlan client tkip
WARNING: untranslated string: wlan client wpa mode
WARNING: untranslated string: wlan client wpa mode all
WARNING: untranslated string: wlan client wpa mode ccmp ccmp
WARNING: untranslated string: wlan client wpa mode ccmp tkip
WARNING: untranslated string: wlan client wpa mode tkip tkip
WARNING: untranslated string: wlan clients<|MERGE_RESOLUTION|>--- conflicted
+++ resolved
@@ -593,11 +593,8 @@
 WARNING: untranslated string: ConnSched reboot
 WARNING: untranslated string: ConnSched shutdown
 WARNING: untranslated string: MB read
-<<<<<<< HEAD
+WARNING: untranslated string: MB written
 WARNING: untranslated string: Number of Countries for the pie chart
-=======
-WARNING: untranslated string: MB written
->>>>>>> c5e3d520
 WARNING: untranslated string: Scan for Songs
 WARNING: untranslated string: addons
 WARNING: untranslated string: advproxy cache-digest
@@ -822,16 +819,13 @@
 WARNING: untranslated string: not a valid dh key
 WARNING: untranslated string: notice
 WARNING: untranslated string: openvpn network
-<<<<<<< HEAD
+WARNING: untranslated string: outgoing firewall access
 WARNING: untranslated string: ovpn crypt options
 WARNING: untranslated string: ovpn dh
 WARNING: untranslated string: ovpn dh name
 WARNING: untranslated string: ovpn generating the root and host certificates
 WARNING: untranslated string: ovpn ha
 WARNING: untranslated string: ovpn hmac
-=======
-WARNING: untranslated string: outgoing firewall access
->>>>>>> c5e3d520
 WARNING: untranslated string: ovpn mgmt in root range
 WARNING: untranslated string: ovpn no connections
 WARNING: untranslated string: ovpn port in root range
@@ -845,11 +839,8 @@
 WARNING: untranslated string: routing table
 WARNING: untranslated string: show dh
 WARNING: untranslated string: snat new source ip address
-<<<<<<< HEAD
+WARNING: untranslated string: software version
 WARNING: untranslated string: source ip country
-=======
-WARNING: untranslated string: software version
->>>>>>> c5e3d520
 WARNING: untranslated string: ssh
 WARNING: untranslated string: support donation
 WARNING: untranslated string: system has hwrng
