--- conflicted
+++ resolved
@@ -589,11 +589,8 @@
 WARNING: untranslated string: ConnSched reboot
 WARNING: untranslated string: ConnSched shutdown
 WARNING: untranslated string: MB read
-<<<<<<< HEAD
+WARNING: untranslated string: MB written
 WARNING: untranslated string: Number of Countries for the pie chart
-=======
-WARNING: untranslated string: MB written
->>>>>>> c5e3d520
 WARNING: untranslated string: Scan for Songs
 WARNING: untranslated string: addons
 WARNING: untranslated string: advproxy cache-digest
@@ -887,16 +884,13 @@
 WARNING: untranslated string: openvpn prefix remote subnet
 WARNING: untranslated string: openvpn subnet is used
 WARNING: untranslated string: other
-<<<<<<< HEAD
+WARNING: untranslated string: outgoing firewall access
 WARNING: untranslated string: ovpn crypt options
 WARNING: untranslated string: ovpn dh
 WARNING: untranslated string: ovpn dh name
 WARNING: untranslated string: ovpn generating the root and host certificates
 WARNING: untranslated string: ovpn ha
 WARNING: untranslated string: ovpn hmac
-=======
-WARNING: untranslated string: outgoing firewall access
->>>>>>> c5e3d520
 WARNING: untranslated string: ovpn mgmt in root range
 WARNING: untranslated string: ovpn mtu-disc
 WARNING: untranslated string: ovpn mtu-disc and mtu not 1500
@@ -925,11 +919,8 @@
 WARNING: untranslated string: show dh
 WARNING: untranslated string: snat new source ip address
 WARNING: untranslated string: snort working
-<<<<<<< HEAD
+WARNING: untranslated string: software version
 WARNING: untranslated string: source ip country
-=======
-WARNING: untranslated string: software version
->>>>>>> c5e3d520
 WARNING: untranslated string: ssh
 WARNING: untranslated string: static routes
 WARNING: untranslated string: support donation
