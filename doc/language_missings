############################################################################
# Checking cgi-bin translations for language: de                           #
############################################################################
< access point name
< access point name is invalid
< access point name is required
< advproxy update information
< aliases default interface
< allowed subnets
< ansi t1.483
< backup archive
< backup clear archive
< backup erase key
< backup explain key
< backup explain key li1
< backup explain key li2
< backup explain key li3
< backup explain key no1
< backup explain key no2
< backup extract key
< backup import key
< backup key file
< backup key info
< backup media info
< backup protect key password
< bewan adsl pci st
< bewan adsl usb
< cake profile bridged-llcsnap 32
< cake profile bridged-ptm 19
< cake profile bridged-vcmux 24
< cake profile conservative 48
< cake profile docsis 18
< cake profile ethernet 38
< cake profile ethernet vlan 42
< cake profile ipoa-llcsnap 16
< cake profile ipoa-vcmux 8
< cake profile pppoa-llc 14
< cake profile pppoa-vcmux 10
< cake profile pppoe-llcsnap 40
< cake profile pppoe-ptm 27
< cake profile pppoe-vcmux 32
< cake profile raw 0
< ca name must only contain characters or spaces
< Captive heading terms
< Captive heading voucher
< Captive invalid coupon
< Captive please enter a coupon code
< choose media
< could not connect to www ipfire org
< cryptographic settings
< data transfer
< desired
< dhcp server disabled on blue interface
< dhcp server enabled on blue interface
< disable
< dns could not add server
< download apple profile
< enable
< error the to date has to be later than the from date
< extrahd because it it outside the allowed mount path
< fwdfw syn flood protection
< fwhost wg peers
< g.dtm
< g.lite
< hostile networks in
< hostile networks out
< hostile networks total
< ids automatic rules update
< ids provider eol
< ids subscription code required
< insert removable device
< invalid input for subscription code
< ipsec dns server address is invalid
< ipsec invalid ip address or fqdn for rw endpoint
< ipsec roadwarrior endpoint
< link-layer encapsulation
< log drop hostile in
< log drop hostile out
< netbios nameserver daemon
< no entries
< notes
< okay
< oops something went wrong
< optional
< ovpn roadwarrior server
< quick control
< random number generator daemon
< regenerate host certificate
< reg_file_data_sampling
< reiserfs warning1
< reiserfs warning2
< remarks
< required
< routing
< samba server role member
< samba server role standalone
< shaping add options
< show areas
< show lines
< show tls-auth key
< smb daemon
< subscription code
< teovpn_fragment
< tor bridge enabled
< tor errmsg invalid node id
< updxlrtr used by
< upload fcdsl.o
< user management
< vpn configuration main
< wg
< wg client configuration file
< wg create peer
< wg edit peer
< wg pre-shared key (optional)
< winbind daemon
< wireguard
< wlanap 802.11w disabled
< wlanap 802.11w enforced
< wlanap 802.11w optional
< wlanap psk
< wlanap wireless mode
< wlanap wlan clients
< wlan client encryption wpa3
< wlan client management frame protection
############################################################################
# Checking cgi-bin translations for language: es                           #
############################################################################
< dns servers
< ids provider eol
<<<<<<< HEAD
< ids rulesets
< ids unsupported provider
< import connection
< invalid endpoint
< invalid endpoint address
< invalid ip address
< invalid ip or hostname
< invalid keepalive interval
< invalid network
< ips throughput
< last updated
< load average
< local port
< local subnets
< log drop hostile in
< log drop hostile out
< malformed preshared key
< malformed private key
< malformed public key
< online
< oops something went wrong
< openvpn cert expires soon
< openvpn cert has expired
< ovpn roadwarrior server
< password has quotation mark
< processors
< public key
< qr code
< regenerate host certificate
< reg_file_data_sampling
< reiserfs warning1
< reiserfs warning2
< remarks
< remote subnets
< routing
< scanned
< service boot setting unavailable
< spec rstack overflow
< system time
< timeformat
< total
< transport mode does not support vti
< warning
< wg
< wg client configuration file
< wg client pool
< wg create host-to-net peer
< wg create net-to-net peer
< wg create peer
< wg dns
< wg download configuration
< wg download configuration file
< wg edit host-to-net peer
< wg edit net-to-net peer
< wg edit peer
< wg host to net client settings
< wg import peer
< wg invalid client dns
< wg invalid client pool
< wg invalid endpoint address
< wg invalid endpoint port
< wg invalid keepalive interval
< wg invalid local subnet
< wg invalid name
< wg invalid psk
< wg invalid public key
< wg invalid remote subnet
< wg keepalive interval
< wg leave empty to automatically select
< wg missing allowed ips
< wg missing endpoint address
< wg missing endpoint port
< wg missing port
< wg missing private key
< wg missing public key
< wg name is already used
< wg no local subnets
< wg no more free addresses in pool
< wg no remote subnets
< wg peer configuration
< wg peer does not exist
< wg pre-shared key (optional)
< wg rw peers
< wg scan the qr code
< wg show configuration qrcode
< wg warning configuration only shown once
< whitelisted
< wireguard
< wlanap
< wlanap hide ssid
< wlanap psk
< wlanap wireless mode
< wlanap wlan clients
< wlan client configuration
=======
>>>>>>> 333174d1
############################################################################
# Checking cgi-bin translations for language: fr                           #
############################################################################
< allowed subnets
< ansi t1.483
< bewan adsl pci st
< bewan adsl usb
< bypassed
< ca name must only contain characters or spaces
< configuration file
< data transfer
< done
< endpoint
< endpoint address
< endpoint port
< extrahd because it it outside the allowed mount path
< fwdfw syn flood protection
< fwhost wg peers
< g.dtm
< g.lite
< hostile networks total
< ids provider eol
< ids rulesets
< ids unsupported provider
< import connection
< invalid endpoint
< invalid endpoint address
< invalid ip address
< invalid keepalive interval
< invalid network
< ips throughput
< last updated
< load average
< local port
< local subnets
< malformed preshared key
< malformed private key
< malformed public key
< online
< oops something went wrong
< ovpn roadwarrior server
< password has quotation mark
< processors
< public key
< qr code
< reg_file_data_sampling
< remarks
< remote subnets
< routing
< scanned
< system time
< timeformat
< total
< upload fcdsl.o
< warning
< wg
< wg client configuration file
< wg client pool
< wg create host-to-net peer
< wg create net-to-net peer
< wg create peer
< wg dns
< wg download configuration
< wg download configuration file
< wg edit host-to-net peer
< wg edit net-to-net peer
< wg edit peer
< wg host to net client settings
< wg import peer
< wg invalid client dns
< wg invalid client pool
< wg invalid endpoint address
< wg invalid endpoint port
< wg invalid keepalive interval
< wg invalid local subnet
< wg invalid name
< wg invalid psk
< wg invalid public key
< wg invalid remote subnet
< wg keepalive interval
< wg leave empty to automatically select
< wg missing allowed ips
< wg missing endpoint address
< wg missing endpoint port
< wg missing port
< wg missing private key
< wg missing public key
< wg name is already used
< wg no local subnets
< wg no more free addresses in pool
< wg no remote subnets
< wg peer configuration
< wg peer does not exist
< wg pre-shared key (optional)
< wg rw peers
< wg scan the qr code
< wg show configuration qrcode
< wg warning configuration only shown once
< whitelisted
< wireguard
< wlanap hide ssid
< wlanap psk
< wlanap wireless mode
< wlanap wlan clients
############################################################################
# Checking cgi-bin translations for language: it                           #
############################################################################
< 24 hours
< access point name
< access point name is invalid
< access point name is required
< acpitemp
< addon
< administrator password
< administrator username
< adsl settings
< advproxy asbased anomaly detection
< advproxy AUTH method ntlm auth
< advproxy basic authentication
< advproxy errmsg invalid url
< advproxy errmsg wpad invalid ip or mask
< advproxy fastflux detection
< advproxy fastflux detection threshold
< advproxy fastflux no threshold given
< advproxy fastflux threshold invalid
< advproxy fastflux threshold out of bounds
< advproxy group access control
< advproxy group required
< advproxy selectively announcements detection
< advproxy wpad example dst_noproxy_ip
< advproxy wpad example dst_noproxy_url
< advproxy wpad label dst_noproxy_ip
< advproxy wpad label dst_noproxy_url
< advproxy wpad title
< advproxy wpad view pac
< aliases default interface
< allowed subnets
< asn lookup failed
< autonomous system
< available
< block
< broken
< bypassed
< cake profile bridged-llcsnap 32
< cake profile bridged-ptm 19
< cake profile bridged-vcmux 24
< cake profile conservative 48
< cake profile docsis 18
< cake profile ethernet 38
< cake profile ethernet vlan 42
< cake profile ipoa-llcsnap 16
< cake profile ipoa-vcmux 8
< cake profile pppoa-llc 14
< cake profile pppoa-vcmux 10
< cake profile pppoe-llcsnap 40
< cake profile pppoe-ptm 27
< cake profile pppoe-vcmux 32
< cake profile raw 0
< ca name must only contain characters or spaces
< Captive
< Captive 1day
< Captive 1month
< Captive 1week
< Captive activate
< Captive activated
< Captive active on
< Captive agree tac
< Captive authentication
< Captive auth_lic
< Captive auth_vou
< Captive brand color
< Captive branding
< Captive client session expiry time
< Captive config
< Captive coupon
< Captive delete logo
< Captive err doublevoucher
< Captive expire
< Captive expiry time
< Captive export coupons
< Captive GAIN ACCESS
< Captive generate coupons
< Captive generated coupon no
< Captive heading terms
< Captive heading voucher
< Captive invalid coupon
< Captive invalid logosize
< Captive invalid_voucher
< Captive ip
< Captive issued coupons
< Captive logo_set
< Captive logo uploaded
< Captive mac
< Captive noexpiretime
< Captive nolimit
< Captive nr
< Captive please accept the terms and conditions
< Captive please enter a coupon code
< Captive portal
< Captive portal coupons
< Captive terms
< Captive terms short
< Captive time
< Captive title
< Captive upload logo
< Captive upload logo recommendations
< Captive valid for
< Captive voactive
< Captive voucher
< Captive vouchervalid
< Captive vout
< Captive WiFi coupon
< Captive wrong type
< check all
< configuration file
< core update
< cpu frequency
< crypto error
< cryptographic settings
< crypto warning
< Daily
< dangerous
< data transfer
< default IP address
< desired
< dh
< dhcp deny known clients:
< dhcp dns enable update
< dhcp dns key name
< dhcp dns update
< dhcp dns update algo
< dhcp dns update secret
< dhcp fixed ip address in dynamic range
< dhcp make fixed lease
< dhcp valid range required when deny known clients checked
< disable
< Disabled
< disconnected
< dl client arch insecure
< dns check servers
< dns configuration
< dns could not add server
< dns enable safe-search
< dns enable safe-search youtube
< dns forward disable dnssec
< dnsforward dnssec disabled
< dnsforward forward_servers
< dns forwarding dnssec disabled notice
< dns isp assigned nameserver
< dns isp nameservers and tls not allowed
< dns mode for qname minimisation
< dns no address given
< dns no tls hostname given
< dns recursor mode
< dnssec disabled warning
< dns tls hostname
< dns use isp assigned nameservers
< dns use protocol for dns queries
< done
< downfall gather data sampling
< download apple profile
< drop hostile
< drop spoofed martians
< duration
< eight hours
< email config
< email empty field
< email error
< email invalid
< email invalid mailfqdn
< email invalid mailip
< email invalid mailport
< email mailaddr
< email mailpass
< email mailport
< email mailrcpt
< email mailsender
< email mailuser
< email recipient invalid
< email settings
< email subject
< email success
< email testmail
< email text
< email tls
< email tls explicit
< email tls implicit
< email usemail
< emerging pro rules
< enable
< enable otp
< enable smt
< endpoint
< endpoint address
< endpoint port
< eol architecture warning
< error
< error the to date has to be later than the from date
< extrahd because it it outside the allowed mount path
< extrahd mounted
< extrahd no mount point given
< extrahd not configured
< extrahd not mounted
< fallout zombieload ridl
< fifteen minutes
< firewall graph country
< firewall graph ip
< firewall graph port
< firewall log country
< firewall log ip
< firewall log port
< five minutes
< force enable
< foreshadow
< four hours
< fwdfw all subnets
< fwdfw err concon
< fwdfw err ratecon
< fwdfw limitconcon
< fwdfw maxconcon
< fwdfw numcon
< fwdfw ratelimit
< fwdfw syn flood protection
< fwhost addlocationgrp
< fwhost cust location
< fwhost cust locationgroup
< fwhost cust locationlocation
< fwhost newlocationgrp
< fwhost wg peers
< fw red
< generate ptr
< guaranteed bandwidth
< guardian
< hardware vulnerabilities
< hostile networks in
< hostile networks out
< hostile networks total
< ids add provider
< ids adjust ruleset
< ids apply
< ids apply ruleset changes
< ids automatic rules update
< ids autoupdates
< ids cleanup tmp dir
< ids could not add provider
< ids customize ruleset
< ids download new ruleset
< ids enable
< ids enable automatic updates
< ids extract ruleset
< ids finished
< ids force ruleset update
< ids hide
< ids ignored hosts
< ids log hits
< ids merge classifications
< ids merge sid files
< ids monitored interfaces
< ids monitor traffic only
< ids no enabled ruleset provider
< ids no network zone
< ids provider
< ids provider eol
< ids provider settings
< ids remove rule structures
< ids reset provider
< ids ruleset autoupdate in progress
< ids ruleset is up to date
< ids rulesets
< ids ruleset settings
< ids show
< ids subscription code required
< ids the choosen provider is already in use
< ids unable to download the ruleset
< ids unsupported provider
< ids visit provider website
< ids working
< import connection
< incoming compression in bytes per second
< incoming overhead in bytes per second
< inodes
< interface mode
< intrusion prevention system
< invalid endpoint
< invalid endpoint address
< invalid input for inactivity timeout
< invalid input for interface address
< invalid input for interface mode
< invalid input for interface mtu
< invalid input for local ip address
< invalid input for mode
< invalid input for subscription code
< invalid input for valid till days
< invalid ip address
< invalid ip or hostname
< invalid keepalive interval
< invalid logserver protocol
< invalid network
< ip basic info
< ipblocklist
< ipblocklist blocklist settings
< ipblocklist category
< ipblocklist category application
< ipblocklist category attacker
< ipblocklist category c and c
< ipblocklist category composite
< ipblocklist category invalid
< ipblocklist category reputation
< ipblocklist category scanner
< ipblocklist could not download blocklist
< ipblocklist download error
< ipblocklist empty blocklist received
< ipblocklist enable
< ipblocklist hits
< ipblocklist id
< ipblocklist input
< ipblocklist log
< ipblocklist log list
< ipblocklist logs
< ipblocklist name
< ipblocklist output
< ipblocklist use ipblocklists
< ip info for
< ipsec connection
< ipsec dns server address is invalid
< ipsec interface mode gre
< ipsec interface mode none
< ipsec interface mode vti
< ipsec invalid ip address or fqdn for rw endpoint
< ipsec mode transport
< ipsec mode tunnel
< ipsec roadwarrior endpoint
< ipsec routing table entries
< ipsec settings
< ips throughput
< itlb multihit
< last updated
< legacy architecture warning
< link-layer encapsulation
< load average
< local ip address
< local port
< local subnets
< location
< locationblock
< locationblock block countries
< locationblock configuration
< locationblock country code
< locationblock country is allowed
< locationblock country is blocked
< locationblock country name
< locationblock enable feature
< locationblock flag
< log drop hostile in
< log drop hostile out
< log dropped conntrack invalids
< log server protocol
< malformed preshared key
< malformed private key
< malformed public key
< masquerade blue
< masquerade green
< masquerade orange
< masquerading
< masquerading disabled
< masquerading enabled
< meltdown
< messages
< mitigated
< mmio stale data
< mtu
< MTU settings
< netbios nameserver daemon
< no entries
< none
< not affected
< not validating
< Number of Countries for the pie chart
< okay
< one hour
< one month
< one week
< one year
< online
< oops something went wrong
< open connections
< openvpn cert expires soon
< openvpn cert has expired
< optional
< otp qrcode
< outgoing compression in bytes per second
< outgoing overhead in bytes per second
< ovpn add conf
< ovpn connection name
< ovpn error md5
< ovpn roadwarrior server
< ovpn rw connection log
< ovpn tls auth
< ovpn warning rfc3280
< pakfire already busy
< pakfire finished
< pakfire finished error
< pakfire invalid tree
< pakfire return
< pakfire tree
< pakfire tree stable
< pakfire tree testing
< pakfire tree unstable
< pak update
< password has quotation mark
< please reboot to apply your changes
< pptp netconfig
< pptp peer
< pptp route
< processors
< processor vulnerability mitigations
< ptr
< public key
< qr code
< random number generator daemon
< rdns
< reboot fsck
< rebooting ipfire fsck
< received
< regenerate host certificate
< reg_file_data_sampling
< reiserfs warning1
< reiserfs warning2
< release
< remarks
< remote subnets
< required
< required field
< retbleed
< routing
< runmode
< samba join a domain
< samba join domain
< samba server role member
< samba server role standalone
< scanned
< search
< secret
< sent
< service boot setting unavailable
< show dh
< show otp qrcode
< smb daemon
< smt disabled
< smt enabled
< smt not supported
< spec rstack overflow
< spectre variant 1
< spectre variant 2
< spectre variant 4
< spoofed or martians
< srbds
< ssh active sessions
< ssh agent forwarding
< ssh login time
< ssh no active logins
< ssh username
< standard
< strict
< subnet mask
< subscription code
< system is offline
< system time
< taa zombieload2
< tcp more reliable
< ten minutes
< thirty minutes
< timeformat
< token
< token not set
< tor guard country
< tor guard country any
< tor guard nodes
< tor use guard nodes
< total
< traffic stat in
< traffic stat out
< traffic stat title
< transfers
< transport mode does not support vti
< twelve hours
< two weeks
< udp less overhead
< unblock
< unblock all
< uncheck all
< unlimited
< update ruleset
< updxlrtr passive mode
< uplink bit rate
< user management
< version
< vpn broken
< vpn connecting
< vpn force mobike
< vpn inactivity timeout
< vpn on-demand
< vpn start action
< vpn start action add
< vpn start action route
< vpn start action start
< vpn statistic n2n
< vpn statistic rw
< vpn subjectaltname missing
< vpn wait
< vpn weak
< vulnerability
< vulnerable
< warning
< Weekly
< wg
< wg client configuration file
< wg client pool
< wg create host-to-net peer
< wg create net-to-net peer
< wg create peer
< wg dns
< wg download configuration
< wg download configuration file
< wg edit host-to-net peer
< wg edit net-to-net peer
< wg edit peer
< wg host to net client settings
< wg import peer
< wg invalid client dns
< wg invalid client pool
< wg invalid endpoint address
< wg invalid endpoint port
< wg invalid keepalive interval
< wg invalid local subnet
< wg invalid name
< wg invalid psk
< wg invalid public key
< wg invalid remote subnet
< wg keepalive interval
< wg leave empty to automatically select
< wg missing allowed ips
< wg missing endpoint address
< wg missing endpoint port
< wg missing port
< wg missing private key
< wg missing public key
< wg name is already used
< wg no local subnets
< wg no more free addresses in pool
< wg no remote subnets
< wg peer configuration
< wg peer does not exist
< wg pre-shared key (optional)
< wg rw peers
< wg scan the qr code
< wg show configuration qrcode
< wg warning configuration only shown once
< whitelisted
< whois results from
< winbind daemon
< wireguard
< wireless network
< wlanap
< wlanap 802.11w disabled
< wlanap 802.11w enforced
< wlanap 802.11w optional
< wlanap auto
< wlanap client isolation
< wlanap configuration
< wlanap hide ssid
< wlanap management frame protection
< wlanap neighbor scan
< wlanap neighbor scan warning
< wlanap psk
< wlanap ssid
< wlanap wireless mode
< wlanap wlan clients
< wlan client anonymous identity
< wlan client auth auto
< wlan client authentication settings
< wlan client auth peap
< wlan client auth ttls
< wlan client eap authentication method
< wlan client eap phase2 method
< wlan client eap state
< wlan client encryption eap
< wlan client encryption wpa3
< wlan client identity
< wlan client management frame protection
< wlan client method
< wlan client password
< wlan client tls cipher
< wlan client tls version
< working
< zoneconf access native
< zoneconf access none
< zoneconf access vlan
< zoneconf nic assignment
< zoneconf nicmode bridge
< zoneconf nicmode default
< zoneconf nicmode macvtap
< zoneconf notice reboot
< zoneconf stp enable
< zoneconf stp priority
< zoneconf title
< zoneconf val native assignment error
< zoneconf val ppp assignment error
< zoneconf val stp priority range error
< zoneconf val stp zone mode error
< zoneconf val vlan amount assignment error
< zoneconf val vlan tag assignment error
< zoneconf val vlan tag range error
< zoneconf val zoneslave amount error
############################################################################
# Checking cgi-bin translations for language: nl                           #
############################################################################
< 24 hours
< access point name
< access point name is invalid
< access point name is required
< acpitemp
< administrator password
< administrator username
< adsl settings
< advproxy asbased anomaly detection
< advproxy AUTH method ntlm
< advproxy AUTH method ntlm auth
< advproxy basic authentication
< advproxy errmsg invalid url
< advproxy errmsg wpad invalid ip or mask
< advproxy fastflux detection
< advproxy fastflux detection threshold
< advproxy fastflux no threshold given
< advproxy fastflux threshold invalid
< advproxy fastflux threshold out of bounds
< advproxy group access control
< advproxy group required
< advproxy selectively announcements detection
< advproxy wpad example dst_noproxy_ip
< advproxy wpad example dst_noproxy_url
< advproxy wpad label dst_noproxy_ip
< advproxy wpad label dst_noproxy_url
< advproxy wpad title
< advproxy wpad view pac
< aliases default interface
< allowed subnets
< asn lookup failed
< atm device
< autonomous system
< available
< block
< broken
< bypassed
< cake profile bridged-llcsnap 32
< cake profile bridged-ptm 19
< cake profile bridged-vcmux 24
< cake profile conservative 48
< cake profile docsis 18
< cake profile ethernet 38
< cake profile ethernet vlan 42
< cake profile ipoa-llcsnap 16
< cake profile ipoa-vcmux 8
< cake profile pppoa-llc 14
< cake profile pppoa-vcmux 10
< cake profile pppoe-llcsnap 40
< cake profile pppoe-ptm 27
< cake profile pppoe-vcmux 32
< cake profile raw 0
< ca name must only contain characters or spaces
< capabilities
< Captive
< Captive 1day
< Captive 1month
< Captive 1week
< Captive activate
< Captive activated
< Captive active on
< Captive agree tac
< Captive authentication
< Captive auth_lic
< Captive auth_vou
< Captive brand color
< Captive branding
< Captive client session expiry time
< Captive config
< Captive coupon
< Captive delete logo
< Captive err doublevoucher
< Captive expire
< Captive expiry time
< Captive export coupons
< Captive GAIN ACCESS
< Captive generate coupons
< Captive generated coupon no
< Captive heading terms
< Captive heading voucher
< Captive invalid coupon
< Captive invalid logosize
< Captive invalid_voucher
< Captive ip
< Captive issued coupons
< Captive logo_set
< Captive logo uploaded
< Captive mac
< Captive noexpiretime
< Captive nolimit
< Captive nr
< Captive please accept the terms and conditions
< Captive please enter a coupon code
< Captive portal
< Captive portal coupons
< Captive terms
< Captive terms short
< Captive time
< Captive title
< Captive upload logo
< Captive upload logo recommendations
< Captive valid for
< Captive voactive
< Captive voucher
< Captive vouchervalid
< Captive vout
< Captive WiFi coupon
< Captive wrong type
< check all
< configuration file
< cpu frequency
< crypto error
< cryptographic settings
< crypto warning
< daemon login script
< Daily
< dangerous
< data transfer
< default
< default IP address
< desired
< dh
< dhcp dns enable update
< dhcp dns key name
< dhcp dns update
< dhcp dns update algo
< dhcp dns update secret
< dhcp fixed ip address in dynamic range
< dhcp make fixed lease
< disable
< Disabled
< disconnected
< dns check servers
< dns configuration
< dns could not add server
< dns enable safe-search
< dns enable safe-search youtube
< dns forward disable dnssec
< dnsforward dnssec disabled
< dnsforward forward_servers
< dns forwarding dnssec disabled notice
< dns isp assigned nameserver
< dns isp nameservers and tls not allowed
< dns mode for qname minimisation
< dns no address given
< dns no tls hostname given
< dns recursor mode
< dnssec aware
< dnssec disabled warning
< dnssec information
< dnssec not supported
< dnssec validating
< dns tls hostname
< dns use isp assigned nameservers
< dns use protocol for dns queries
< done
< downfall gather data sampling
< download apple profile
< download tls-auth key
< drop hostile
< drop outgoing
< drop spoofed martians
< duration
< eight hours
< email config
< email empty field
< email error
< email invalid
< email invalid mailfqdn
< email invalid mailip
< email invalid mailport
< email mailaddr
< email mailpass
< email mailport
< email mailrcpt
< email mailsender
< email mailuser
< email recipient invalid
< email settings
< email subject
< email success
< email testmail
< email text
< email tls
< email tls explicit
< email tls implicit
< email usemail
< emerging pro rules
< enable
< enable otp
< enable smt
< endpoint
< endpoint address
< endpoint port
< eol architecture warning
< error
< error the to date has to be later than the from date
< extrahd because it it outside the allowed mount path
< extrahd mounted
< extrahd no mount point given
< extrahd not configured
< extrahd not mounted
< fallout zombieload ridl
< fifteen minutes
< firewall graph country
< firewall graph ip
< firewall graph port
< firewall log country
< firewall log ip
< firewall log port
< firewall logs country
< five minutes
< force enable
< foreshadow
< four hours
< fwdfw all subnets
< fwdfw err concon
< fwdfw err ratecon
< fwdfw limitconcon
< fwdfw maxconcon
< fwdfw numcon
< fwdfw ratelimit
< fwdfw syn flood protection
< fwhost addlocationgrp
< fwhost cust location
< fwhost cust locationgroup
< fwhost cust locationlocation
< fwhost newlocationgrp
< fwhost wg peers
< fw red
< generate ptr
< guardian
< hardware vulnerabilities
< hostile networks in
< hostile networks out
< hostile networks total
< ids add provider
< ids adjust ruleset
< ids apply
< ids apply ruleset changes
< ids automatic rules update
< ids autoupdates
< ids cleanup tmp dir
< ids could not add provider
< ids customize ruleset
< ids download new ruleset
< ids enable
< ids enable automatic updates
< ids extract ruleset
< ids finished
< ids force ruleset update
< ids hide
< ids ignored hosts
< ids log hits
< ids merge classifications
< ids merge sid files
< ids monitored interfaces
< ids monitor traffic only
< ids no enabled ruleset provider
< ids no network zone
< ids provider
< ids provider eol
< ids provider settings
< ids remove rule structures
< ids reset provider
< ids ruleset autoupdate in progress
< ids ruleset is up to date
< ids rulesets
< ids ruleset settings
< ids show
< ids subscription code required
< ids the choosen provider is already in use
< ids unable to download the ruleset
< ids unsupported provider
< ids visit provider website
< ids working
< imei
< import connection
< imsi
< incoming compression in bytes per second
< incoming overhead in bytes per second
< inodes
< interface mode
< intrusion prevention system
< invalid endpoint
< invalid endpoint address
< invalid input for inactivity timeout
< invalid input for interface address
< invalid input for interface mode
< invalid input for interface mtu
< invalid input for local ip address
< invalid input for mode
< invalid input for subscription code
< invalid input for valid till days
< invalid ip address
< invalid ip or hostname
< invalid keepalive interval
< invalid logserver protocol
< invalid network
< ip basic info
< ipblocklist
< ipblocklist blocklist settings
< ipblocklist category
< ipblocklist category application
< ipblocklist category attacker
< ipblocklist category c and c
< ipblocklist category composite
< ipblocklist category invalid
< ipblocklist category reputation
< ipblocklist category scanner
< ipblocklist could not download blocklist
< ipblocklist download error
< ipblocklist empty blocklist received
< ipblocklist enable
< ipblocklist hits
< ipblocklist id
< ipblocklist input
< ipblocklist log
< ipblocklist log list
< ipblocklist logs
< ipblocklist name
< ipblocklist output
< ipblocklist use ipblocklists
< ip info for
< ipsec connection
< ipsec dns server address is invalid
< ipsec interface mode gre
< ipsec interface mode none
< ipsec interface mode vti
< ipsec invalid ip address or fqdn for rw endpoint
< ipsec mode transport
< ipsec mode tunnel
< ipsec roadwarrior endpoint
< ipsec routing table entries
< ipsec settings
< ips throughput
< itlb multihit
< last updated
< legacy architecture warning
< link-layer encapsulation
< load average
< local ip address
< local port
< local subnets
< location
< locationblock
< locationblock block countries
< locationblock configuration
< locationblock country code
< locationblock country is allowed
< locationblock country is blocked
< locationblock country name
< locationblock enable feature
< locationblock flag
< log drop hostile in
< log drop hostile out
< log dropped conntrack invalids
< log server protocol
< malformed preshared key
< malformed private key
< malformed public key
< masquerade blue
< masquerade green
< masquerade orange
< masquerading
< masquerading disabled
< masquerading enabled
< meltdown
< messages
< mitigated
< mmio stale data
< model
< modem hardware details
< modem information
< modem network bit error rate
< modem network information
< modem network mode
< modem network operator
< modem network registration
< modem network signal quality
< modem no connection
< modem no connection message
< modem sim information
< modem status
< monitor interface
< mtu
< MTU settings
< nameserver
< netbios nameserver daemon
< never
< no entries
< none
< not affected
< not validating
< Number of Countries for the pie chart
< okay
< one hour
< one month
< one week
< one year
< online
< oops something went wrong
< open connections
< openvpn cert expires soon
< openvpn cert has expired
< optional
< otp qrcode
< outgoing compression in bytes per second
< outgoing overhead in bytes per second
< ovpn add conf
< ovpn connection name
< ovpn crypt options
< ovpn engines
< ovpn error md5
< ovpn generating the root and host certificates
< ovpn ha
< ovpn reneg sec
< ovpn roadwarrior server
< ovpn rw connection log
< ovpn tls auth
< ovpn warning rfc3280
< pakfire already busy
< pakfire finished
< pakfire finished error
< pakfire invalid tree
< pakfire return
< pakfire tree
< pakfire tree stable
< pakfire tree testing
< pakfire tree unstable
< please reboot to apply your changes
< pptp netconfig
< pptp peer
< pptp route
< processors
< processor vulnerability mitigations
< ptr
< public key
< qr code
< random number generator daemon
< rdns
< rebooting ipfire fsck
< received
< regenerate host certificate
< reg_file_data_sampling
< reiserfs warning1
< reiserfs warning2
< remarks
< remote subnets
< required
< required field
< retbleed
< routing
< runmode
< samba join a domain
< samba join domain
< samba server role member
< samba server role standalone
< scanned
< search
< secret
< sent
< show dh
< show otp qrcode
< show tls-auth key
< smb daemon
< smt disabled
< smt enabled
< smt not supported
< software version
< source ip country
< spec rstack overflow
< spectre variant 1
< spectre variant 2
< spectre variant 4
< spoofed or martians
< srbds
< ssh active sessions
< ssh agent forwarding
< ssh login time
< ssh no active logins
< ssh username
< standard
< strict
< subnet mask
< subscription code
< system is offline
< system time
< taa zombieload2
< ta key
< tcp more reliable
< ten minutes
< teovpn_fragment
< thirty minutes
< timeformat
< token
< token not set
< tor guard country
< tor guard country any
< tor guard nodes
< tor use guard nodes
< total
< transfers
< transport mode does not support vti
< twelve hours
< two weeks
< udp less overhead
< unblock
< unblock all
< uncheck all
< unlimited
< update ruleset
< updxlrtr passive mode
< uplink bit rate
< user management
< vendor
< vpn broken
< vpn connecting
< vpn force mobike
< vpn inactivity timeout
< vpn on-demand
< vpn start action
< vpn start action add
< vpn start action route
< vpn start action start
< vpn statistic n2n
< vpn statistic rw
< vpn subjectaltname missing
< vpn wait
< vpn weak
< vulnerability
< vulnerable
< warning
< Weekly
< wg
< wg client configuration file
< wg client pool
< wg create host-to-net peer
< wg create net-to-net peer
< wg create peer
< wg dns
< wg download configuration
< wg download configuration file
< wg edit host-to-net peer
< wg edit net-to-net peer
< wg edit peer
< wg host to net client settings
< wg import peer
< wg invalid client dns
< wg invalid client pool
< wg invalid endpoint address
< wg invalid endpoint port
< wg invalid keepalive interval
< wg invalid local subnet
< wg invalid name
< wg invalid psk
< wg invalid public key
< wg invalid remote subnet
< wg keepalive interval
< wg leave empty to automatically select
< wg missing allowed ips
< wg missing endpoint address
< wg missing endpoint port
< wg missing port
< wg missing private key
< wg missing public key
< wg name is already used
< wg no local subnets
< wg no more free addresses in pool
< wg no remote subnets
< wg peer configuration
< wg peer does not exist
< wg pre-shared key (optional)
< wg rw peers
< wg scan the qr code
< wg show configuration qrcode
< wg warning configuration only shown once
< whitelisted
< whois results from
< winbind daemon
< wireguard
< wireless network
< wlanap
< wlanap 802.11w disabled
< wlanap 802.11w enforced
< wlanap 802.11w optional
< wlanap auto
< wlanap client isolation
< wlanap configuration
< wlanap hide ssid
< wlanap management frame protection
< wlanap neighbor scan
< wlanap neighbor scan warning
< wlanap psk
< wlanap ssid
< wlanap wireless mode
< wlanap wlan clients
< wlan client anonymous identity
< wlan client auth auto
< wlan client authentication settings
< wlan client auth peap
< wlan client auth ttls
< wlan client eap authentication method
< wlan client eap phase2 method
< wlan client eap state
< wlan client encryption eap
< wlan client encryption wpa3
< wlan client identity
< wlan client management frame protection
< wlan client method
< wlan client password
< wlan client tls cipher
< wlan client tls version
< working
< zoneconf access native
< zoneconf access none
< zoneconf access vlan
< zoneconf nic assignment
< zoneconf nicmode bridge
< zoneconf nicmode default
< zoneconf nicmode macvtap
< zoneconf notice reboot
< zoneconf stp enable
< zoneconf stp priority
< zoneconf title
< zoneconf val native assignment error
< zoneconf val ppp assignment error
< zoneconf val stp priority range error
< zoneconf val stp zone mode error
< zoneconf val vlan amount assignment error
< zoneconf val vlan tag assignment error
< zoneconf val vlan tag range error
< zoneconf val zoneslave amount error
############################################################################
# Checking cgi-bin translations for language: pl                           #
############################################################################
< 24 hours
< access point name
< access point name is invalid
< access point name is required
< acpitemp
< addon
< addons
< administrator password
< administrator username
< adsl settings
< advproxy asbased anomaly detection
< advproxy AUTH method ntlm
< advproxy AUTH method ntlm auth
< advproxy basic authentication
< advproxy cache-digest
< advproxy errmsg cache
< advproxy errmsg invalid upstream proxy
< advproxy errmsg invalid url
< advproxy errmsg proxy ports equal
< advproxy errmsg wpad invalid ip or mask
< advproxy fastflux detection
< advproxy fastflux detection threshold
< advproxy fastflux no threshold given
< advproxy fastflux threshold invalid
< advproxy fastflux threshold out of bounds
< advproxy group access control
< advproxy group required
< advproxy proxy port transparent
< advproxy selectively announcements detection
< advproxy wpad example dst_noproxy_ip
< advproxy wpad example dst_noproxy_url
< advproxy wpad label dst_noproxy_ip
< advproxy wpad label dst_noproxy_url
< advproxy wpad title
< advproxy wpad view pac
< age second
< age seconds
< age shour
< age sminute
< age ssecond
< aliases default interface
< allowed subnets
< asn lookup failed
< atm device
< attention
< autonomous system
< available
< bit
< block
< broken
< bypassed
< cake profile bridged-llcsnap 32
< cake profile bridged-ptm 19
< cake profile bridged-vcmux 24
< cake profile conservative 48
< cake profile docsis 18
< cake profile ethernet 38
< cake profile ethernet vlan 42
< cake profile ipoa-llcsnap 16
< cake profile ipoa-vcmux 8
< cake profile pppoa-llc 14
< cake profile pppoa-vcmux 10
< cake profile pppoe-llcsnap 40
< cake profile pppoe-ptm 27
< cake profile pppoe-vcmux 32
< cake profile raw 0
< ca name must only contain characters or spaces
< capabilities
< Captive
< Captive 1day
< Captive 1month
< Captive 1week
< Captive activate
< Captive activated
< Captive active on
< Captive agree tac
< Captive authentication
< Captive auth_lic
< Captive auth_vou
< Captive brand color
< Captive branding
< Captive client session expiry time
< Captive config
< Captive coupon
< Captive delete logo
< Captive err doublevoucher
< Captive expire
< Captive expiry time
< Captive export coupons
< Captive GAIN ACCESS
< Captive generate coupons
< Captive generated coupon no
< Captive heading terms
< Captive heading voucher
< Captive invalid coupon
< Captive invalid logosize
< Captive invalid_voucher
< Captive ip
< Captive issued coupons
< Captive logo_set
< Captive logo uploaded
< Captive mac
< Captive noexpiretime
< Captive nolimit
< Captive nr
< Captive please accept the terms and conditions
< Captive please enter a coupon code
< Captive portal
< Captive portal coupons
< Captive terms
< Captive terms short
< Captive time
< Captive title
< Captive upload logo
< Captive upload logo recommendations
< Captive valid for
< Captive voactive
< Captive voucher
< Captive vouchervalid
< Captive vout
< Captive WiFi coupon
< Captive wrong type
< ccd add
< ccd choose net
< ccd clientip
< ccd client options
< ccd dynrange
< ccd err blue
< ccd err green
< ccd err hostinnet
< ccd err inuse
< ccd err invalidname
< ccd err invalidnet
< ccd err iroute
< ccd err irouteexist
< ccd err isipsecnet
< ccd err isipsecrw
< ccd err isovpnn2n
< ccd err isovpnnet
< ccd err issubnet
< ccd err name
< ccd err nameexist
< ccd err netadr
< ccd err netadrexist
< ccd err orange
< ccd err red
< ccd err routeovpn
< ccd err routeovpn2
< ccd hint
< ccd invalid
< ccd iroute
< ccd iroute2
< ccd iroutehint
< ccd modify
< ccd name
< ccd net
< ccd noaddnet
< ccd none
< ccd routes
< ccd subnet
< ccd used
< check all
< community rules
< configuration file
< ConnSched dial
< ConnSched hangup
< ConnSched reboot
< ConnSched shutdown
< core update
< count
< countries
< countrycode
< country codes and flags
< cpu frequency
< crypto error
< cryptographic settings
< crypto warning
< Daily
< dangerous
< data transfer
< dead peer detection
< default
< default ip
< default IP address
< deprecated fs warn
< desired
< details
< dh
< dhcp deny known clients:
< dhcp dns enable update
< dhcp dns key name
< dhcp dns update
< dhcp dns update algo
< dhcp dns update secret
< dhcp fixed ip address in dynamic range
< dhcp make fixed lease
< dhcp valid range required when deny known clients checked
< disable
< Disabled
< disconnected
< dl client arch insecure
< dnat address
< dns check servers
< dns configuration
< dns could not add server
< dns enable safe-search
< dns enable safe-search youtube
< dnsforward
< dnsforward add a new entry
< dnsforward configuration
< dns forward disable dnssec
< dnsforward dnssec disabled
< dnsforward edit an entry
< dnsforward entries
< dnsforward forward_servers
< dns forwarding dnssec disabled notice
< dnsforward zone
< dns isp assigned nameserver
< dns isp nameservers and tls not allowed
< dns mode for qname minimisation
< dns no address given
< dns no tls hostname given
< dns recursor mode
< dnssec aware
< dnssec disabled warning
< dnssec information
< dnssec not supported
< dnssec validating
< dns tls hostname
< dns use isp assigned nameservers
< dns use protocol for dns queries
< done
< downfall gather data sampling
< downlink
< download apple profile
< download tls-auth key
< dpd delay
< dpd timeout
< drop action
< drop action1
< drop action2
< drop forward
< drop hostile
< drop outgoing
< drop spoofed martians
< duration
< eight hours
< email config
< email empty field
< email error
< email invalid
< email invalid mailfqdn
< email invalid mailip
< email invalid mailport
< email mailaddr
< email mailpass
< email mailport
< email mailrcpt
< email mailsender
< email mailuser
< email recipient invalid
< email settings
< email subject
< email success
< email testmail
< email text
< email tls
< email tls explicit
< email tls implicit
< email usemail
< emerging pro rules
< emerging rules
< enable
< enable otp
< enable smt
< encryption
< endpoint
< endpoint address
< endpoint port
< entropy
< entropy graphs
< eol architecture warning
< error
< error the to date has to be later than the from date
< extrahd because it it outside the allowed mount path
< extrahd because there is already a device mounted
< extrahd cant umount
< extrahd install or load driver
< extrahd maybe the device is in use
< extrahd mounted
< extrahd no mount point given
< extrahd not configured
< extrahd not mounted
< extrahd to
< extrahd to root
< extrahd unable to read
< extrahd unable to write
< extrahd you cant mount
< fallout zombieload ridl
< fifteen minutes
< firewall graph country
< firewall graph ip
< firewall graph port
< firewall log country
< firewall log ip
< firewall log port
< firewall logs country
< firewall rules
< first
< five minutes
< flag
< force enable
< foreshadow
< forward firewall
< four hours
< fw default drop
< fwdfw ACCEPT
< fwdfw action
< fwdfw additional
< fwdfw addrule
< fwdfw all icmp
< fwdfw all subnets
< fwdfw change
< fwdfw copy
< fwdfw delete
< fwdfw dnat
< fwdfw dnat error
< fwdfw dnat extport
< fwdfw dnat nochoice
< fwdfw dnat porterr
< fwdfw dnat porterr2
< fwdfw DROP
< fwdfw edit
< fwdfw err concon
< fwdfw err nosrc
< fwdfw err nosrcip
< fwdfw err notgt
< fwdfw err notgtip
< fwdfw err prot_port
< fwdfw err prot_port1
< fwdfw err ratecon
< fwdfw err remark
< fwdfw err ruleexists
< fwdfw err same
< fwdfw err samesub
< fwdfw err src_addr
< fwdfw err tgt_addr
< fwdfw err tgt_grp
< fwdfw err tgt_mac
< fwdfw err tgt_port
< fwdfw err time
< fwdfw external port nat
< fwdfw final_rule
< fwdfw from
< fwdfw hint ip1
< fwdfw hint ip2
< fwdfw hint mac
< fwdfw iface
< fwdfw ipsec network
< fwdfw limitconcon
< fwdfw log
< fwdfw log rule
< fwdfw man port
< fwdfw many
< fwdfw maxconcon
< fwdfw menu
< fwdfw MODE1
< fwdfw MODE2
< fwdfw movedown
< fwdfw moveup
< fwdfw natport used
< fwdfw newrule
< fwdfw numcon
< fwdfw pol allow
< fwdfw pol block
< fwdfw pol text
< fwdfw pol text1
< fwdfw pol title
< fwdfw prot41
< fwdfw prot41 short
< fwdfw ratelimit
< fwdfw red
< fwdfw REJECT
< fwdfw reread
< fwdfw rule action
< fwdfw rule activate
< fwdfw rulepos
< fwdfw rules
< fwdfw snat
< fwdfw source
< fwdfw sourceip
< fwdfw std network
< fwdfw syn flood protection
< fwdfw target
< fwdfw targetip
< fwdfw till
< fwdfw time
< fwdfw timeframe
< fwdfw toggle
< fwdfw togglelog
< fwdfw useless rule
< fwdfw use nat
< fwdfw use srcport
< fwdfw use srv
< fwdfw warn1
< fwdfw wd_fri
< fwdfw wd_mon
< fwdfw wd_sat
< fwdfw wd_sun
< fwdfw wd_thu
< fwdfw wd_tue
< fwdfw wd_wed
< fwdfw xt access
< fwhost addgrp
< fwhost addgrpname
< fwhost addhost
< fwhost addlocationgrp
< fwhost addnet
< fwhost addservice
< fwhost addservicegrp
< fwhost any
< fwhost attention
< fwhost back
< fwhost blue
< fwhost ccdhost
< fwhost ccdnet
< fwhost change
< fwhost changeremark
< fwhost cust addr
< fwhost cust grp
< fwhost cust location
< fwhost cust locationgroup
< fwhost cust locationlocation
< fwhost cust net
< fwhost Custom Host
< fwhost Custom Network
< fwhost cust service
< fwhost cust srvgrp
< fwhost deleted
< fwhost empty
< fwhost err addr
< fwhost err addrgrp
< fwhost err empty
< fwhost err emptytable
< fwhost err groupempty
< fwhost err grpexist
< fwhost err hostexist
< fwhost err hostorip
< fwhost err ip
< fwhost err ipcheck
< fwhost err ipmac
< fwhost err ipwithsub
< fwhost err isccdhost
< fwhost err isccdiphost
< fwhost err isccdipnet
< fwhost err isccdnet
< fwhost err isingrp
< fwhost err mac
< fwhost err maxservicetcp
< fwhost err maxserviceudp
< fwhost err name
< fwhost err name1
< fwhost err net
< fwhost err netexist
< fwhost err partofnet
< fwhost err port
< fwhost err remark
< fwhost err srvexist
< fwhost err srv exists
< fwhost err sub32
< fwhost green
< fwhost hint
< fwhost hosts
< fwhost icmptype
< fwhost ipadr
< fwhost ip_mac
< fwhost ipsec host
< fwhost IpSec Host
< fwhost ipsec net
< fwhost IpSec Network
< fwhost menu
< fwhost netaddress
< fwhost newgrp
< fwhost newhost
< fwhost newlocationgrp
< fwhost newnet
< fwhost newservice
< fwhost newservicegrp
< fwhost OpenVPN N-2-N
< fwhost OpenVPN static host
< fwhost OpenVPN static network
< fwhost orange
< fwhost ovpn_n2n
< fwhost port
< fwhost prot
< fwhost reread
< fwhost reset
< fwhost services
< fwhost srv_name
< fwhost Standard Network
< fwhost stdnet
< fwhost type
< fwhost used
< fwhost welcome
< fwhost wg peers
< fwhost wo subnet
< fw red
< fw rules reload notice
< fw settings
< fw settings color
< fw settings dropdown
< fw settings remark
< fw settings ruletable
< generate ptr
< grouptype
< guardian
< hardware vulnerabilities
< hostile networks in
< hostile networks out
< hostile networks total
< ids add provider
< ids adjust ruleset
< ids apply
< ids apply ruleset changes
< ids automatic rules update
< ids autoupdates
< ids cleanup tmp dir
< ids could not add provider
< ids customize ruleset
< ids download new ruleset
< ids enable
< ids enable automatic updates
< ids extract ruleset
< ids finished
< ids force ruleset update
< ids hide
< ids ignored hosts
< ids log hits
< ids merge classifications
< ids merge sid files
< ids monitored interfaces
< ids monitor traffic only
< ids no enabled ruleset provider
< ids no network zone
< ids provider
< ids provider eol
< ids provider settings
< ids remove rule structures
< ids reset provider
< ids ruleset autoupdate in progress
< ids ruleset is up to date
< ids rulesets
< ids ruleset settings
< ids show
< ids subscription code required
< ids the choosen provider is already in use
< ids unable to download the ruleset
< ids unsupported provider
< ids visit provider website
< ids working
< imei
< import connection
< imsi
< incoming compression in bytes per second
< incoming firewall access
< incoming overhead in bytes per second
< inodes
< integrity
< interface mode
< intrusion prevention system
< invalid endpoint
< invalid endpoint address
< invalid input for dpd delay
< invalid input for dpd timeout
< invalid input for inactivity timeout
< invalid input for interface address
< invalid input for interface mode
< invalid input for interface mtu
< invalid input for local ip address
< invalid input for mode
< invalid input for subscription code
< invalid input for valid till days
< invalid ip address
< invalid ip or hostname
< invalid keepalive interval
< invalid logserver protocol
< invalid network
< ip basic info
< ipblocklist
< ipblocklist blocklist settings
< ipblocklist category
< ipblocklist category application
< ipblocklist category attacker
< ipblocklist category c and c
< ipblocklist category composite
< ipblocklist category invalid
< ipblocklist category reputation
< ipblocklist category scanner
< ipblocklist could not download blocklist
< ipblocklist download error
< ipblocklist empty blocklist received
< ipblocklist enable
< ipblocklist hits
< ipblocklist id
< ipblocklist input
< ipblocklist log
< ipblocklist log list
< ipblocklist logs
< ipblocklist name
< ipblocklist output
< ipblocklist use ipblocklists
< ip info for
< ipsec
< ipsec connection
< ipsec dns server address is invalid
< ipsec interface mode gre
< ipsec interface mode none
< ipsec interface mode vti
< ipsec invalid ip address or fqdn for rw endpoint
< ipsec mode transport
< ipsec mode tunnel
< ipsec network
< ipsec no connections
< ipsec roadwarrior endpoint
< ipsec routing table entries
< ipsec settings
< ips throughput
< itlb multihit
< last
< last updated
< least preferred
< legacy architecture warning
< lifetime
< link-layer encapsulation
< load average
< local ip address
< local port
< local subnets
< location
< locationblock
< locationblock block countries
< locationblock configuration
< locationblock country code
< locationblock country is allowed
< locationblock country is blocked
< locationblock country name
< locationblock enable feature
< locationblock flag
< log drop hostile in
< log drop hostile out
< log dropped conntrack invalids
< log server protocol
< mac filter
< malformed preshared key
< malformed private key
< malformed public key
< masquerade blue
< masquerade green
< masquerade orange
< masquerading
< masquerading disabled
< masquerading enabled
< maximum
< MB read
< MB written
< meltdown
< messages
< minimum
< minute
< mitigated
< mmio stale data
< model
< modem hardware details
< modem information
< modem network bit error rate
< modem network information
< modem network mode
< modem network operator
< modem network registration
< modem network signal quality
< modem no connection
< modem no connection message
< modem sim information
< modem status
< monitor interface
< most preferred
< mtu
< MTU settings
< nameserver
< netbios nameserver daemon
< never
< no entries
< no hardware random number generator
< none
< not affected
< notice
< not validating
< Number of Countries for the pie chart
< okay
< one hour
< one month
< one week
< one year
< online
< oops something went wrong
< open connections
< openvpn cert expires soon
< openvpn cert has expired
< openvpn default
< openvpn destination port used
< openvpn disabled
< openvpn enabled
< openvpn fragment allowed with udp
< openvpn mssfix allowed with udp
< openvpn network
< openvpn prefix local subnet
< openvpn prefix openvpn subnet
< openvpn prefix remote subnet
< openvpn subnet is used
< optional
< other
< otp qrcode
< our donors
< outgoing compression in bytes per second
< outgoing firewall access
< outgoing overhead in bytes per second
< ovpn add conf
< ovpn connection name
< ovpn crypt options
< ovpn engines
< ovpn errmsg green already pushed
< ovpn errmsg invalid ip or mask
< ovpn error md5
< ovpn generating the root and host certificates
< ovpn ha
< ovpn mgmt in root range
< ovpn mtu-disc
< ovpn mtu-disc and mtu not 1500
< ovpn mtu-disc maybe
< ovpn mtu-disc no
< ovpn mtu-disc off
< ovpn mtu-disc with mssfix or fragment
< ovpn mtu-disc yes
< ovpn no connections
< ovpn port in root range
< ovpn reneg sec
< ovpn roadwarrior server
< ovpn routes push
< ovpn routes push options
< ovpn rw connection log
< ovpn tls auth
< ovpn warning rfc3280
< pakfire already busy
< pakfire finished
< pakfire finished error
< pakfire invalid tree
< pakfire return
< pakfire tree
< pakfire tree stable
< pakfire tree testing
< pakfire tree unstable
< pak update
< password has quotation mark
< please reboot to apply your changes
< pptp netconfig
< pptp peer
< pptp route
< processors
< processor vulnerability mitigations
< proxy reports
< proxy reports daily
< proxy reports monthly
< proxy reports today
< proxy reports weekly
< ptr
< public key
< qos enter bandwidths
< qr code
< random number generator daemon
< rdns
< reboot fsck
< rebooting ipfire fsck
< received
< red1
< regenerate host certificate
< reg_file_data_sampling
< reiserfs warning1
< reiserfs warning2
< release
< remarks
< remote subnets
< required
< required field
< retbleed
< routing
< runmode
< samba join a domain
< samba join domain
< samba server role member
< samba server role standalone
< scanned
< search
< secret
< sent
< server restart
< service boot setting unavailable
< show dh
< show otp qrcode
< show tls-auth key
< smb daemon
< smt disabled
< smt enabled
< smt not supported
< snat new source ip address
< software version
< source ip country
< spec rstack overflow
< spectre variant 1
< spectre variant 2
< spectre variant 4
< spoofed or martians
< srbds
< ssh
< ssh active sessions
< ssh agent forwarding
< ssh login time
< ssh no active logins
< ssh username
< standard
< static routes
< strict
< subnet mask
< subscription code
< support donation
< system is offline
< system time
< taa zombieload2
< ta key
< tcp more reliable
< ten minutes
< teovpn_fragment
< thirty minutes
< timeformat
< token
< token not set
< tor
< tor 0 = disabled
< tor accounting
< tor accounting bytes
< tor accounting bytes left
< tor accounting interval
< tor accounting limit
< tor accounting period
< tor accounting period daily
< tor accounting period monthly
< tor accounting period weekly
< tor acls
< tor allowed subnets
< tor bandwidth burst
< tor bandwidth rate
< tor bandwidth settings
< tor bandwidth unlimited
< tor bridge enabled
< tor common settings
< tor configuration
< tor connected relays
< tor contact info
< tor daemon
< tor directory port
< tor enabled
< tor errmsg invalid accounting limit
< tor errmsg invalid directory port
< tor errmsg invalid ip or mask
< tor errmsg invalid node id
< tor errmsg invalid relay address
< tor errmsg invalid relay name
< tor errmsg invalid relay port
< tor errmsg invalid socks port
< tor exit country
< tor exit country any
< tor exit nodes
< tor guard country
< tor guard country any
< tor guard nodes
< tor relay address
< tor relay configuration
< tor relay enabled
< tor relay external address
< tor relay fingerprint
< tor relay mode
< tor relay mode bridge
< tor relay mode exit
< tor relay mode private bridge
< tor relay mode relay
< tor relay nickname
< tor relay port
< tor service
< tor socks port
< tor stats
< tor traffic limit hard
< tor traffic limit soft
< tor traffic read written
< tor use exit nodes
< tor use guard nodes
< total
< traffic stat in
< traffic stat out
< traffic stat title
< transfers
< transport mode does not support vti
< twelve hours
< two weeks
< udp less overhead
< unblock
< unblock all
< uncheck all
< unlimited
< update ruleset
< updxlrtr passive mode
< updxlrtr sources
< updxlrtr standard view
< updxlrtr used by
< uplink
< uplink bit rate
< uptime
< uptime load average
< urlfilter redirect template
< user management
< vendor
< version
< visit us at
< vpn broken
< vpn connecting
< vpn force mobike
< vpn inactivity timeout
< vpn keyexchange
< vpn on-demand
< vpn start action
< vpn start action add
< vpn start action route
< vpn start action start
< vpn statistic n2n
< vpn statistic rw
< vpn subjectaltname missing
< vpn wait
< vpn weak
< vulnerability
< vulnerable
< warning
< Weekly
< wg
< wg client configuration file
< wg client pool
< wg create host-to-net peer
< wg create net-to-net peer
< wg create peer
< wg dns
< wg download configuration
< wg download configuration file
< wg edit host-to-net peer
< wg edit net-to-net peer
< wg edit peer
< wg host to net client settings
< wg import peer
< wg invalid client dns
< wg invalid client pool
< wg invalid endpoint address
< wg invalid endpoint port
< wg invalid keepalive interval
< wg invalid local subnet
< wg invalid name
< wg invalid psk
< wg invalid public key
< wg invalid remote subnet
< wg keepalive interval
< wg leave empty to automatically select
< wg missing allowed ips
< wg missing endpoint address
< wg missing endpoint port
< wg missing port
< wg missing private key
< wg missing public key
< wg name is already used
< wg no local subnets
< wg no more free addresses in pool
< wg no remote subnets
< wg peer configuration
< wg peer does not exist
< wg pre-shared key (optional)
< wg rw peers
< wg scan the qr code
< wg show configuration qrcode
< wg warning configuration only shown once
< whitelisted
< whois results from
< winbind daemon
< wireguard
< wireless network
< wlanap
< wlanap 802.11w disabled
< wlanap 802.11w enforced
< wlanap 802.11w optional
< wlanap auto
< wlanap client isolation
< wlanap configuration
< wlanap country
< wlanap hide ssid
< wlanap management frame protection
< wlanap neighbor scan
< wlanap neighbor scan warning
< wlanap psk
< wlanap ssid
< wlanap wireless mode
< wlanap wlan clients
< wlan client
< wlan client advanced settings
< wlan client and
< wlan client anonymous identity
< wlan client auth auto
< wlan client authentication settings
< wlan client auth peap
< wlan client auth ttls
< wlan client bssid
< wlan client ccmp
< wlan client configuration
< wlan client disconnected
< wlan client duplicate ssid
< wlan client eap authentication method
< wlan client eap phase2 method
< wlan client eap state
< wlan client edit entry
< wlan client encryption
< wlan client encryption eap
< wlan client encryption none
< wlan client encryption wpa
< wlan client encryption wpa2
< wlan client encryption wpa3
< wlan client group cipher
< wlan client group key algorithm
< wlan client identity
< wlan client invalid key length
< wlan client management frame protection
< wlan client method
< wlan client new entry
< wlan client new network
< wlan client pairwise cipher
< wlan client pairwise key algorithm
< wlan client pairwise key group key
< wlan client password
< wlan client psk
< wlan clients
< wlan client ssid
< wlan client tkip
< wlan client tls cipher
< wlan client tls version
< wlan client wpa mode
< wlan client wpa mode all
< wlan client wpa mode ccmp ccmp
< wlan client wpa mode ccmp tkip
< wlan client wpa mode tkip tkip
< working
< zoneconf access native
< zoneconf access none
< zoneconf access vlan
< zoneconf nic assignment
< zoneconf nicmode bridge
< zoneconf nicmode default
< zoneconf nicmode macvtap
< zoneconf notice reboot
< zoneconf stp enable
< zoneconf stp priority
< zoneconf title
< zoneconf val native assignment error
< zoneconf val ppp assignment error
< zoneconf val stp priority range error
< zoneconf val stp zone mode error
< zoneconf val vlan amount assignment error
< zoneconf val vlan tag assignment error
< zoneconf val vlan tag range error
< zoneconf val zoneslave amount error
############################################################################
# Checking cgi-bin translations for language: ru                           #
############################################################################
< 24 hours
< access point name
< access point name is invalid
< access point name is required
< acpitemp
< Add a route
< addon
< addons
< administrator password
< administrator username
< adsl settings
< advproxy asbased anomaly detection
< advproxy AUTH method ntlm
< advproxy AUTH method ntlm auth
< advproxy basic authentication
< advproxy cache-digest
< advproxy errmsg cache
< advproxy errmsg invalid upstream proxy
< advproxy errmsg invalid url
< advproxy errmsg proxy ports equal
< advproxy errmsg wpad invalid ip or mask
< advproxy fastflux detection
< advproxy fastflux detection threshold
< advproxy fastflux no threshold given
< advproxy fastflux threshold invalid
< advproxy fastflux threshold out of bounds
< advproxy group access control
< advproxy group required
< advproxy proxy port transparent
< advproxy selectively announcements detection
< advproxy wpad example dst_noproxy_ip
< advproxy wpad example dst_noproxy_url
< advproxy wpad label dst_noproxy_ip
< advproxy wpad label dst_noproxy_url
< advproxy wpad title
< advproxy wpad view pac
< age second
< age seconds
< age shour
< age sminute
< age ssecond
< aliases default interface
< allowed subnets
< asn lookup failed
< atm device
< attention
< autonomous system
< available
< bit
< block
< broken
< bypassed
< cake profile bridged-llcsnap 32
< cake profile bridged-ptm 19
< cake profile bridged-vcmux 24
< cake profile conservative 48
< cake profile docsis 18
< cake profile ethernet 38
< cake profile ethernet vlan 42
< cake profile ipoa-llcsnap 16
< cake profile ipoa-vcmux 8
< cake profile pppoa-llc 14
< cake profile pppoa-vcmux 10
< cake profile pppoe-llcsnap 40
< cake profile pppoe-ptm 27
< cake profile pppoe-vcmux 32
< cake profile raw 0
< ca name must only contain characters or spaces
< capabilities
< Captive
< Captive 1day
< Captive 1month
< Captive 1week
< Captive activate
< Captive activated
< Captive active on
< Captive agree tac
< Captive authentication
< Captive auth_lic
< Captive auth_vou
< Captive brand color
< Captive branding
< Captive client session expiry time
< Captive config
< Captive coupon
< Captive delete logo
< Captive err doublevoucher
< Captive expire
< Captive expiry time
< Captive export coupons
< Captive GAIN ACCESS
< Captive generate coupons
< Captive generated coupon no
< Captive heading terms
< Captive heading voucher
< Captive invalid coupon
< Captive invalid logosize
< Captive invalid_voucher
< Captive ip
< Captive issued coupons
< Captive logo_set
< Captive logo uploaded
< Captive mac
< Captive noexpiretime
< Captive nolimit
< Captive nr
< Captive please accept the terms and conditions
< Captive please enter a coupon code
< Captive portal
< Captive portal coupons
< Captive terms
< Captive terms short
< Captive time
< Captive title
< Captive upload logo
< Captive upload logo recommendations
< Captive valid for
< Captive voactive
< Captive voucher
< Captive vouchervalid
< Captive vout
< Captive WiFi coupon
< Captive wrong type
< ccd add
< ccd choose net
< ccd clientip
< ccd client options
< ccd dynrange
< ccd err blue
< ccd err green
< ccd err hostinnet
< ccd err inuse
< ccd err invalidname
< ccd err invalidnet
< ccd err iroute
< ccd err irouteexist
< ccd err isipsecnet
< ccd err isipsecrw
< ccd err isovpnn2n
< ccd err isovpnnet
< ccd err issubnet
< ccd err name
< ccd err nameexist
< ccd err netadr
< ccd err netadrexist
< ccd err orange
< ccd err red
< ccd err routeovpn
< ccd err routeovpn2
< ccd hint
< ccd invalid
< ccd iroute
< ccd iroute2
< ccd iroutehint
< ccd modify
< ccd name
< ccd net
< ccd noaddnet
< ccd none
< ccd routes
< ccd subnet
< ccd used
< check all
< community rules
< configuration file
< ConnSched dial
< ConnSched hangup
< ConnSched reboot
< ConnSched shutdown
< core update
< count
< countries
< countrycode
< country codes and flags
< cpu frequency
< crypto error
< cryptographic settings
< crypto warning
< Daily
< dangerous
< data transfer
< day-graph
< dead peer detection
< default
< default ip
< default IP address
< deprecated fs warn
< desired
< details
< dh
< dhcp deny known clients:
< dhcp dns enable update
< dhcp dns key name
< dhcp dns update
< dhcp dns update algo
< dhcp dns update secret
< dhcp fixed ip address in dynamic range
< dhcp make fixed lease
< dhcp valid range required when deny known clients checked
< disable
< Disabled
< disconnected
< disk access
< dl client arch insecure
< dnat address
< dns check servers
< dns configuration
< dns could not add server
< dns enable safe-search
< dns enable safe-search youtube
< dnsforward
< dnsforward add a new entry
< dnsforward configuration
< dns forward disable dnssec
< dnsforward dnssec disabled
< dnsforward edit an entry
< dnsforward entries
< dnsforward forward_servers
< dns forwarding dnssec disabled notice
< dnsforward zone
< dns isp assigned nameserver
< dns isp nameservers and tls not allowed
< dns mode for qname minimisation
< dns no address given
< dns no tls hostname given
< dns recursor mode
< dnssec aware
< dnssec disabled warning
< dnssec information
< dnssec not supported
< dnssec validating
< dns tls hostname
< dns use isp assigned nameservers
< dns use protocol for dns queries
< done
< downfall gather data sampling
< downlink
< download apple profile
< download tls-auth key
< dpd delay
< dpd timeout
< drop action
< drop action1
< drop action2
< drop forward
< drop hostile
< drop outgoing
< drop spoofed martians
< duration
< Edit an existing route
< eight hours
< email config
< email empty field
< email error
< email invalid
< email invalid mailfqdn
< email invalid mailip
< email invalid mailport
< email mailaddr
< email mailpass
< email mailport
< email mailrcpt
< email mailsender
< email mailuser
< email recipient invalid
< email settings
< email subject
< email success
< email testmail
< email text
< email tls
< email tls explicit
< email tls implicit
< email usemail
< emerging pro rules
< emerging rules
< enable
< enable otp
< enable smt
< encryption
< endpoint
< endpoint address
< endpoint port
< entropy
< entropy graphs
< eol architecture warning
< error
< error the to date has to be later than the from date
< extrahd because it it outside the allowed mount path
< extrahd because there is already a device mounted
< extrahd cant umount
< extrahd install or load driver
< extrahd maybe the device is in use
< extrahd mounted
< extrahd no mount point given
< extrahd not configured
< extrahd not mounted
< extrahd to
< extrahd to root
< extrahd unable to read
< extrahd unable to write
< extrahd you cant mount
< fallout zombieload ridl
< fifteen minutes
< firewall graph country
< firewall graph ip
< firewall graph port
< firewall log country
< firewall log ip
< firewall log port
< firewall logs country
< firewall rules
< first
< five minutes
< flag
< force enable
< foreshadow
< forward firewall
< four hours
< frequency
< fw default drop
< fwdfw ACCEPT
< fwdfw action
< fwdfw additional
< fwdfw addrule
< fwdfw all icmp
< fwdfw all subnets
< fwdfw change
< fwdfw copy
< fwdfw delete
< fwdfw dnat
< fwdfw dnat error
< fwdfw dnat extport
< fwdfw dnat nochoice
< fwdfw dnat porterr
< fwdfw dnat porterr2
< fwdfw DROP
< fwdfw edit
< fwdfw err concon
< fwdfw err nosrc
< fwdfw err nosrcip
< fwdfw err notgt
< fwdfw err notgtip
< fwdfw err prot_port
< fwdfw err prot_port1
< fwdfw err ratecon
< fwdfw err remark
< fwdfw err ruleexists
< fwdfw err same
< fwdfw err samesub
< fwdfw err src_addr
< fwdfw err tgt_addr
< fwdfw err tgt_grp
< fwdfw err tgt_mac
< fwdfw err tgt_port
< fwdfw err time
< fwdfw external port nat
< fwdfw final_rule
< fwdfw from
< fwdfw hint ip1
< fwdfw hint ip2
< fwdfw hint mac
< fwdfw iface
< fwdfw ipsec network
< fwdfw limitconcon
< fwdfw log
< fwdfw log rule
< fwdfw man port
< fwdfw many
< fwdfw maxconcon
< fwdfw menu
< fwdfw MODE1
< fwdfw MODE2
< fwdfw movedown
< fwdfw moveup
< fwdfw natport used
< fwdfw newrule
< fwdfw numcon
< fwdfw pol allow
< fwdfw pol block
< fwdfw pol text
< fwdfw pol text1
< fwdfw pol title
< fwdfw prot41
< fwdfw prot41 short
< fwdfw ratelimit
< fwdfw red
< fwdfw REJECT
< fwdfw reread
< fwdfw rule action
< fwdfw rule activate
< fwdfw rulepos
< fwdfw rules
< fwdfw snat
< fwdfw source
< fwdfw sourceip
< fwdfw std network
< fwdfw syn flood protection
< fwdfw target
< fwdfw targetip
< fwdfw till
< fwdfw time
< fwdfw timeframe
< fwdfw toggle
< fwdfw togglelog
< fwdfw useless rule
< fwdfw use nat
< fwdfw use srcport
< fwdfw use srv
< fwdfw warn1
< fwdfw wd_fri
< fwdfw wd_mon
< fwdfw wd_sat
< fwdfw wd_sun
< fwdfw wd_thu
< fwdfw wd_tue
< fwdfw wd_wed
< fwdfw xt access
< fwhost addgrp
< fwhost addgrpname
< fwhost addhost
< fwhost addlocationgrp
< fwhost addnet
< fwhost addservice
< fwhost addservicegrp
< fwhost any
< fwhost attention
< fwhost back
< fwhost blue
< fwhost ccdhost
< fwhost ccdnet
< fwhost change
< fwhost changeremark
< fwhost cust addr
< fwhost cust grp
< fwhost cust location
< fwhost cust locationgroup
< fwhost cust locationlocation
< fwhost cust net
< fwhost Custom Host
< fwhost Custom Network
< fwhost cust service
< fwhost cust srvgrp
< fwhost deleted
< fwhost empty
< fwhost err addr
< fwhost err addrgrp
< fwhost err empty
< fwhost err emptytable
< fwhost err groupempty
< fwhost err grpexist
< fwhost err hostexist
< fwhost err hostorip
< fwhost err ip
< fwhost err ipcheck
< fwhost err ipmac
< fwhost err ipwithsub
< fwhost err isccdhost
< fwhost err isccdiphost
< fwhost err isccdipnet
< fwhost err isccdnet
< fwhost err isingrp
< fwhost err mac
< fwhost err maxservicetcp
< fwhost err maxserviceudp
< fwhost err name
< fwhost err name1
< fwhost err net
< fwhost err netexist
< fwhost err partofnet
< fwhost err port
< fwhost err remark
< fwhost err srvexist
< fwhost err srv exists
< fwhost err sub32
< fwhost green
< fwhost hint
< fwhost hosts
< fwhost icmptype
< fwhost ipadr
< fwhost ip_mac
< fwhost ipsec host
< fwhost IpSec Host
< fwhost ipsec net
< fwhost IpSec Network
< fwhost menu
< fwhost netaddress
< fwhost newgrp
< fwhost newhost
< fwhost newlocationgrp
< fwhost newnet
< fwhost newservice
< fwhost newservicegrp
< fwhost OpenVPN N-2-N
< fwhost OpenVPN static host
< fwhost OpenVPN static network
< fwhost orange
< fwhost ovpn_n2n
< fwhost port
< fwhost prot
< fwhost reread
< fwhost reset
< fwhost services
< fwhost srv_name
< fwhost Standard Network
< fwhost stdnet
< fwhost type
< fwhost used
< fwhost welcome
< fwhost wg peers
< fwhost wo subnet
< fw red
< fw rules reload notice
< fw settings
< fw settings color
< fw settings dropdown
< fw settings remark
< fw settings ruletable
< generate ptr
< grouptype
< guardian
< hardware vulnerabilities
< hostile networks in
< hostile networks out
< hostile networks total
< hour-graph
< ids add provider
< ids adjust ruleset
< ids apply
< ids apply ruleset changes
< ids automatic rules update
< ids autoupdates
< ids cleanup tmp dir
< ids could not add provider
< ids customize ruleset
< ids download new ruleset
< ids enable
< ids enable automatic updates
< ids extract ruleset
< ids finished
< ids force ruleset update
< ids hide
< ids ignored hosts
< ids log hits
< ids merge classifications
< ids merge sid files
< ids monitored interfaces
< ids monitor traffic only
< ids no enabled ruleset provider
< ids no network zone
< ids provider
< ids provider eol
< ids provider settings
< ids remove rule structures
< ids reset provider
< ids ruleset autoupdate in progress
< ids ruleset is up to date
< ids rulesets
< ids ruleset settings
< ids show
< ids subscription code required
< ids the choosen provider is already in use
< ids unable to download the ruleset
< ids unsupported provider
< ids visit provider website
< ids working
< imei
< import connection
< imsi
< incoming compression in bytes per second
< incoming firewall access
< incoming overhead in bytes per second
< incoming traffic in bytes per second
< inodes
< integrity
< interface mode
< intrusion prevention system
< invalid endpoint
< invalid endpoint address
< invalid input for dpd delay
< invalid input for dpd timeout
< invalid input for inactivity timeout
< invalid input for interface address
< invalid input for interface mode
< invalid input for interface mtu
< invalid input for local ip address
< invalid input for mode
< invalid input for subscription code
< invalid input for valid till days
< invalid ip address
< invalid ip or hostname
< invalid keepalive interval
< invalid logserver protocol
< invalid network
< ip basic info
< ipblocklist
< ipblocklist blocklist settings
< ipblocklist category
< ipblocklist category application
< ipblocklist category attacker
< ipblocklist category c and c
< ipblocklist category composite
< ipblocklist category invalid
< ipblocklist category reputation
< ipblocklist category scanner
< ipblocklist could not download blocklist
< ipblocklist download error
< ipblocklist empty blocklist received
< ipblocklist enable
< ipblocklist hits
< ipblocklist id
< ipblocklist input
< ipblocklist log
< ipblocklist log list
< ipblocklist logs
< ipblocklist name
< ipblocklist output
< ipblocklist use ipblocklists
< ip info for
< ipsec
< ipsec connection
< ipsec dns server address is invalid
< ipsec interface mode gre
< ipsec interface mode none
< ipsec interface mode vti
< ipsec invalid ip address or fqdn for rw endpoint
< ipsec mode transport
< ipsec mode tunnel
< ipsec network
< ipsec no connections
< ipsec roadwarrior endpoint
< ipsec routing table entries
< ipsec settings
< ips throughput
< itlb multihit
< last
< last updated
< least preferred
< legacy architecture warning
< lifetime
< link-layer encapsulation
< load average
< local ip address
< local port
< local subnets
< location
< locationblock
< locationblock block countries
< locationblock configuration
< locationblock country code
< locationblock country is allowed
< locationblock country is blocked
< locationblock country name
< locationblock enable feature
< locationblock flag
< log drop hostile in
< log drop hostile out
< log dropped conntrack invalids
< log server protocol
< mac filter
< malformed preshared key
< malformed private key
< malformed public key
< masquerade blue
< masquerade green
< masquerade orange
< masquerading
< masquerading disabled
< masquerading enabled
< maximum
< MB read
< MB written
< meltdown
< messages
< minimum
< minute
< mitigated
< mmio stale data
< model
< modem hardware details
< modem information
< modem network bit error rate
< modem network information
< modem network mode
< modem network operator
< modem network registration
< modem network signal quality
< modem no connection
< modem no connection message
< modem sim information
< modem status
< monitor interface
< month-graph
< most preferred
< mtu
< MTU settings
< nameserver
< netbios nameserver daemon
< never
< no entries
< no hardware random number generator
< none
< not affected
< notice
< not validating
< Number of Countries for the pie chart
< okay
< one hour
< one month
< one week
< one year
< online
< oops something went wrong
< open connections
< openvpn cert expires soon
< openvpn cert has expired
< openvpn default
< openvpn destination port used
< openvpn disabled
< openvpn enabled
< openvpn fragment allowed with udp
< openvpn mssfix allowed with udp
< openvpn network
< openvpn prefix local subnet
< openvpn prefix openvpn subnet
< openvpn prefix remote subnet
< openvpn subnet is used
< optional
< other
< otp qrcode
< our donors
< outgoing compression in bytes per second
< outgoing firewall access
< outgoing overhead in bytes per second
< outgoing traffic in bytes per second
< ovpn add conf
< ovpn connection name
< ovpn crypt options
< ovpn engines
< ovpn error md5
< ovpn generating the root and host certificates
< ovpn ha
< ovpn mgmt in root range
< ovpn mtu-disc
< ovpn mtu-disc and mtu not 1500
< ovpn mtu-disc maybe
< ovpn mtu-disc no
< ovpn mtu-disc off
< ovpn mtu-disc with mssfix or fragment
< ovpn mtu-disc yes
< ovpn no connections
< ovpn port in root range
< ovpn reneg sec
< ovpn roadwarrior server
< ovpn rw connection log
< ovpn tls auth
< ovpn warning rfc3280
< pakfire already busy
< pakfire finished
< pakfire finished error
< pakfire invalid tree
< pakfire return
< pakfire tree
< pakfire tree stable
< pakfire tree testing
< pakfire tree unstable
< pak update
< password has quotation mark
< please reboot to apply your changes
< pptp netconfig
< pptp peer
< pptp route
< processors
< processor vulnerability mitigations
< proxy reports
< proxy reports daily
< proxy reports monthly
< proxy reports today
< proxy reports weekly
< ptr
< public key
< qos enter bandwidths
< qr code
< random number generator daemon
< rdns
< reboot fsck
< rebooting ipfire fsck
< received
< red1
< regenerate host certificate
< reg_file_data_sampling
< reiserfs warning1
< reiserfs warning2
< release
< remarks
< remote subnets
< required
< required field
< retbleed
< routing
< runmode
< samba join a domain
< samba join domain
< samba server role member
< samba server role standalone
< scanned
< search
< secret
< sent
< server restart
< service boot setting unavailable
< show dh
< show otp qrcode
< show tls-auth key
< smb daemon
< smt disabled
< smt enabled
< smt not supported
< snat new source ip address
< software version
< source ip country
< spec rstack overflow
< spectre variant 1
< spectre variant 2
< spectre variant 4
< spoofed or martians
< srbds
< ssh
< ssh active sessions
< ssh agent forwarding
< ssh login time
< ssh no active logins
< ssh username
< standard
< static routes
< strict
< subnet mask
< subscription code
< support donation
< system is offline
< system time
< taa zombieload2
< ta key
< tcp more reliable
< ten minutes
< teovpn_fragment
< thirty minutes
< timeformat
< token
< token not set
< tor
< tor 0 = disabled
< tor accounting
< tor accounting bytes
< tor accounting bytes left
< tor accounting interval
< tor accounting limit
< tor accounting period
< tor accounting period daily
< tor accounting period monthly
< tor accounting period weekly
< tor acls
< tor allowed subnets
< tor bandwidth burst
< tor bandwidth rate
< tor bandwidth settings
< tor bandwidth unlimited
< tor bridge enabled
< tor common settings
< tor configuration
< tor connected relays
< tor contact info
< tor daemon
< tor directory port
< tor enabled
< tor errmsg invalid accounting limit
< tor errmsg invalid directory port
< tor errmsg invalid ip or mask
< tor errmsg invalid node id
< tor errmsg invalid relay address
< tor errmsg invalid relay name
< tor errmsg invalid relay port
< tor errmsg invalid socks port
< tor exit country
< tor exit country any
< tor exit nodes
< tor guard country
< tor guard country any
< tor guard nodes
< tor relay address
< tor relay configuration
< tor relay enabled
< tor relay external address
< tor relay fingerprint
< tor relay mode
< tor relay mode bridge
< tor relay mode exit
< tor relay mode private bridge
< tor relay mode relay
< tor relay nickname
< tor relay port
< tor service
< tor socks port
< tor stats
< tor traffic limit hard
< tor traffic limit soft
< tor traffic read written
< tor use exit nodes
< tor use guard nodes
< total
< traffic stat in
< traffic stat out
< traffic stat title
< transfers
< transport mode does not support vti
< twelve hours
< two weeks
< udp less overhead
< unblock
< unblock all
< uncheck all
< unlimited
< update ruleset
< updxlrtr passive mode
< updxlrtr sources
< updxlrtr standard view
< updxlrtr used by
< uplink
< uplink bit rate
< uptime
< uptime load average
< urlfilter redirect template
< user management
< vendor
< version
< visit us at
< vpn broken
< vpn connecting
< vpn force mobike
< vpn inactivity timeout
< vpn keyexchange
< vpn on-demand
< vpn start action
< vpn start action add
< vpn start action route
< vpn start action start
< vpn statistic n2n
< vpn statistic rw
< vpn subjectaltname missing
< vpn wait
< vpn weak
< vulnerability
< vulnerable
< warning
< week-graph
< Weekly
< wg
< wg client configuration file
< wg client pool
< wg create host-to-net peer
< wg create net-to-net peer
< wg create peer
< wg dns
< wg download configuration
< wg download configuration file
< wg edit host-to-net peer
< wg edit net-to-net peer
< wg edit peer
< wg host to net client settings
< wg import peer
< wg invalid client dns
< wg invalid client pool
< wg invalid endpoint address
< wg invalid endpoint port
< wg invalid keepalive interval
< wg invalid local subnet
< wg invalid name
< wg invalid psk
< wg invalid public key
< wg invalid remote subnet
< wg keepalive interval
< wg leave empty to automatically select
< wg missing allowed ips
< wg missing endpoint address
< wg missing endpoint port
< wg missing port
< wg missing private key
< wg missing public key
< wg name is already used
< wg no local subnets
< wg no more free addresses in pool
< wg no remote subnets
< wg peer configuration
< wg peer does not exist
< wg pre-shared key (optional)
< wg rw peers
< wg scan the qr code
< wg show configuration qrcode
< wg warning configuration only shown once
< whitelisted
< whois results from
< winbind daemon
< wireguard
< wireless network
< wlanap
< wlanap 802.11w disabled
< wlanap 802.11w enforced
< wlanap 802.11w optional
< wlanap auto
< wlanap client isolation
< wlanap configuration
< wlanap country
< wlanap hide ssid
< wlanap management frame protection
< wlanap neighbor scan
< wlanap neighbor scan warning
< wlanap psk
< wlanap ssid
< wlanap wireless mode
< wlanap wlan clients
< wlan client
< wlan client advanced settings
< wlan client and
< wlan client anonymous identity
< wlan client auth auto
< wlan client authentication settings
< wlan client auth peap
< wlan client auth ttls
< wlan client bssid
< wlan client ccmp
< wlan client configuration
< wlan client disconnected
< wlan client duplicate ssid
< wlan client eap authentication method
< wlan client eap phase2 method
< wlan client eap state
< wlan client edit entry
< wlan client encryption
< wlan client encryption eap
< wlan client encryption none
< wlan client encryption wpa
< wlan client encryption wpa2
< wlan client encryption wpa3
< wlan client group cipher
< wlan client group key algorithm
< wlan client identity
< wlan client invalid key length
< wlan client management frame protection
< wlan client method
< wlan client new entry
< wlan client new network
< wlan client pairwise cipher
< wlan client pairwise key algorithm
< wlan client pairwise key group key
< wlan client password
< wlan client psk
< wlan clients
< wlan client ssid
< wlan client tkip
< wlan client tls cipher
< wlan client tls version
< wlan client wpa mode
< wlan client wpa mode all
< wlan client wpa mode ccmp ccmp
< wlan client wpa mode ccmp tkip
< wlan client wpa mode tkip tkip
< working
< year-graph
< zoneconf access native
< zoneconf access none
< zoneconf access vlan
< zoneconf nic assignment
< zoneconf nicmode bridge
< zoneconf nicmode default
< zoneconf nicmode macvtap
< zoneconf notice reboot
< zoneconf stp enable
< zoneconf stp priority
< zoneconf title
< zoneconf val native assignment error
< zoneconf val ppp assignment error
< zoneconf val stp priority range error
< zoneconf val stp zone mode error
< zoneconf val vlan amount assignment error
< zoneconf val vlan tag assignment error
< zoneconf val vlan tag range error
< zoneconf val zoneslave amount error
############################################################################
# Checking cgi-bin translations for language: tr                           #
############################################################################
< access point name
< access point name is invalid
< access point name is required
< acpitemp
< addon
< advproxy asbased anomaly detection
< advproxy errmsg invalid url
< advproxy errmsg wpad invalid ip or mask
< advproxy fastflux detection
< advproxy fastflux detection threshold
< advproxy fastflux no threshold given
< advproxy fastflux threshold invalid
< advproxy fastflux threshold out of bounds
< advproxy selectively announcements detection
< advproxy wpad example dst_noproxy_ip
< advproxy wpad example dst_noproxy_url
< advproxy wpad label dst_noproxy_ip
< advproxy wpad label dst_noproxy_url
< advproxy wpad title
< advproxy wpad view pac
< aliases default interface
< allowed subnets
< asn lookup failed
< autonomous system
< available
< broken
< bypassed
< cake profile bridged-llcsnap 32
< cake profile bridged-ptm 19
< cake profile bridged-vcmux 24
< cake profile conservative 48
< cake profile docsis 18
< cake profile ethernet 38
< cake profile ethernet vlan 42
< cake profile ipoa-llcsnap 16
< cake profile ipoa-vcmux 8
< cake profile pppoa-llc 14
< cake profile pppoa-vcmux 10
< cake profile pppoe-llcsnap 40
< cake profile pppoe-ptm 27
< cake profile pppoe-vcmux 32
< cake profile raw 0
< ca name must only contain characters or spaces
< Captive delete logo
< configuration file
< core update
< cpu frequency
< crypto error
< cryptographic settings
< crypto warning
< Daily
< dangerous
< data transfer
< default IP address
< desired
< dh
< dhcp deny known clients:
< dhcp fixed ip address in dynamic range
< dhcp make fixed lease
< dhcp valid range required when deny known clients checked
< disable
< Disabled
< disconnected
< dns check servers
< dns configuration
< dns could not add server
< dns enable safe-search
< dns enable safe-search youtube
< dns forward disable dnssec
< dnsforward dnssec disabled
< dnsforward forward_servers
< dns forwarding dnssec disabled notice
< dns isp assigned nameserver
< dns isp nameservers and tls not allowed
< dns mode for qname minimisation
< dns no address given
< dns no tls hostname given
< dns recursor mode
< dns tls hostname
< dns use isp assigned nameservers
< dns use protocol for dns queries
< done
< downfall gather data sampling
< download apple profile
< drop hostile
< drop spoofed martians
< duration
< email recipient invalid
< email tls explicit
< email tls implicit
< emerging pro rules
< enable
< enable otp
< enable smt
< endpoint
< endpoint address
< endpoint port
< eol architecture warning
< error
< error the to date has to be later than the from date
< extrahd because it it outside the allowed mount path
< extrahd mounted
< extrahd no mount point given
< extrahd not configured
< extrahd not mounted
< fallout zombieload ridl
< force enable
< foreshadow
< fwdfw all subnets
< fwdfw syn flood protection
< fwhost wg peers
< fw red
< generate ptr
< hardware vulnerabilities
< hostile networks in
< hostile networks out
< hostile networks total
< ids add provider
< ids adjust ruleset
< ids apply
< ids apply ruleset changes
< ids automatic rules update
< ids autoupdates
< ids cleanup tmp dir
< ids could not add provider
< ids customize ruleset
< ids download new ruleset
< ids enable
< ids enable automatic updates
< ids extract ruleset
< ids finished
< ids force ruleset update
< ids hide
< ids ignored hosts
< ids log hits
< ids merge classifications
< ids merge sid files
< ids monitored interfaces
< ids monitor traffic only
< ids no enabled ruleset provider
< ids no network zone
< ids provider
< ids provider eol
< ids provider settings
< ids remove rule structures
< ids reset provider
< ids ruleset autoupdate in progress
< ids ruleset is up to date
< ids rulesets
< ids ruleset settings
< ids show
< ids subscription code required
< ids the choosen provider is already in use
< ids unable to download the ruleset
< ids unsupported provider
< ids visit provider website
< ids working
< import connection
< inodes
< interface mode
< intrusion prevention system
< invalid endpoint
< invalid endpoint address
< invalid input for interface address
< invalid input for interface mode
< invalid input for interface mtu
< invalid input for local ip address
< invalid input for mode
< invalid input for subscription code
< invalid ip address
< invalid ip or hostname
< invalid keepalive interval
< invalid network
< ip basic info
< ipblocklist
< ipblocklist blocklist settings
< ipblocklist category
< ipblocklist category application
< ipblocklist category attacker
< ipblocklist category c and c
< ipblocklist category composite
< ipblocklist category invalid
< ipblocklist category reputation
< ipblocklist category scanner
< ipblocklist could not download blocklist
< ipblocklist download error
< ipblocklist empty blocklist received
< ipblocklist enable
< ipblocklist hits
< ipblocklist id
< ipblocklist input
< ipblocklist log
< ipblocklist log list
< ipblocklist logs
< ipblocklist name
< ipblocklist output
< ipblocklist use ipblocklists
< ip info for
< ipsec connection
< ipsec dns server address is invalid
< ipsec interface mode gre
< ipsec interface mode none
< ipsec interface mode vti
< ipsec invalid ip address or fqdn for rw endpoint
< ipsec mode transport
< ipsec mode tunnel
< ipsec roadwarrior endpoint
< ipsec routing table entries
< ipsec settings
< ips throughput
< itlb multihit
< last updated
< legacy architecture warning
< link-layer encapsulation
< load average
< local ip address
< local port
< local subnets
< log drop hostile in
< log drop hostile out
< log dropped conntrack invalids
< malformed preshared key
< malformed private key
< malformed public key
< meltdown
< mitigated
< mmio stale data
< mtu
< netbios nameserver daemon
< no entries
< not affected
< not validating
< okay
< online
< oops something went wrong
< open connections
< openvpn cert expires soon
< openvpn cert has expired
< optional
< otp qrcode
< ovpn connection name
< ovpn error md5
< ovpn roadwarrior server
< ovpn rw connection log
< ovpn tls auth
< ovpn warning rfc3280
< pakfire already busy
< pakfire finished
< pakfire finished error
< pakfire invalid tree
< pakfire return
< pakfire tree
< pakfire tree stable
< pakfire tree testing
< pakfire tree unstable
< pak update
< password has quotation mark
< please reboot to apply your changes
< processors
< processor vulnerability mitigations
< ptr
< public key
< qr code
< random number generator daemon
< reboot fsck
< rebooting ipfire fsck
< received
< regenerate host certificate
< reg_file_data_sampling
< reiserfs warning1
< reiserfs warning2
< release
< remarks
< remote subnets
< required
< retbleed
< routing
< runmode
< samba server role member
< samba server role standalone
< scanned
< secret
< sent
< service boot setting unavailable
< show dh
< show otp qrcode
< smb daemon
< smt disabled
< smt enabled
< smt not supported
< spec rstack overflow
< spectre variant 1
< spectre variant 2
< spectre variant 4
< spoofed or martians
< srbds
< ssh active sessions
< ssh agent forwarding
< ssh login time
< ssh no active logins
< ssh username
< standard
< strict
< subnet mask
< subscription code
< system is offline
< system time
< taa zombieload2
< timeformat
< token
< token not set
< tor guard country
< tor guard country any
< tor guard nodes
< tor use guard nodes
< total
< traffic stat in
< traffic stat out
< traffic stat title
< transfers
< transport mode does not support vti
< update ruleset
< updxlrtr passive mode
< user management
< version
< vpn start action add
< vpn subjectaltname missing
< vpn wait
< vulnerability
< vulnerable
< warning
< Weekly
< wg
< wg client configuration file
< wg client pool
< wg create host-to-net peer
< wg create net-to-net peer
< wg create peer
< wg dns
< wg download configuration
< wg download configuration file
< wg edit host-to-net peer
< wg edit net-to-net peer
< wg edit peer
< wg host to net client settings
< wg import peer
< wg invalid client dns
< wg invalid client pool
< wg invalid endpoint address
< wg invalid endpoint port
< wg invalid keepalive interval
< wg invalid local subnet
< wg invalid name
< wg invalid psk
< wg invalid public key
< wg invalid remote subnet
< wg keepalive interval
< wg leave empty to automatically select
< wg missing allowed ips
< wg missing endpoint address
< wg missing endpoint port
< wg missing port
< wg missing private key
< wg missing public key
< wg name is already used
< wg no local subnets
< wg no more free addresses in pool
< wg no remote subnets
< wg peer configuration
< wg peer does not exist
< wg pre-shared key (optional)
< wg rw peers
< wg scan the qr code
< wg show configuration qrcode
< wg warning configuration only shown once
< whitelisted
< whois results from
< winbind daemon
< wireguard
< wlanap 802.11w disabled
< wlanap 802.11w enforced
< wlanap 802.11w optional
< wlanap auto
< wlanap client isolation
< wlanap hide ssid
< wlanap management frame protection
< wlanap neighbor scan
< wlanap neighbor scan warning
< wlanap psk
< wlanap ssid
< wlanap wireless mode
< wlanap wlan clients
< wlan client encryption wpa3
< wlan client management frame protection
< working
< zoneconf access native
< zoneconf access none
< zoneconf access vlan
< zoneconf nic assignment
< zoneconf nicmode bridge
< zoneconf nicmode default
< zoneconf nicmode macvtap
< zoneconf notice reboot
< zoneconf stp enable
< zoneconf stp priority
< zoneconf title
< zoneconf val native assignment error
< zoneconf val ppp assignment error
< zoneconf val stp priority range error
< zoneconf val stp zone mode error
< zoneconf val vlan amount assignment error
< zoneconf val vlan tag assignment error
< zoneconf val vlan tag range error
< zoneconf val zoneslave amount error<|MERGE_RESOLUTION|>--- conflicted
+++ resolved
@@ -127,103 +127,7 @@
 ############################################################################
 < dns servers
 < ids provider eol
-<<<<<<< HEAD
-< ids rulesets
-< ids unsupported provider
-< import connection
-< invalid endpoint
-< invalid endpoint address
-< invalid ip address
-< invalid ip or hostname
-< invalid keepalive interval
-< invalid network
-< ips throughput
-< last updated
-< load average
-< local port
-< local subnets
-< log drop hostile in
-< log drop hostile out
-< malformed preshared key
-< malformed private key
-< malformed public key
 < online
-< oops something went wrong
-< openvpn cert expires soon
-< openvpn cert has expired
-< ovpn roadwarrior server
-< password has quotation mark
-< processors
-< public key
-< qr code
-< regenerate host certificate
-< reg_file_data_sampling
-< reiserfs warning1
-< reiserfs warning2
-< remarks
-< remote subnets
-< routing
-< scanned
-< service boot setting unavailable
-< spec rstack overflow
-< system time
-< timeformat
-< total
-< transport mode does not support vti
-< warning
-< wg
-< wg client configuration file
-< wg client pool
-< wg create host-to-net peer
-< wg create net-to-net peer
-< wg create peer
-< wg dns
-< wg download configuration
-< wg download configuration file
-< wg edit host-to-net peer
-< wg edit net-to-net peer
-< wg edit peer
-< wg host to net client settings
-< wg import peer
-< wg invalid client dns
-< wg invalid client pool
-< wg invalid endpoint address
-< wg invalid endpoint port
-< wg invalid keepalive interval
-< wg invalid local subnet
-< wg invalid name
-< wg invalid psk
-< wg invalid public key
-< wg invalid remote subnet
-< wg keepalive interval
-< wg leave empty to automatically select
-< wg missing allowed ips
-< wg missing endpoint address
-< wg missing endpoint port
-< wg missing port
-< wg missing private key
-< wg missing public key
-< wg name is already used
-< wg no local subnets
-< wg no more free addresses in pool
-< wg no remote subnets
-< wg peer configuration
-< wg peer does not exist
-< wg pre-shared key (optional)
-< wg rw peers
-< wg scan the qr code
-< wg show configuration qrcode
-< wg warning configuration only shown once
-< whitelisted
-< wireguard
-< wlanap
-< wlanap hide ssid
-< wlanap psk
-< wlanap wireless mode
-< wlanap wlan clients
-< wlan client configuration
-=======
->>>>>>> 333174d1
 ############################################################################
 # Checking cgi-bin translations for language: fr                           #
 ############################################################################
