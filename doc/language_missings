############################################################################
# Checking install/setup translations for language: en                     #
############################################################################
############################################################################
# Checking cgi-bin translations for language: en                           #
############################################################################
< ccd maxclients
############################################################################
# Checking install/setup translations for language: fr                     #
############################################################################
############################################################################
# Checking cgi-bin translations for language: fr                           #
############################################################################
< advproxy errmsg cache
< advproxy errmsg invalid upstream proxy
< age second
< age seconds
< age shour
< age sminute
< age ssecond
< attention
< ccd add
< ccd choose net
< ccd clientip
< ccd client options
< ccd dynrange
< ccd err blue
< ccd err green
< ccd err hostinnet
< ccd err inuse
< ccd err invalidname
< ccd err invalidnet
< ccd err iroute
< ccd err irouteexist
< ccd err isipsecnet
< ccd err isovpnnet
< ccd err issubnet
< ccd err name
< ccd err nameexist
< ccd err netadr
< ccd err netadrexist
< ccd err orange
< ccd err red
< ccd err routeovpn
< ccd err routeovpn2
< ccd hint
< ccd invalid
< ccd iroute
< ccd iroute2
< ccd iroutehint
< ccd maxclients
< ccd modify
< ccd name
< ccd net
< ccd noaddnet
< ccd none
< ccd routes
< ccd subnet
< ccd used
< deprecated fs warn
< dns address deleted txt
< dnsforward
< dnsforward add a new entry
< dnsforward configuration
< dnsforward edit an entry
< dnsforward entries
< dnsforward forward_server
< dnsforward zone
< drop action
< drop action1
< drop action2
< drop forward
< drop outgoing
< fireinfo ipfire version
< fireinfo is disabled
< fireinfo is enabled
< fireinfo is submitted
< fireinfo is submitted button
< fireinfo kernel version
< fireinfo not submitted
< fireinfo not submitted button
< fireinfo pakfire version
< fireinfo please enable
< fireinfo settings
< fireinfo system version
< fireinfo why descr1
< fireinfo why descr2
< fireinfo why enable
< fireinfo why read more
< fireinfo your profile id
<<<<<<< HEAD
< forward firewall
< fw default drop
< fwdfw ACCEPT
< fwdfw action
< fwdfw additional
< fwdfw addr grp
< fwdfw addrule
< fwdfw change
< fwdfw copy
< fwdfw cust addr
< fwdfw cust net
< fwdfw delete
< fwdfw dnat
< fwdfw dnat error
< fwdfw dnat porterr
< fwdfw DROP
< fwdfw edit
< fwdfw err nosrc
< fwdfw err nosrcip
< fwdfw err notgt
< fwdfw err notgtip
< fwdfw err prot
< fwdfw err remark
< fwdfw err ruleexists
< fwdfw err same
< fwdfw err samesub
< fwdfw err src_addr
< fwdfw err srcovpn
< fwdfw err srcport
< fwdfw err tgt_addr
< fwdfw err tgt_grp
< fwdfw err tgt_mac
< fwdfw err tgtovpn
< fwdfw err tgtport
< fwdfw err tgt_port
< fwdfw err time
< fwdfw final_rule
< fwdfw from
< fwdfw hint ip1
< fwdfw hint ip2
< fwdfw ipsec network
< fwdfw log rule
< fwdfw man port
< fwdfw menu
< fwdfw MODE1
< fwdfw MODE2
< fwdfw movedown
< fwdfw moveup
< fwdfw natport used
< fwdfw newrule
< fwdfw p2p txt
< fwdfw pol allow
< fwdfw pol block
< fwdfw pol text
< fwdfw pol text1
< fwdfw pol title
< fwdfw red
< fwdfw REJECT
< fwdfw reread
< fwdfw rule action
< fwdfw rule activate
< fwdfw rulepos
< fwdfw rules
< fwdfw snat
< fwdfw source
< fwdfw sourceip
< fwdfw std network
< fwdfw target
< fwdfw targetip
< fwdfw till
< fwdfw time
< fwdfw timeframe
< fwdfw toggle
< fwdfw togglelog
< fwdfw useless rule
< fwdfw use nat
< fwdfw use srcport
< fwdfw use srv
< fwdfw wd_fri
< fwdfw wd_mon
< fwdfw wd_sat
< fwdfw wd_sun
< fwdfw wd_thu
< fwdfw wd_tue
< fwdfw wd_wed
< fwdfw xt access
< fwhost addgrp
< fwhost addgrpname
< fwhost addhost
< fwhost addnet
< fwhost addrule
< fwhost addservice
< fwhost addservicegrp
< fwhost any
< fwhost attention
< fwhost back
< fwhost blue
< fwhost ccdhost
< fwhost ccdnet
< fwhost change
< fwhost changeremark
< fwhost cust addr
< fwhost cust grp
< fwhost cust net
< fwhost cust service
< fwhost cust srvgrp
< fwhost deleted
< fwhost empty
< fwhost err addr
< fwhost err addrgrp
< fwhost err empty
< fwhost err emptytable
< fwhost err groupempty
< fwhost err grpexist
< fwhost err hostexist
< fwhost err hostorip
< fwhost err ip
< fwhost err ipcheck
< fwhost err ipmac
< fwhost err ipwithsub
< fwhost err isccdhost
< fwhost err isccdiphost
< fwhost err isccdipnet
< fwhost err isccdnet
< fwhost err isingrp
< fwhost err mac
< fwhost err name
< fwhost err name1
< fwhost err net
< fwhost err netexist
< fwhost err partofnet
< fwhost err port
< fwhost err remark
< fwhost err srvexist
< fwhost err srv exists
< fwhost err sub32
< fwhost green
< fwhost hint
< fwhost hosts
< fwhost icmptype
< fwhost ipadr
< fwhost ip_mac
< fwhost ipsec host
< fwhost ipsec net
< fwhost menu
< fwhost netaddress
< fwhost newgrp
< fwhost newhost
< fwhost newnet
< fwhost newservice
< fwhost newservicegrp
< fwhost orange
< fwhost ovpn_n2n
< fwhost port
< fwhost prot
< fwhost reread
< fwhost reset
< fwhost services
< fwhost srv_name
< fwhost stdnet
< fwhost type
< fwhost used
< fwhost welcome
< fwhost wo subnet
< fw settings
< fw settings color
< fw settings dropdown
< fw settings remark
< fw settings ruletable
=======
< least preferred
>>>>>>> 2d685e1d
< minute
< most preferred
< ntp common settings
< ntp sync
< openvpn default
< openvpn destination port used
< openvpn disabled
< openvpn enabled
< openvpn fragment allowed with udp
< openvpn mssfix allowed with udp
< openvpn prefix local subnet
< openvpn prefix openvpn subnet
< openvpn prefix remote subnet
< openvpn subnet is used
< other
< our donors
< ovpn mtu-disc
< ovpn mtu-disc and mtu not 1500
< ovpn mtu-disc maybe
< ovpn mtu-disc no
< ovpn mtu-disc off
< ovpn mtu-disc with mssfix or fragment
< ovpn mtu-disc yes
< proxy reports
< proxy reports daily
< proxy reports monthly
< proxy reports today
< proxy reports weekly
< qos enter bandwidths
< red1
< server restart
< snort working
< static routes
< system information
< tor
< tor 0 = disabled
< tor accounting
< tor accounting bytes
< tor accounting bytes left
< tor accounting interval
< tor accounting limit
< tor accounting period
< tor accounting period daily
< tor accounting period monthly
< tor accounting period weekly
< tor acls
< tor allowed subnets
< tor bandwidth burst
< tor bandwidth rate
< tor bandwidth settings
< tor bandwidth unlimited
< tor common settings
< tor configuration
< tor connected relays
< tor contact info
< tor daemon
< tor directory port
< tor enabled
< tor errmsg invalid accounting limit
< tor errmsg invalid directory port
< tor errmsg invalid ip or mask
< tor errmsg invalid relay address
< tor errmsg invalid relay name
< tor errmsg invalid relay port
< tor errmsg invalid socks port
< tor exit country
< tor exit country any
< tor exit nodes
< tor relay address
< tor relay configuration
< tor relay enabled
< tor relay external address
< tor relay fingerprint
< tor relay mode
< tor relay mode bridge
< tor relay mode exit
< tor relay mode private bridge
< tor relay mode relay
< tor relay nickname
< tor relay port
< tor service
< tor socks port
< tor stats
< tor traffic limit hard
< tor traffic limit soft
< tor traffic read written
< tor use exit nodes
< updxlrtr sources
< updxlrtr standard view
< upload new ruleset
< uptime
< uptime load average
< urlfilter file ext block
< urlfilter mode block
< urlfilter redirect template
< visit us at
< vpn keyexchange
< wlanap access point
< wlanap channel
< wlanap country
< wlanap debugging
< wlanap del interface
< wlanap encryption
< wlanap informations
< wlanap interface
< wlanap invalid wpa
< wlanap link dhcp
< wlanap link wireless
< wlanap no interface
< wlanap none
< wlanap notifications
< wlanap select interface
< wlanap verbose
< wlanap warnings
< wlanap wlan card
< wlanap wlan services
< wlanap wlan settings
< wlanap wlan status
< wlan client
< wlan client advanced settings
< wlan client and
< wlan client bssid
< wlan client ccmp
< wlan client configuration
< wlan client disconnected
< wlan client duplicate ssid
< wlan client edit entry
< wlan client encryption
< wlan client encryption none
< wlan client encryption wep
< wlan client encryption wpa
< wlan client encryption wpa2
< wlan client group cipher
< wlan client group key algorithm
< wlan client invalid key length
< wlan client new entry
< wlan client new network
< wlan client pairwise cipher
< wlan client pairwise key algorithm
< wlan client pairwise key group key
< wlan client psk
< wlan client ssid
< wlan client tkip
< wlan client wpa mode
< wlan client wpa mode all
< wlan client wpa mode ccmp ccmp
< wlan client wpa mode ccmp tkip
< wlan client wpa mode tkip tkip
############################################################################
# Checking install/setup translations for language: es                     #
############################################################################
############################################################################
# Checking cgi-bin translations for language: es                           #
############################################################################
< advproxy errmsg cache
< advproxy errmsg invalid upstream proxy
< age second
< age seconds
< age shour
< age sminute
< age ssecond
< Async logging enabled
< attention
< ccd add
< ccd choose net
< ccd clientip
< ccd client options
< ccd dynrange
< ccd err blue
< ccd err green
< ccd err hostinnet
< ccd err inuse
< ccd err invalidname
< ccd err invalidnet
< ccd err iroute
< ccd err irouteexist
< ccd err isipsecnet
< ccd err isovpnnet
< ccd err issubnet
< ccd err name
< ccd err nameexist
< ccd err netadr
< ccd err netadrexist
< ccd err orange
< ccd err red
< ccd err routeovpn
< ccd err routeovpn2
< ccd hint
< ccd invalid
< ccd iroute
< ccd iroute2
< ccd iroutehint
< ccd maxclients
< ccd modify
< ccd name
< ccd net
< ccd noaddnet
< ccd none
< ccd routes
< ccd subnet
< ccd used
< deprecated fs warn
< dnsforward
< dnsforward add a new entry
< dnsforward configuration
< dnsforward edit an entry
< dnsforward entries
< dnsforward forward_server
< dnsforward zone
< drop action
< drop action1
< drop action2
< drop forward
< drop outgoing
< fireinfo ipfire version
< fireinfo is disabled
< fireinfo is enabled
< fireinfo is submitted
< fireinfo is submitted button
< fireinfo kernel version
< fireinfo not submitted
< fireinfo not submitted button
< fireinfo pakfire version
< fireinfo please enable
< fireinfo settings
< fireinfo system version
< fireinfo why descr1
< fireinfo why descr2
< fireinfo why enable
< fireinfo why read more
< fireinfo your profile id
<<<<<<< HEAD
< forward firewall
< fw default drop
< fwdfw ACCEPT
< fwdfw action
< fwdfw additional
< fwdfw addr grp
< fwdfw addrule
< fwdfw change
< fwdfw copy
< fwdfw cust addr
< fwdfw cust net
< fwdfw delete
< fwdfw dnat
< fwdfw dnat error
< fwdfw dnat porterr
< fwdfw DROP
< fwdfw edit
< fwdfw err nosrc
< fwdfw err nosrcip
< fwdfw err notgt
< fwdfw err notgtip
< fwdfw err prot
< fwdfw err remark
< fwdfw err ruleexists
< fwdfw err same
< fwdfw err samesub
< fwdfw err src_addr
< fwdfw err srcovpn
< fwdfw err srcport
< fwdfw err tgt_addr
< fwdfw err tgt_grp
< fwdfw err tgt_mac
< fwdfw err tgtovpn
< fwdfw err tgtport
< fwdfw err tgt_port
< fwdfw err time
< fwdfw final_rule
< fwdfw from
< fwdfw hint ip1
< fwdfw hint ip2
< fwdfw ipsec network
< fwdfw log rule
< fwdfw man port
< fwdfw menu
< fwdfw MODE1
< fwdfw MODE2
< fwdfw movedown
< fwdfw moveup
< fwdfw natport used
< fwdfw newrule
< fwdfw p2p txt
< fwdfw pol allow
< fwdfw pol block
< fwdfw pol text
< fwdfw pol text1
< fwdfw pol title
< fwdfw red
< fwdfw REJECT
< fwdfw reread
< fwdfw rule action
< fwdfw rule activate
< fwdfw rulepos
< fwdfw rules
< fwdfw snat
< fwdfw source
< fwdfw sourceip
< fwdfw std network
< fwdfw target
< fwdfw targetip
< fwdfw till
< fwdfw time
< fwdfw timeframe
< fwdfw toggle
< fwdfw togglelog
< fwdfw useless rule
< fwdfw use nat
< fwdfw use srcport
< fwdfw use srv
< fwdfw wd_fri
< fwdfw wd_mon
< fwdfw wd_sat
< fwdfw wd_sun
< fwdfw wd_thu
< fwdfw wd_tue
< fwdfw wd_wed
< fwdfw xt access
< fwhost addgrp
< fwhost addgrpname
< fwhost addhost
< fwhost addnet
< fwhost addrule
< fwhost addservice
< fwhost addservicegrp
< fwhost any
< fwhost attention
< fwhost back
< fwhost blue
< fwhost ccdhost
< fwhost ccdnet
< fwhost change
< fwhost changeremark
< fwhost cust addr
< fwhost cust grp
< fwhost cust net
< fwhost cust service
< fwhost cust srvgrp
< fwhost deleted
< fwhost empty
< fwhost err addr
< fwhost err addrgrp
< fwhost err empty
< fwhost err emptytable
< fwhost err groupempty
< fwhost err grpexist
< fwhost err hostexist
< fwhost err hostorip
< fwhost err ip
< fwhost err ipcheck
< fwhost err ipmac
< fwhost err ipwithsub
< fwhost err isccdhost
< fwhost err isccdiphost
< fwhost err isccdipnet
< fwhost err isccdnet
< fwhost err isingrp
< fwhost err mac
< fwhost err name
< fwhost err name1
< fwhost err net
< fwhost err netexist
< fwhost err partofnet
< fwhost err port
< fwhost err remark
< fwhost err srvexist
< fwhost err srv exists
< fwhost err sub32
< fwhost green
< fwhost hint
< fwhost hosts
< fwhost icmptype
< fwhost ipadr
< fwhost ip_mac
< fwhost ipsec host
< fwhost ipsec net
< fwhost menu
< fwhost netaddress
< fwhost newgrp
< fwhost newhost
< fwhost newnet
< fwhost newservice
< fwhost newservicegrp
< fwhost orange
< fwhost ovpn_n2n
< fwhost port
< fwhost prot
< fwhost reread
< fwhost reset
< fwhost services
< fwhost srv_name
< fwhost stdnet
< fwhost type
< fwhost used
< fwhost welcome
< fwhost wo subnet
< fw settings
< fw settings color
< fw settings dropdown
< fw settings remark
< fw settings ruletable
=======
< least preferred
>>>>>>> 2d685e1d
< minute
< most preferred
< openvpn default
< openvpn destination port used
< openvpn disabled
< openvpn enabled
< openvpn fragment allowed with udp
< openvpn mssfix allowed with udp
< openvpn prefix local subnet
< openvpn prefix openvpn subnet
< openvpn prefix remote subnet
< openvpn subnet is used
< other
< our donors
< outgoing firewall add ip group
< outgoing firewall add mac group
< outgoing firewall edit ip group
< outgoing firewall edit mac group
< outgoing firewall group error
< outgoing firewall groups
< outgoing firewall ip groups
< outgoing firewall mac groups
< outgoing firewall p2p allow
< outgoing firewall p2p deny
< outgoing firewall p2p description 1
< outgoing firewall p2p description 2
< outgoing firewall p2p description 3
< outgoing firewall view group
< ovpn errmsg green already pushed
< ovpn errmsg invalid ip or mask
< ovpn mtu-disc
< ovpn mtu-disc and mtu not 1500
< ovpn mtu-disc maybe
< ovpn mtu-disc no
< ovpn mtu-disc off
< ovpn mtu-disc with mssfix or fragment
< ovpn mtu-disc yes
< ovpn routes push
< ovpn routes push options
< proxy reports
< proxy reports daily
< proxy reports monthly
< proxy reports today
< proxy reports weekly
< qos enter bandwidths
< red1
< server restart
< Set time on boot
< static routes
< system information
< tor
< tor 0 = disabled
< tor accounting
< tor accounting bytes
< tor accounting bytes left
< tor accounting interval
< tor accounting limit
< tor accounting period
< tor accounting period daily
< tor accounting period monthly
< tor accounting period weekly
< tor acls
< tor allowed subnets
< tor bandwidth burst
< tor bandwidth rate
< tor bandwidth settings
< tor bandwidth unlimited
< tor common settings
< tor configuration
< tor connected relays
< tor contact info
< tor daemon
< tor directory port
< tor enabled
< tor errmsg invalid accounting limit
< tor errmsg invalid directory port
< tor errmsg invalid ip or mask
< tor errmsg invalid relay address
< tor errmsg invalid relay name
< tor errmsg invalid relay port
< tor errmsg invalid socks port
< tor exit country
< tor exit country any
< tor exit nodes
< tor relay address
< tor relay configuration
< tor relay enabled
< tor relay external address
< tor relay fingerprint
< tor relay mode
< tor relay mode bridge
< tor relay mode exit
< tor relay mode private bridge
< tor relay mode relay
< tor relay nickname
< tor relay port
< tor service
< tor socks port
< tor stats
< tor traffic limit hard
< tor traffic limit soft
< tor traffic read written
< tor use exit nodes
< updxlrtr sources
< updxlrtr standard view
< uptime
< uptime load average
< urlfilter redirect template
< visit us at
< vpn keyexchange
< wlanap country
< wlan client
< wlan client advanced settings
< wlan client and
< wlan client bssid
< wlan client ccmp
< wlan client configuration
< wlan client disconnected
< wlan client duplicate ssid
< wlan client edit entry
< wlan client encryption
< wlan client encryption none
< wlan client encryption wep
< wlan client encryption wpa
< wlan client encryption wpa2
< wlan client group cipher
< wlan client group key algorithm
< wlan client invalid key length
< wlan client new entry
< wlan client new network
< wlan client pairwise cipher
< wlan client pairwise key algorithm
< wlan client pairwise key group key
< wlan client psk
< wlan client ssid
< wlan client tkip
< wlan client wpa mode
< wlan client wpa mode all
< wlan client wpa mode ccmp ccmp
< wlan client wpa mode ccmp tkip
< wlan client wpa mode tkip tkip
############################################################################
# Checking install/setup translations for language: pl                     #
############################################################################
############################################################################
# Checking cgi-bin translations for language: pl                           #
############################################################################
< advproxy errmsg cache
< advproxy errmsg invalid upstream proxy
< age second
< age seconds
< age shour
< age sminute
< age ssecond
< attention
< ccd add
< ccd choose net
< ccd clientip
< ccd client options
< ccd dynrange
< ccd err blue
< ccd err green
< ccd err hostinnet
< ccd err inuse
< ccd err invalidname
< ccd err invalidnet
< ccd err iroute
< ccd err irouteexist
< ccd err isipsecnet
< ccd err isovpnnet
< ccd err issubnet
< ccd err name
< ccd err nameexist
< ccd err netadr
< ccd err netadrexist
< ccd err orange
< ccd err red
< ccd err routeovpn
< ccd err routeovpn2
< ccd hint
< ccd invalid
< ccd iroute
< ccd iroute2
< ccd iroutehint
< ccd maxclients
< ccd modify
< ccd name
< ccd net
< ccd noaddnet
< ccd none
< ccd routes
< ccd subnet
< ccd used
< deprecated fs warn
< dnsforward
< dnsforward add a new entry
< dnsforward configuration
< dnsforward edit an entry
< dnsforward entries
< dnsforward forward_server
< dnsforward zone
< drop action
< drop action1
< drop action2
< drop forward
< drop outgoing
< extrahd because there is already a device mounted
< extrahd cant umount
< extrahd install or load driver
< extrahd maybe the device is in use
< extrahd to
< extrahd to root
< extrahd unable to read
< extrahd unable to write
< extrahd you cant mount
<<<<<<< HEAD
< forward firewall
< fw default drop
< fwdfw ACCEPT
< fwdfw action
< fwdfw additional
< fwdfw addr grp
< fwdfw addrule
< fwdfw change
< fwdfw copy
< fwdfw cust addr
< fwdfw cust net
< fwdfw delete
< fwdfw dnat
< fwdfw dnat error
< fwdfw dnat porterr
< fwdfw DROP
< fwdfw edit
< fwdfw err nosrc
< fwdfw err nosrcip
< fwdfw err notgt
< fwdfw err notgtip
< fwdfw err prot
< fwdfw err remark
< fwdfw err ruleexists
< fwdfw err same
< fwdfw err samesub
< fwdfw err src_addr
< fwdfw err srcovpn
< fwdfw err srcport
< fwdfw err tgt_addr
< fwdfw err tgt_grp
< fwdfw err tgt_mac
< fwdfw err tgtovpn
< fwdfw err tgtport
< fwdfw err tgt_port
< fwdfw err time
< fwdfw final_rule
< fwdfw from
< fwdfw hint ip1
< fwdfw hint ip2
< fwdfw ipsec network
< fwdfw log rule
< fwdfw man port
< fwdfw menu
< fwdfw MODE1
< fwdfw MODE2
< fwdfw movedown
< fwdfw moveup
< fwdfw natport used
< fwdfw newrule
< fwdfw p2p txt
< fwdfw pol allow
< fwdfw pol block
< fwdfw pol text
< fwdfw pol text1
< fwdfw pol title
< fwdfw red
< fwdfw REJECT
< fwdfw reread
< fwdfw rule action
< fwdfw rule activate
< fwdfw rulepos
< fwdfw rules
< fwdfw snat
< fwdfw source
< fwdfw sourceip
< fwdfw std network
< fwdfw target
< fwdfw targetip
< fwdfw till
< fwdfw time
< fwdfw timeframe
< fwdfw toggle
< fwdfw togglelog
< fwdfw useless rule
< fwdfw use nat
< fwdfw use srcport
< fwdfw use srv
< fwdfw wd_fri
< fwdfw wd_mon
< fwdfw wd_sat
< fwdfw wd_sun
< fwdfw wd_thu
< fwdfw wd_tue
< fwdfw wd_wed
< fwdfw xt access
< fwhost addgrp
< fwhost addgrpname
< fwhost addhost
< fwhost addnet
< fwhost addrule
< fwhost addservice
< fwhost addservicegrp
< fwhost any
< fwhost attention
< fwhost back
< fwhost blue
< fwhost ccdhost
< fwhost ccdnet
< fwhost change
< fwhost changeremark
< fwhost cust addr
< fwhost cust grp
< fwhost cust net
< fwhost cust service
< fwhost cust srvgrp
< fwhost deleted
< fwhost empty
< fwhost err addr
< fwhost err addrgrp
< fwhost err empty
< fwhost err emptytable
< fwhost err groupempty
< fwhost err grpexist
< fwhost err hostexist
< fwhost err hostorip
< fwhost err ip
< fwhost err ipcheck
< fwhost err ipmac
< fwhost err ipwithsub
< fwhost err isccdhost
< fwhost err isccdiphost
< fwhost err isccdipnet
< fwhost err isccdnet
< fwhost err isingrp
< fwhost err mac
< fwhost err name
< fwhost err name1
< fwhost err net
< fwhost err netexist
< fwhost err partofnet
< fwhost err port
< fwhost err remark
< fwhost err srvexist
< fwhost err srv exists
< fwhost err sub32
< fwhost green
< fwhost hint
< fwhost hosts
< fwhost icmptype
< fwhost ipadr
< fwhost ip_mac
< fwhost ipsec host
< fwhost ipsec net
< fwhost menu
< fwhost netaddress
< fwhost newgrp
< fwhost newhost
< fwhost newnet
< fwhost newservice
< fwhost newservicegrp
< fwhost orange
< fwhost ovpn_n2n
< fwhost port
< fwhost prot
< fwhost reread
< fwhost reset
< fwhost services
< fwhost srv_name
< fwhost stdnet
< fwhost type
< fwhost used
< fwhost welcome
< fwhost wo subnet
< fw settings
< fw settings color
< fw settings dropdown
< fw settings remark
< fw settings ruletable
=======
< least preferred
>>>>>>> 2d685e1d
< minute
< most preferred
< openvpn default
< openvpn destination port used
< openvpn disabled
< openvpn enabled
< openvpn fragment allowed with udp
< openvpn mssfix allowed with udp
< openvpn prefix local subnet
< openvpn prefix openvpn subnet
< openvpn prefix remote subnet
< openvpn subnet is used
< other
< our donors
< ovpn errmsg green already pushed
< ovpn errmsg invalid ip or mask
< ovpn mtu-disc
< ovpn mtu-disc and mtu not 1500
< ovpn mtu-disc maybe
< ovpn mtu-disc no
< ovpn mtu-disc off
< ovpn mtu-disc with mssfix or fragment
< ovpn mtu-disc yes
< ovpn routes push
< ovpn routes push options
< proxy reports
< proxy reports daily
< proxy reports monthly
< proxy reports today
< proxy reports weekly
< qos enter bandwidths
< red1
< server restart
< static routes
< tor
< tor 0 = disabled
< tor accounting
< tor accounting bytes
< tor accounting bytes left
< tor accounting interval
< tor accounting limit
< tor accounting period
< tor accounting period daily
< tor accounting period monthly
< tor accounting period weekly
< tor acls
< tor allowed subnets
< tor bandwidth burst
< tor bandwidth rate
< tor bandwidth settings
< tor bandwidth unlimited
< tor common settings
< tor configuration
< tor connected relays
< tor contact info
< tor daemon
< tor directory port
< tor enabled
< tor errmsg invalid accounting limit
< tor errmsg invalid directory port
< tor errmsg invalid ip or mask
< tor errmsg invalid relay address
< tor errmsg invalid relay name
< tor errmsg invalid relay port
< tor errmsg invalid socks port
< tor exit country
< tor exit country any
< tor exit nodes
< tor relay address
< tor relay configuration
< tor relay enabled
< tor relay external address
< tor relay fingerprint
< tor relay mode
< tor relay mode bridge
< tor relay mode exit
< tor relay mode private bridge
< tor relay mode relay
< tor relay nickname
< tor relay port
< tor service
< tor socks port
< tor stats
< tor traffic limit hard
< tor traffic limit soft
< tor traffic read written
< tor use exit nodes
< updxlrtr sources
< updxlrtr standard view
< uptime
< uptime load average
< urlfilter redirect template
< visit us at
< vpn keyexchange
< wlanap country
< wlan client
< wlan client advanced settings
< wlan client and
< wlan client bssid
< wlan client ccmp
< wlan client configuration
< wlan client disconnected
< wlan client duplicate ssid
< wlan client edit entry
< wlan client encryption
< wlan client encryption none
< wlan client encryption wep
< wlan client encryption wpa
< wlan client encryption wpa2
< wlan client group cipher
< wlan client group key algorithm
< wlan client invalid key length
< wlan client new entry
< wlan client new network
< wlan client pairwise cipher
< wlan client pairwise key algorithm
< wlan client pairwise key group key
< wlan client psk
< wlan client ssid
< wlan client tkip
< wlan client wpa mode
< wlan client wpa mode all
< wlan client wpa mode ccmp ccmp
< wlan client wpa mode ccmp tkip
< wlan client wpa mode tkip tkip
############################################################################
# Checking install/setup translations for language: ru                     #
############################################################################
############################################################################
# Checking cgi-bin translations for language: ru                           #
############################################################################
< Add a route
< advproxy errmsg cache
< advproxy errmsg invalid upstream proxy
< age second
< age seconds
< age shour
< age sminute
< age ssecond
< attention
< ccd add
< ccd choose net
< ccd clientip
< ccd client options
< ccd dynrange
< ccd err blue
< ccd err green
< ccd err hostinnet
< ccd err inuse
< ccd err invalidname
< ccd err invalidnet
< ccd err iroute
< ccd err irouteexist
< ccd err isipsecnet
< ccd err isovpnnet
< ccd err issubnet
< ccd err name
< ccd err nameexist
< ccd err netadr
< ccd err netadrexist
< ccd err orange
< ccd err red
< ccd err routeovpn
< ccd err routeovpn2
< ccd hint
< ccd invalid
< ccd iroute
< ccd iroute2
< ccd iroutehint
< ccd maxclients
< ccd modify
< ccd name
< ccd net
< ccd noaddnet
< ccd none
< ccd routes
< ccd subnet
< ccd used
< day-graph
< deprecated fs warn
< disk access per
< dnsforward
< dnsforward add a new entry
< dnsforward configuration
< dnsforward edit an entry
< dnsforward entries
< dnsforward forward_server
< dnsforward zone
< drop action
< drop action1
< drop action2
< drop forward
< drop outgoing
< Edit an existing route
< extrahd because there is already a device mounted
< extrahd cant umount
< extrahd install or load driver
< extrahd maybe the device is in use
< extrahd to
< extrahd to root
< extrahd unable to read
< extrahd unable to write
< extrahd you cant mount
< forward firewall
< frequency
< fw default drop
< fwdfw ACCEPT
< fwdfw action
< fwdfw additional
< fwdfw addr grp
< fwdfw addrule
< fwdfw change
< fwdfw copy
< fwdfw cust addr
< fwdfw cust net
< fwdfw delete
< fwdfw dnat
< fwdfw dnat error
< fwdfw dnat porterr
< fwdfw DROP
< fwdfw edit
< fwdfw err nosrc
< fwdfw err nosrcip
< fwdfw err notgt
< fwdfw err notgtip
< fwdfw err prot
< fwdfw err remark
< fwdfw err ruleexists
< fwdfw err same
< fwdfw err samesub
< fwdfw err src_addr
< fwdfw err srcovpn
< fwdfw err srcport
< fwdfw err tgt_addr
< fwdfw err tgt_grp
< fwdfw err tgt_mac
< fwdfw err tgtovpn
< fwdfw err tgtport
< fwdfw err tgt_port
< fwdfw err time
< fwdfw final_rule
< fwdfw from
< fwdfw hint ip1
< fwdfw hint ip2
< fwdfw ipsec network
< fwdfw log rule
< fwdfw man port
< fwdfw menu
< fwdfw MODE1
< fwdfw MODE2
< fwdfw movedown
< fwdfw moveup
< fwdfw natport used
< fwdfw newrule
< fwdfw p2p txt
< fwdfw pol allow
< fwdfw pol block
< fwdfw pol text
< fwdfw pol text1
< fwdfw pol title
< fwdfw red
< fwdfw REJECT
< fwdfw reread
< fwdfw rule action
< fwdfw rule activate
< fwdfw rulepos
< fwdfw rules
< fwdfw snat
< fwdfw source
< fwdfw sourceip
< fwdfw std network
< fwdfw target
< fwdfw targetip
< fwdfw till
< fwdfw time
< fwdfw timeframe
< fwdfw toggle
< fwdfw togglelog
< fwdfw useless rule
< fwdfw use nat
< fwdfw use srcport
< fwdfw use srv
< fwdfw wd_fri
< fwdfw wd_mon
< fwdfw wd_sat
< fwdfw wd_sun
< fwdfw wd_thu
< fwdfw wd_tue
< fwdfw wd_wed
< fwdfw xt access
< fwhost addgrp
< fwhost addgrpname
< fwhost addhost
< fwhost addnet
< fwhost addrule
< fwhost addservice
< fwhost addservicegrp
< fwhost any
< fwhost attention
< fwhost back
< fwhost blue
< fwhost ccdhost
< fwhost ccdnet
< fwhost change
< fwhost changeremark
< fwhost cust addr
< fwhost cust grp
< fwhost cust net
< fwhost cust service
< fwhost cust srvgrp
< fwhost deleted
< fwhost empty
< fwhost err addr
< fwhost err addrgrp
< fwhost err empty
< fwhost err emptytable
< fwhost err groupempty
< fwhost err grpexist
< fwhost err hostexist
< fwhost err hostorip
< fwhost err ip
< fwhost err ipcheck
< fwhost err ipmac
< fwhost err ipwithsub
< fwhost err isccdhost
< fwhost err isccdiphost
< fwhost err isccdipnet
< fwhost err isccdnet
< fwhost err isingrp
< fwhost err mac
< fwhost err name
< fwhost err name1
< fwhost err net
< fwhost err netexist
< fwhost err partofnet
< fwhost err port
< fwhost err remark
< fwhost err srvexist
< fwhost err srv exists
< fwhost err sub32
< fwhost green
< fwhost hint
< fwhost hosts
< fwhost icmptype
< fwhost ipadr
< fwhost ip_mac
< fwhost ipsec host
< fwhost ipsec net
< fwhost menu
< fwhost netaddress
< fwhost newgrp
< fwhost newhost
< fwhost newnet
< fwhost newservice
< fwhost newservicegrp
< fwhost orange
< fwhost ovpn_n2n
< fwhost port
< fwhost prot
< fwhost reread
< fwhost reset
< fwhost services
< fwhost srv_name
< fwhost stdnet
< fwhost type
< fwhost used
< fwhost welcome
< fwhost wo subnet
< fw settings
< fw settings color
< fw settings dropdown
< fw settings remark
< fw settings ruletable
< hour-graph
< incoming traffic in bytes per second
< least preferred
< minute
< month-graph
< most preferred
< openvpn default
< openvpn destination port used
< openvpn disabled
< openvpn enabled
< openvpn fragment allowed with udp
< openvpn mssfix allowed with udp
< openvpn prefix local subnet
< openvpn prefix openvpn subnet
< openvpn prefix remote subnet
< openvpn subnet is used
< other
< our donors
< outgoing traffic in bytes per second
< ovpn mtu-disc
< ovpn mtu-disc and mtu not 1500
< ovpn mtu-disc maybe
< ovpn mtu-disc no
< ovpn mtu-disc off
< ovpn mtu-disc with mssfix or fragment
< ovpn mtu-disc yes
< proxy reports
< proxy reports daily
< proxy reports monthly
< proxy reports today
< proxy reports weekly
< qos enter bandwidths
< red1
< server restart
< static routes
< tor
< tor 0 = disabled
< tor accounting
< tor accounting bytes
< tor accounting bytes left
< tor accounting interval
< tor accounting limit
< tor accounting period
< tor accounting period daily
< tor accounting period monthly
< tor accounting period weekly
< tor acls
< tor allowed subnets
< tor bandwidth burst
< tor bandwidth rate
< tor bandwidth settings
< tor bandwidth unlimited
< tor common settings
< tor configuration
< tor connected relays
< tor contact info
< tor daemon
< tor directory port
< tor enabled
< tor errmsg invalid accounting limit
< tor errmsg invalid directory port
< tor errmsg invalid ip or mask
< tor errmsg invalid relay address
< tor errmsg invalid relay name
< tor errmsg invalid relay port
< tor errmsg invalid socks port
< tor exit country
< tor exit country any
< tor exit nodes
< tor relay address
< tor relay configuration
< tor relay enabled
< tor relay external address
< tor relay fingerprint
< tor relay mode
< tor relay mode bridge
< tor relay mode exit
< tor relay mode private bridge
< tor relay mode relay
< tor relay nickname
< tor relay port
< tor service
< tor socks port
< tor stats
< tor traffic limit hard
< tor traffic limit soft
< tor traffic read written
< tor use exit nodes
< updxlrtr sources
< updxlrtr standard view
< uptime
< uptime load average
< urlfilter redirect template
< visit us at
< vpn keyexchange
< week-graph
< wlanap country
< wlan client
< wlan client advanced settings
< wlan client and
< wlan client bssid
< wlan client ccmp
< wlan client configuration
< wlan client disconnected
< wlan client duplicate ssid
< wlan client edit entry
< wlan client encryption
< wlan client encryption none
< wlan client encryption wep
< wlan client encryption wpa
< wlan client encryption wpa2
< wlan client group cipher
< wlan client group key algorithm
< wlan client invalid key length
< wlan client new entry
< wlan client new network
< wlan client pairwise cipher
< wlan client pairwise key algorithm
< wlan client pairwise key group key
< wlan client psk
< wlan client ssid
< wlan client tkip
< wlan client wpa mode
< wlan client wpa mode all
< wlan client wpa mode ccmp ccmp
< wlan client wpa mode ccmp tkip
< wlan client wpa mode tkip tkip
< year-graph<|MERGE_RESOLUTION|>--- conflicted
+++ resolved
@@ -88,7 +88,6 @@
 < fireinfo why enable
 < fireinfo why read more
 < fireinfo your profile id
-<<<<<<< HEAD
 < forward firewall
 < fw default drop
 < fwdfw ACCEPT
@@ -258,9 +257,7 @@
 < fw settings dropdown
 < fw settings remark
 < fw settings ruletable
-=======
 < least preferred
->>>>>>> 2d685e1d
 < minute
 < most preferred
 < ntp common settings
@@ -492,7 +489,6 @@
 < fireinfo why enable
 < fireinfo why read more
 < fireinfo your profile id
-<<<<<<< HEAD
 < forward firewall
 < fw default drop
 < fwdfw ACCEPT
@@ -662,9 +658,7 @@
 < fw settings dropdown
 < fw settings remark
 < fw settings ruletable
-=======
 < least preferred
->>>>>>> 2d685e1d
 < minute
 < most preferred
 < openvpn default
@@ -880,7 +874,6 @@
 < extrahd unable to read
 < extrahd unable to write
 < extrahd you cant mount
-<<<<<<< HEAD
 < forward firewall
 < fw default drop
 < fwdfw ACCEPT
@@ -1050,9 +1043,7 @@
 < fw settings dropdown
 < fw settings remark
 < fw settings ruletable
-=======
 < least preferred
->>>>>>> 2d685e1d
 < minute
 < most preferred
 < openvpn default
