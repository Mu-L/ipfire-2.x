WARNING: translation string unused: Async logging enabled
WARNING: translation string unused: Captive 1day
WARNING: translation string unused: Captive 1month
WARNING: translation string unused: Captive 1week
WARNING: translation string unused: Captive activate
WARNING: translation string unused: Captive auth_lic
WARNING: translation string unused: Captive auth_vou
WARNING: translation string unused: Captive err doublevoucher
WARNING: translation string unused: Captive expire
WARNING: translation string unused: Captive heading terms
WARNING: translation string unused: Captive heading voucher
WARNING: translation string unused: Captive invalid coupon
WARNING: translation string unused: Captive invalid logosize
WARNING: translation string unused: Captive invalid_voucher
WARNING: translation string unused: Captive ip
WARNING: translation string unused: Captive logo_set
WARNING: translation string unused: Captive noexpiretime
WARNING: translation string unused: Captive nr
WARNING: translation string unused: Captive please enter a coupon code
WARNING: translation string unused: Captive time
WARNING: translation string unused: Captive voactive
WARNING: translation string unused: Captive voucher
WARNING: translation string unused: Captive vout
WARNING: translation string unused: ConnSched scheduler
WARNING: translation string unused: ConnSched select profile
WARNING: translation string unused: Daily
WARNING: translation string unused: Existing Files
WARNING: translation string unused: HDD temperature
WARNING: translation string unused: Level7 rule
WARNING: translation string unused: Local VPN IP
WARNING: translation string unused: OVPN
WARNING: translation string unused: Pages
WARNING: translation string unused: Ping
WARNING: translation string unused: Queuelenght
WARNING: translation string unused: Remote IP
WARNING: translation string unused: Remote VPN IP
WARNING: translation string unused: Resolv
WARNING: translation string unused: Scan for Files
WARNING: translation string unused: Scan from Directory
WARNING: translation string unused: Subclass
WARNING: translation string unused: TOS Bits
WARNING: translation string unused: Utilization on
WARNING: translation string unused: Verbose
WARNING: translation string unused: Weekly
WARNING: translation string unused: abort
WARNING: translation string unused: access allowed
WARNING: translation string unused: access refused with this oinkcode
WARNING: translation string unused: accounting
WARNING: translation string unused: accounting user nonpdc
WARNING: translation string unused: accounting user pdc
WARNING: translation string unused: acpitemp
WARNING: translation string unused: activate user
WARNING: translation string unused: add a new rule
WARNING: translation string unused: add cron
WARNING: translation string unused: add network
WARNING: translation string unused: add new ovpn
WARNING: translation string unused: add printer
WARNING: translation string unused: add service
WARNING: translation string unused: add subclass
WARNING: translation string unused: add xtaccess
WARNING: translation string unused: add-route
WARNING: translation string unused: addon
WARNING: translation string unused: admin user password has been changed
WARNING: translation string unused: admin users
WARNING: translation string unused: administrator user password
WARNING: translation string unused: adsl settings
WARNING: translation string unused: advproxy AUTH method ntlm
WARNING: translation string unused: advproxy LDAP auth
WARNING: translation string unused: advproxy NTLM BDC hostname
WARNING: translation string unused: advproxy NTLM PDC hostname
WARNING: translation string unused: advproxy NTLM auth
WARNING: translation string unused: advproxy NTLM auth mode
WARNING: translation string unused: advproxy NTLM authorized users
WARNING: translation string unused: advproxy NTLM domain
WARNING: translation string unused: advproxy NTLM domain settings
WARNING: translation string unused: advproxy NTLM unauthorized users
WARNING: translation string unused: advproxy NTLM use integrated auth
WARNING: translation string unused: advproxy NTLM use negative access list
WARNING: translation string unused: advproxy NTLM use positive access list
WARNING: translation string unused: advproxy NTLM user based access restrictions
WARNING: translation string unused: advproxy UA enable filter
WARNING: translation string unused: advproxy advanced proxy
WARNING: translation string unused: advproxy allowed web browsers
WARNING: translation string unused: advproxy chgwebpwd ERROR
WARNING: translation string unused: advproxy chgwebpwd SUCCESS
WARNING: translation string unused: advproxy chgwebpwd change password
WARNING: translation string unused: advproxy chgwebpwd change web password
WARNING: translation string unused: advproxy chgwebpwd new password
WARNING: translation string unused: advproxy chgwebpwd new password confirm
WARNING: translation string unused: advproxy chgwebpwd old password
WARNING: translation string unused: advproxy chgwebpwd username
WARNING: translation string unused: advproxy content based throttling
WARNING: translation string unused: advproxy errmsg change fail
WARNING: translation string unused: advproxy errmsg change success
WARNING: translation string unused: advproxy errmsg invalid bdc
WARNING: translation string unused: advproxy errmsg invalid pdc
WARNING: translation string unused: advproxy errmsg invalid user/password
WARNING: translation string unused: advproxy errmsg no browser
WARNING: translation string unused: advproxy errmsg no password
WARNING: translation string unused: advproxy errmsg ntlm domain
WARNING: translation string unused: advproxy errmsg ntlm pdc
WARNING: translation string unused: advproxy invalid num of children
WARNING: translation string unused: advproxy no clients defined
WARNING: translation string unused: advproxy redirector children
WARNING: translation string unused: advproxy squid version
WARNING: translation string unused: advproxy ssadvanced proxy
WARNING: translation string unused: advproxy suppress version
WARNING: translation string unused: advproxy throttle binary
WARNING: translation string unused: advproxy throttle dskimg
WARNING: translation string unused: advproxy throttle mmedia
WARNING: translation string unused: advproxy update information
WARNING: translation string unused: advproxy update notification
WARNING: translation string unused: advproxy web browser
WARNING: translation string unused: again
WARNING: translation string unused: age seconds
WARNING: translation string unused: age shour
WARNING: translation string unused: age sminute
WARNING: translation string unused: age ssecond
WARNING: translation string unused: album
WARNING: translation string unused: alcatelusb help
WARNING: translation string unused: alcatelusb upload
WARNING: translation string unused: all interfaces
WARNING: translation string unused: all services
WARNING: translation string unused: all updates installed
WARNING: translation string unused: allmsg
WARNING: translation string unused: alt information
WARNING: translation string unused: alt ovpn
WARNING: translation string unused: alt vpn
WARNING: translation string unused: and
WARNING: translation string unused: ansi t1.483
WARNING: translation string unused: apply
WARNING: translation string unused: archive not exist
WARNING: translation string unused: artist
WARNING: translation string unused: attemps
WARNING: translation string unused: attention
WARNING: translation string unused: avoid dod
WARNING: translation string unused: backup archive
WARNING: translation string unused: backup clear archive
WARNING: translation string unused: backup config floppy
WARNING: translation string unused: backup configuration
WARNING: translation string unused: backup erase key
WARNING: translation string unused: backup explain key
WARNING: translation string unused: backup explain key li1
WARNING: translation string unused: backup explain key li2
WARNING: translation string unused: backup explain key li3
WARNING: translation string unused: backup explain key no1
WARNING: translation string unused: backup explain key no2
WARNING: translation string unused: backup export key
WARNING: translation string unused: backup extract key
WARNING: translation string unused: backup generate key
WARNING: translation string unused: backup import dat file
WARNING: translation string unused: backup import key
WARNING: translation string unused: backup key
WARNING: translation string unused: backup key file
WARNING: translation string unused: backup key info
WARNING: translation string unused: backup media info
WARNING: translation string unused: backup missing key
WARNING: translation string unused: backup password
WARNING: translation string unused: backup protect key password
WARNING: translation string unused: backup sets
WARNING: translation string unused: backup to floppy
WARNING: translation string unused: bad characters in
WARNING: translation string unused: bandwidth usage
WARNING: translation string unused: behind a proxy
WARNING: translation string unused: bewan adsl pci st
WARNING: translation string unused: bewan adsl usb
WARNING: translation string unused: bitrate
WARNING: translation string unused: bleeding rules
WARNING: translation string unused: blue access use hint
WARNING: translation string unused: blue interface
WARNING: translation string unused: bypassed
WARNING: translation string unused: ca name must only contain characters or spaces
WARNING: translation string unused: cache management
WARNING: translation string unused: cache size
WARNING: translation string unused: calamaris report interval (in minutes)
WARNING: translation string unused: calc traffic all x minutes
WARNING: translation string unused: cannot enable both nat traversal and compression
WARNING: translation string unused: cant enable xtaccess
WARNING: translation string unused: capsinactive
WARNING: translation string unused: ccd err iroute
WARNING: translation string unused: ccd err name
WARNING: translation string unused: ccd err netadr
WARNING: translation string unused: ccd hint
WARNING: translation string unused: ccd iroutehint
WARNING: translation string unused: ccd noaddnet
WARNING: translation string unused: cfg restart
WARNING: translation string unused: change share
WARNING: translation string unused: check for net traffic update
WARNING: translation string unused: choose config
WARNING: translation string unused: choose media
WARNING: translation string unused: class in use
WARNING: translation string unused: clear cache
WARNING: translation string unused: clear playlist
WARNING: translation string unused: client
WARNING: translation string unused: comment
WARNING: translation string unused: community rules
WARNING: translation string unused: compression
WARNING: translation string unused: connect
WARNING: translation string unused: connect the modem
WARNING: translation string unused: could not connect to
WARNING: translation string unused: could not connect to www ipcop org
WARNING: translation string unused: could not connect to www ipfire org
WARNING: translation string unused: could not create directory
WARNING: translation string unused: could not download latest patch list
WARNING: translation string unused: could not download the available updates list
WARNING: translation string unused: could not open available updates file
WARNING: translation string unused: could not open installed updates file
WARNING: translation string unused: could not open update information file
WARNING: translation string unused: cpu frequency per
WARNING: translation string unused: cpu usage per
WARNING: translation string unused: create mask
WARNING: translation string unused: create new backup
WARNING: translation string unused: crypto error
WARNING: translation string unused: crypto warning
WARNING: translation string unused: cryptographic settings
WARNING: translation string unused: current media
WARNING: translation string unused: current ovpn
WARNING: translation string unused: current playlist
WARNING: translation string unused: current profile
WARNING: translation string unused: custom networks
WARNING: translation string unused: custom services
WARNING: translation string unused: daily firewallhits
WARNING: translation string unused: dat without key
WARNING: translation string unused: day-graph
WARNING: translation string unused: dbfile
WARNING: translation string unused: ddns help dnsmadeeasy
WARNING: translation string unused: ddns help freedns
WARNING: translation string unused: ddns help plus
WARNING: translation string unused: ddns minimize updates
WARNING: translation string unused: ddns noip prefix
WARNING: translation string unused: deactivate user
WARNING: translation string unused: debugme
WARNING: translation string unused: deep scan directories
WARNING: translation string unused: default ip
WARNING: translation string unused: default networks
WARNING: translation string unused: default services
WARNING: translation string unused: defaultwarning
WARNING: translation string unused: delete cron
WARNING: translation string unused: delete pc
WARNING: translation string unused: delete share
WARNING: translation string unused: delete user
WARNING: translation string unused: deprecated fs warn
WARNING: translation string unused: description
WARNING: translation string unused: destination ip bad
WARNING: translation string unused: destination ip or net
WARNING: translation string unused: destination net
WARNING: translation string unused: destination port overlaps
WARNING: translation string unused: dh
WARNING: translation string unused: dhcp base ip fixed lease
WARNING: translation string unused: dhcp create fixed leases
WARNING: translation string unused: dhcp fixed lease err1
WARNING: translation string unused: dhcp fixed lease help1
WARNING: translation string unused: dhcp mode
WARNING: translation string unused: dhcp server disabled on blue interface
WARNING: translation string unused: dhcp server enabled on blue interface
WARNING: translation string unused: dhcp-options
WARNING: translation string unused: dial user password
WARNING: translation string unused: dial user password has been changed
WARNING: translation string unused: dialup settings
WARNING: translation string unused: directory mask
WARNING: translation string unused: directory writeable
WARNING: translation string unused: disconnect
WARNING: translation string unused: disconnects
WARNING: translation string unused: disk access
WARNING: translation string unused: display charset
WARNING: translation string unused: display traffic at home
WARNING: translation string unused: display webinterface effects
WARNING: translation string unused: dmz pinhole configuration
WARNING: translation string unused: dmz pinhole rule added
WARNING: translation string unused: dmz pinhole rule removed
WARNING: translation string unused: dmzpinholes for same net not necessary
WARNING: translation string unused: dns address deleted
WARNING: translation string unused: dns address deleted txt
WARNING: translation string unused: dns address done
WARNING: translation string unused: dns address recon
WARNING: translation string unused: dns could not add server
WARNING: translation string unused: dns desc
WARNING: translation string unused: dns error 0
WARNING: translation string unused: dns error 01
WARNING: translation string unused: dns error 1
WARNING: translation string unused: dns header
WARNING: translation string unused: dns list
WARNING: translation string unused: dns menu
WARNING: translation string unused: dns new 0
WARNING: translation string unused: dns new 1
WARNING: translation string unused: dns saved
WARNING: translation string unused: dns saved txt
WARNING: translation string unused: dns server
WARNING: translation string unused: dnssec disabled warning
WARNING: translation string unused: dnssec information
WARNING: translation string unused: do not log this port list
WARNING: translation string unused: domain master
WARNING: translation string unused: domain not set
WARNING: translation string unused: donation-link
WARNING: translation string unused: dos charset
WARNING: translation string unused: download new ruleset
WARNING: translation string unused: driver
WARNING: translation string unused: dstprt range overlaps
WARNING: translation string unused: dstprt within existing
WARNING: translation string unused: dynamic dns client
WARNING: translation string unused: eciadsl help
WARNING: translation string unused: eciadsl upload
WARNING: translation string unused: edit a rule
WARNING: translation string unused: edit network
WARNING: translation string unused: edit printer
WARNING: translation string unused: edit service
WARNING: translation string unused: editor
WARNING: translation string unused: eg
WARNING: translation string unused: email error
WARNING: translation string unused: email server can not be empty
WARNING: translation string unused: email subject
WARNING: translation string unused: email success
WARNING: translation string unused: email text
WARNING: translation string unused: emailreportlevel
WARNING: translation string unused: emerging pro rules
WARNING: translation string unused: emerging rules
WARNING: translation string unused: enable javascript
WARNING: translation string unused: enable wildcards
WARNING: translation string unused: enabledtitle
WARNING: translation string unused: encrypted
WARNING: translation string unused: enter ack class
WARNING: translation string unused: entropy
WARNING: translation string unused: entropy graphs
WARNING: translation string unused: eol architecture warning
WARNING: translation string unused: err bk 1
WARNING: translation string unused: err bk 10 password
WARNING: translation string unused: err bk 2 key
WARNING: translation string unused: err bk 3 tar
WARNING: translation string unused: err bk 4 gz
WARNING: translation string unused: err bk 5 encrypt
WARNING: translation string unused: err rs 1
WARNING: translation string unused: err rs 6 decrypt
WARNING: translation string unused: err rs 7 untartst
WARNING: translation string unused: err rs 8 untar
WARNING: translation string unused: error config
WARNING: translation string unused: error external access
WARNING: translation string unused: esp encryption
WARNING: translation string unused: esp grouptype
WARNING: translation string unused: esp integrity
WARNING: translation string unused: esp keylife
WARNING: translation string unused: exampel
WARNING: translation string unused: expected
WARNING: translation string unused: expertoptions
WARNING: translation string unused: exportkey
WARNING: translation string unused: external access
WARNING: translation string unused: external access configuration
WARNING: translation string unused: external access rule added
WARNING: translation string unused: external access rule changed
WARNING: translation string unused: external access rule removed
WARNING: translation string unused: extrahd because it it outside the allowed mount path
WARNING: translation string unused: extrahd to root
WARNING: translation string unused: extrahd unable to read
WARNING: translation string unused: extrahd unable to write
WARNING: translation string unused: filename
WARNING: translation string unused: firewall hits per
WARNING: translation string unused: firmware
WARNING: translation string unused: firmware upload
WARNING: translation string unused: force update
WARNING: translation string unused: force user
WARNING: translation string unused: forward firewall
WARNING: translation string unused: forwarding rule added
WARNING: translation string unused: forwarding rule removed
WARNING: translation string unused: forwarding rule updated
WARNING: translation string unused: frequency
WARNING: translation string unused: fritzdsl help
WARNING: translation string unused: fritzdsl upload
WARNING: translation string unused: from email adr
WARNING: translation string unused: from email pw
WARNING: translation string unused: from email server
WARNING: translation string unused: from email user
WARNING: translation string unused: from warn email bad
WARNING: translation string unused: fwdfw MODE1
WARNING: translation string unused: fwdfw MODE2
WARNING: translation string unused: fwdfw addrule
WARNING: translation string unused: fwdfw err nosrcip
WARNING: translation string unused: fwdfw err notgtip
WARNING: translation string unused: fwdfw err prot_port1
WARNING: translation string unused: fwdfw final_rule
WARNING: translation string unused: fwdfw from
WARNING: translation string unused: fwdfw ipsec network
WARNING: translation string unused: fwdfw man port
WARNING: translation string unused: fwdfw menu
WARNING: translation string unused: fwdfw natport used
WARNING: translation string unused: fwdfw rule action
WARNING: translation string unused: fwdfw rules
WARNING: translation string unused: fwdfw std network
WARNING: translation string unused: fwdfw till
WARNING: translation string unused: fwdfw time
WARNING: translation string unused: fwdfw useless rule
WARNING: translation string unused: fwdfw xt access
WARNING: translation string unused: fwhost Custom Host
WARNING: translation string unused: fwhost Custom Network
WARNING: translation string unused: fwhost IpSec Host
WARNING: translation string unused: fwhost IpSec Network
WARNING: translation string unused: fwhost OpenVPN N-2-N
WARNING: translation string unused: fwhost OpenVPN static host
WARNING: translation string unused: fwhost OpenVPN static network
WARNING: translation string unused: fwhost Standard Network
WARNING: translation string unused: fwhost attention
WARNING: translation string unused: fwhost blue
WARNING: translation string unused: fwhost changeremark
WARNING: translation string unused: fwhost cust locationlocation
WARNING: translation string unused: fwhost err addrgrp
WARNING: translation string unused: fwhost err hostorip
WARNING: translation string unused: fwhost err mac
WARNING: translation string unused: fwhost err partofnet
WARNING: translation string unused: fwhost green
WARNING: translation string unused: fwhost hosts
WARNING: translation string unused: fwhost ipadr
WARNING: translation string unused: fwhost ipsec host
WARNING: translation string unused: fwhost orange
WARNING: translation string unused: fwhost reread
WARNING: translation string unused: fwhost reset
WARNING: translation string unused: fwhost wo subnet
WARNING: translation string unused: g.dtm
WARNING: translation string unused: g.lite
WARNING: translation string unused: gen static key
WARNING: translation string unused: generate
WARNING: translation string unused: generate tripwire keys and init
WARNING: translation string unused: generatekeys
WARNING: translation string unused: generatepolicy
WARNING: translation string unused: generatereport
WARNING: translation string unused: genkey
WARNING: translation string unused: genre
WARNING: translation string unused: gpl i accept these terms and conditions
WARNING: translation string unused: gpl license agreement
WARNING: translation string unused: gpl please read carefully the general public license and accept it below
WARNING: translation string unused: gpl unofficial translation of the general public license v3
WARNING: translation string unused: graph per
WARNING: translation string unused: green interface
WARNING: translation string unused: guest ok
WARNING: translation string unused: gz with key
WARNING: translation string unused: harddisk temperature
WARNING: translation string unused: harddisk temperature graphs
WARNING: translation string unused: high memory usage
WARNING: translation string unused: hint
WARNING: translation string unused: host
WARNING: translation string unused: host allow
WARNING: translation string unused: host configuration
WARNING: translation string unused: host deny
WARNING: translation string unused: hostname and domain already in use
WARNING: translation string unused: hour-graph
WARNING: translation string unused: hours2
WARNING: translation string unused: icmp selected but no type
WARNING: translation string unused: icmp type
WARNING: translation string unused: id
WARNING: translation string unused: ids automatic rules update
WARNING: translation string unused: ids preprocessor
WARNING: translation string unused: ids rules update
WARNING: translation string unused: ids ruleset settings
WARNING: translation string unused: ids unsupported provider
WARNING: translation string unused: ike encryption
WARNING: translation string unused: ike grouptype
WARNING: translation string unused: ike integrity
WARNING: translation string unused: ike lifetime
WARNING: translation string unused: importkey
WARNING: translation string unused: in
WARNING: translation string unused: inactive
WARNING: translation string unused: incoming
WARNING: translation string unused: incorrect password
WARNING: translation string unused: info
WARNING: translation string unused: insert floppy
WARNING: translation string unused: insert removable device
WARNING: translation string unused: install
WARNING: translation string unused: install new update
WARNING: translation string unused: installed
WARNING: translation string unused: installed updates
WARNING: translation string unused: interfaces
WARNING: translation string unused: intrusion detection system log viewer
WARNING: translation string unused: intrusion detection system2
WARNING: translation string unused: invalid cache size
WARNING: translation string unused: invalid date entered
WARNING: translation string unused: invalid downlink speed
WARNING: translation string unused: invalid input for keepalive 1
WARNING: translation string unused: invalid input for keepalive 1:2
WARNING: translation string unused: invalid input for keepalive 2
WARNING: translation string unused: invalid loaded file
WARNING: translation string unused: invalid md5sum
WARNING: translation string unused: invalid port list
WARNING: translation string unused: invalid time entered
WARNING: translation string unused: invalid uplink speed
WARNING: translation string unused: invalid upstream proxy username or password setting
WARNING: translation string unused: invalid users
WARNING: translation string unused: invert
WARNING: translation string unused: ip address in use
WARNING: translation string unused: ipblocklist category application
WARNING: translation string unused: ipblocklist category attacker
WARNING: translation string unused: ipblocklist category c and c
WARNING: translation string unused: ipblocklist category composite
WARNING: translation string unused: ipblocklist category invalid
WARNING: translation string unused: ipblocklist category reputation
WARNING: translation string unused: ipblocklist category scanner
WARNING: translation string unused: ipfire side
WARNING: translation string unused: ipfire side is invalid
WARNING: translation string unused: ipsec no connections
WARNING: translation string unused: iptable rules
WARNING: translation string unused: javascript menu error1
WARNING: translation string unused: javascript menu error2
WARNING: translation string unused: kernel version
WARNING: translation string unused: key stuff
WARNING: translation string unused: keyreset
WARNING: translation string unused: keys
WARNING: translation string unused: lang
WARNING: translation string unused: lateprompting
WARNING: translation string unused: legacy architecture warning
WARNING: translation string unused: length
WARNING: translation string unused: line
WARNING: translation string unused: linkq
WARNING: translation string unused: load printer
WARNING: translation string unused: loaded modules
WARNING: translation string unused: local hard disk
WARNING: translation string unused: local master
WARNING: translation string unused: local vpn hostname/ip
WARNING: translation string unused: localkey
WARNING: translation string unused: localkeyfile
WARNING: translation string unused: locationblock country code
WARNING: translation string unused: locationblock country name
WARNING: translation string unused: locationblock flag
WARNING: translation string unused: log enabled
WARNING: translation string unused: log level
WARNING: translation string unused: log var messages
WARNING: translation string unused: log view
WARNING: translation string unused: log viewer
WARNING: translation string unused: log-options
WARNING: translation string unused: logging
WARNING: translation string unused: loosedirectorychecking
WARNING: translation string unused: ls_dhcpd
WARNING: translation string unused: ls_disk space
WARNING: translation string unused: ls_free/swan
WARNING: translation string unused: ls_httpd
WARNING: translation string unused: ls_init
WARNING: translation string unused: ls_kernel
WARNING: translation string unused: ls_modprobe
WARNING: translation string unused: ls_pam_unix
WARNING: translation string unused: ls_sshd
WARNING: translation string unused: ls_syslogd
WARNING: translation string unused: mac address error not 00
WARNING: translation string unused: mac filter
WARNING: translation string unused: mailmethod
WARNING: translation string unused: mailprogramm
WARNING: translation string unused: manage ovpn
WARNING: translation string unused: manage printers
WARNING: translation string unused: manual
WARNING: translation string unused: manual control and status
WARNING: translation string unused: marked
WARNING: translation string unused: max incoming size
WARNING: translation string unused: max outgoing size
WARNING: translation string unused: max size
WARNING: translation string unused: mbmon fan
WARNING: translation string unused: mbmon fan in
WARNING: translation string unused: mbmon graphs
WARNING: translation string unused: mbmon temp
WARNING: translation string unused: mbmon temp in
WARNING: translation string unused: mbmon value
WARNING: translation string unused: mbmon volt
WARNING: translation string unused: meaning
WARNING: translation string unused: memory usage per
WARNING: translation string unused: messages logging
WARNING: translation string unused: min size
WARNING: translation string unused: misc-options
WARNING: translation string unused: missing dat
WARNING: translation string unused: missing gz
WARNING: translation string unused: modem on com1
WARNING: translation string unused: modem on com2
WARNING: translation string unused: modem on com3
WARNING: translation string unused: modem on com4
WARNING: translation string unused: modem on com5
WARNING: translation string unused: modulation
WARNING: translation string unused: month-graph
WARNING: translation string unused: monthly firewallhits
WARNING: translation string unused: monthly start day bad
WARNING: translation string unused: monthly traffic bad
WARNING: translation string unused: monthly volume
WARNING: translation string unused: monthly volume start day
WARNING: translation string unused: monthly volume start day short
WARNING: translation string unused: more
WARNING: translation string unused: mount
WARNING: translation string unused: mtu QoS
WARNING: translation string unused: my new share
WARNING: translation string unused: nat-traversal
WARNING: translation string unused: net
WARNING: translation string unused: net address
WARNING: translation string unused: net config type
WARNING: translation string unused: net config type help
WARNING: translation string unused: net traffic newversion
WARNING: translation string unused: net-traffic configuration
WARNING: translation string unused: netbios name
WARNING: translation string unused: network added
WARNING: translation string unused: network configuration
WARNING: translation string unused: network removed
WARNING: translation string unused: network status information
WARNING: translation string unused: network time
WARNING: translation string unused: network traffic graphs
WARNING: translation string unused: network updated
WARNING: translation string unused: networks settings
WARNING: translation string unused: new optionsfw must boot
WARNING: translation string unused: next
WARNING: translation string unused: no alcatelusb firmware
WARNING: translation string unused: no cfg upload
WARNING: translation string unused: no eciadsl synch.bin file
WARNING: translation string unused: no fritzdsl driver
WARNING: translation string unused: no hardware random number generator
WARNING: translation string unused: no information available
WARNING: translation string unused: no log selected
WARNING: translation string unused: no modem selected
WARNING: translation string unused: no set selected
WARNING: translation string unused: nonetworkname
WARNING: translation string unused: noservicename
WARNING: translation string unused: not set
WARNING: translation string unused: notes
WARNING: translation string unused: o-no
WARNING: translation string unused: o-yes
WARNING: translation string unused: okay
WARNING: translation string unused: only red
WARNING: translation string unused: open to all
WARNING: translation string unused: openvpn disabled
WARNING: translation string unused: openvpn enabled
WARNING: translation string unused: optional data
WARNING: translation string unused: options
WARNING: translation string unused: optionsfw portlist hint
WARNING: translation string unused: optionsfw warning
WARNING: translation string unused: or
WARNING: translation string unused: original
WARNING: translation string unused: os level
WARNING: translation string unused: other
WARNING: translation string unused: our donors
WARNING: translation string unused: out
WARNING: translation string unused: outgoing
WARNING: translation string unused: outgoing firewall
WARNING: translation string unused: outgoing firewall add ip group
WARNING: translation string unused: outgoing firewall add mac group
WARNING: translation string unused: outgoing firewall edit ip group
WARNING: translation string unused: outgoing firewall edit mac group
WARNING: translation string unused: outgoing firewall group error
WARNING: translation string unused: outgoing firewall groups
WARNING: translation string unused: outgoing firewall ip groups
WARNING: translation string unused: outgoing firewall mac groups
WARNING: translation string unused: outgoing firewall mode0
WARNING: translation string unused: outgoing firewall mode1
WARNING: translation string unused: outgoing firewall mode2
WARNING: translation string unused: outgoing firewall outgoing firewall reserved groupname
WARNING: translation string unused: outgoing firewall reset
WARNING: translation string unused: outgoing firewall view group
WARNING: translation string unused: outgoing firewall warning
WARNING: translation string unused: override mtu
WARNING: translation string unused: ovpn add conf
WARNING: translation string unused: ovpn config
WARNING: translation string unused: ovpn crypt options
WARNING: translation string unused: ovpn device
WARNING: translation string unused: ovpn dl
WARNING: translation string unused: ovpn engines
WARNING: translation string unused: ovpn errmsg green already pushed
WARNING: translation string unused: ovpn errmsg invalid ip or mask
WARNING: translation string unused: ovpn error md5
WARNING: translation string unused: ovpn generating the root and host certificates
WARNING: translation string unused: ovpn log
WARNING: translation string unused: ovpn mtu-disc
WARNING: translation string unused: ovpn mtu-disc and mtu not 1500
WARNING: translation string unused: ovpn mtu-disc maybe
WARNING: translation string unused: ovpn mtu-disc no
WARNING: translation string unused: ovpn mtu-disc off
WARNING: translation string unused: ovpn mtu-disc with mssfix or fragment
WARNING: translation string unused: ovpn mtu-disc yes
WARNING: translation string unused: ovpn on blue
WARNING: translation string unused: ovpn on orange
WARNING: translation string unused: ovpn on red
WARNING: translation string unused: ovpn reneg sec
WARNING: translation string unused: ovpn routes push options
WARNING: translation string unused: ovpn server status
WARNING: translation string unused: ovpn warning rfc3280
WARNING: translation string unused: ovpn_fastio
WARNING: translation string unused: ovpn_mssfix
WARNING: translation string unused: ovpn_mtudisc
WARNING: translation string unused: ovpn_processprio
WARNING: translation string unused: ovpn_processprioD
WARNING: translation string unused: ovpn_processprioED
WARNING: translation string unused: ovpn_processprioEH
WARNING: translation string unused: ovpn_processprioEN
WARNING: translation string unused: ovpn_processprioH
WARNING: translation string unused: ovpn_processprioLN
WARNING: translation string unused: ovpn_processprioN
WARNING: translation string unused: ovpn_processprioVD
WARNING: translation string unused: ovpn_processprioVH
WARNING: translation string unused: ovpnstatus log
WARNING: translation string unused: ovpnsys log
WARNING: translation string unused: package failed to install
WARNING: translation string unused: pakfire core update auto
WARNING: translation string unused: pakfire dependencies found
WARNING: translation string unused: pakfire no dependencies found
WARNING: translation string unused: pakfire possible dependency
WARNING: translation string unused: pakfire uninstall all
WARNING: translation string unused: pakfire uninstall package
WARNING: translation string unused: pakfire update daily
WARNING: translation string unused: password contains illegal characters
WARNING: translation string unused: password crypting key
WARNING: translation string unused: passwords must be at least 6 characters in length
WARNING: translation string unused: path to directory
WARNING: translation string unused: pc
WARNING: translation string unused: pc add
WARNING: translation string unused: pdc options
WARNING: translation string unused: phase1 group
WARNING: translation string unused: phonebook entry
WARNING: translation string unused: ping disabled
WARNING: translation string unused: play
WARNING: translation string unused: polfile
WARNING: translation string unused: port forwarding configuration
WARNING: translation string unused: ports
WARNING: translation string unused: pots
WARNING: translation string unused: pppoe
WARNING: translation string unused: prefered master
WARNING: translation string unused: present
WARNING: translation string unused: prev
WARNING: translation string unused: printcap name
WARNING: translation string unused: printer
WARNING: translation string unused: printername
WARNING: translation string unused: printing
WARNING: translation string unused: printing options
WARNING: translation string unused: profiles
WARNING: translation string unused: proxy
WARNING: translation string unused: proxy access graphs
WARNING: translation string unused: proxy no proxy extend
WARNING: translation string unused: proxy no proxy local
WARNING: translation string unused: proxy port
WARNING: translation string unused: psk
WARNING: translation string unused: qos add subclass
WARNING: translation string unused: quick control
WARNING: translation string unused: quick playlist
WARNING: translation string unused: random number generator daemon
WARNING: translation string unused: read list
WARNING: translation string unused: reboot ask
WARNING: translation string unused: reboot question
WARNING: translation string unused: reboot schedule
WARNING: translation string unused: reboot sure
WARNING: translation string unused: refresh update list
WARNING: translation string unused: registered user rules
WARNING: translation string unused: released
WARNING: translation string unused: reload
WARNING: translation string unused: removable device advice
WARNING: translation string unused: repeat
WARNING: translation string unused: reportfile
WARNING: translation string unused: reportlevel
WARNING: translation string unused: request
WARNING: translation string unused: requested data
WARNING: translation string unused: reserved dst port
WARNING: translation string unused: reserved src port
WARNING: translation string unused: reset shares
WARNING: translation string unused: resetglobals
WARNING: translation string unused: resetpolicy
WARNING: translation string unused: resetshares
WARNING: translation string unused: restart ovpn server
WARNING: translation string unused: restore hardware settings
WARNING: translation string unused: restore settings
WARNING: translation string unused: root
WARNING: translation string unused: root path
WARNING: translation string unused: root user password
WARNING: translation string unused: route subnet is invalid
WARNING: translation string unused: router ip
WARNING: translation string unused: rsvd dst port overlap
WARNING: translation string unused: rsvd src port overlap
WARNING: translation string unused: rules already up to date
WARNING: translation string unused: runmode
WARNING: translation string unused: safe removal of umounted device
WARNING: translation string unused: samba status
WARNING: translation string unused: save config
WARNING: translation string unused: save error
WARNING: translation string unused: save settings
WARNING: translation string unused: select dest net
WARNING: translation string unused: select media
WARNING: translation string unused: select source net
WARNING: translation string unused: selecttraffic
WARNING: translation string unused: send email notification
WARNING: translation string unused: send test mail
WARNING: translation string unused: server reserved
WARNING: translation string unused: server restart
WARNING: translation string unused: server string
WARNING: translation string unused: service added
WARNING: translation string unused: service removed
WARNING: translation string unused: service updated
WARNING: translation string unused: servicename
WARNING: translation string unused: services settings
WARNING: translation string unused: set
WARNING: translation string unused: shaping add options
WARNING: translation string unused: shaping list options
WARNING: translation string unused: show areas
WARNING: translation string unused: show dh
WARNING: translation string unused: show last x lines
WARNING: translation string unused: show lines
WARNING: translation string unused: show share options
WARNING: translation string unused: shuffle
WARNING: translation string unused: shutdown ask
WARNING: translation string unused: shutdown sure
WARNING: translation string unused: shutdown2
WARNING: translation string unused: sitekey
WARNING: translation string unused: sitekeyfile
WARNING: translation string unused: smbreload
WARNING: translation string unused: smbrestart
WARNING: translation string unused: smbstart
WARNING: translation string unused: smbstop
WARNING: translation string unused: smtphost
WARNING: translation string unused: smtpport
WARNING: translation string unused: socket options
WARNING: translation string unused: sort ascending
WARNING: translation string unused: sort descending
WARNING: translation string unused: source ip bad
WARNING: translation string unused: source ip in use
WARNING: translation string unused: source ip or net
WARNING: translation string unused: source net
WARNING: translation string unused: source network
WARNING: translation string unused: source port in use
WARNING: translation string unused: source port overlaps
WARNING: translation string unused: squid extension methods
WARNING: translation string unused: squid extension methods invalid
WARNING: translation string unused: squid fix cache
WARNING: translation string unused: srcprt range overlaps
WARNING: translation string unused: srcprt within existing
WARNING: translation string unused: ssdmz pinholes
WARNING: translation string unused: ssh access tip
WARNING: translation string unused: ssh1 disabled
WARNING: translation string unused: ssh1 enabled
WARNING: translation string unused: ssh1 support
WARNING: translation string unused: ssnetwork status
WARNING: translation string unused: sspasswords
WARNING: translation string unused: ssport forwarding
WARNING: translation string unused: ssproxy graphs
WARNING: translation string unused: sssystem status
WARNING: translation string unused: sstraffic graphs
WARNING: translation string unused: start ovpn server
WARNING: translation string unused: stop ovpn server
WARNING: translation string unused: subject test
WARNING: translation string unused: subject warn
WARNING: translation string unused: subnet
WARNING: translation string unused: subnet is invalid
WARNING: translation string unused: subscripted user rules
WARNING: translation string unused: successfully refreshed updates list
WARNING: translation string unused: swap usage per
WARNING: translation string unused: system graphs
WARNING: translation string unused: system log viewer
WARNING: translation string unused: system status information
WARNING: translation string unused: teovpn_fragment
WARNING: translation string unused: test
WARNING: translation string unused: test email could not be sent
WARNING: translation string unused: test email was sent
WARNING: translation string unused: the following update was successfully installed
WARNING: translation string unused: theme
WARNING: translation string unused: there are updates
WARNING: translation string unused: there are updates available
WARNING: translation string unused: this feature has been sponsored by
WARNING: translation string unused: this is not a valid archive
WARNING: translation string unused: this is not an authorised update
WARNING: translation string unused: this months volume
WARNING: translation string unused: this update is already installed
WARNING: translation string unused: this weeks volume
WARNING: translation string unused: time date manually reset
WARNING: translation string unused: title
WARNING: translation string unused: to email adr
WARNING: translation string unused: to install an update
WARNING: translation string unused: to warn email bad
WARNING: translation string unused: toggle
WARNING: translation string unused: too long 80 char max
WARNING: translation string unused: tor 0 = disabled
WARNING: translation string unused: tor accounting period daily
WARNING: translation string unused: tor accounting period monthly
WARNING: translation string unused: tor accounting period weekly
WARNING: translation string unused: tor bridge enabled
WARNING: translation string unused: tor daemon
WARNING: translation string unused: tor errmsg invalid node id
WARNING: translation string unused: tor exit country
WARNING: translation string unused: tor guard country
WARNING: translation string unused: traffic back
WARNING: translation string unused: traffic calc time
WARNING: translation string unused: traffic calc time bad
WARNING: translation string unused: traffic info messages
WARNING: translation string unused: traffic monitor
WARNING: translation string unused: traffic on
WARNING: translation string unused: traffic shaping
WARNING: translation string unused: traffic shaping settings
WARNING: translation string unused: traffic warn level bad
WARNING: translation string unused: trafficblue
WARNING: translation string unused: trafficdate
WARNING: translation string unused: trafficfrom
WARNING: translation string unused: trafficgreen
WARNING: translation string unused: trafficin
WARNING: translation string unused: trafficorange
WARNING: translation string unused: trafficout
WARNING: translation string unused: trafficred
WARNING: translation string unused: trafficsum
WARNING: translation string unused: trafficto
WARNING: translation string unused: transfer limits
WARNING: translation string unused: transparent on
WARNING: translation string unused: tripwire
WARNING: translation string unused: tripwire cronjob
WARNING: translation string unused: tripwire functions
WARNING: translation string unused: tripwire reports
WARNING: translation string unused: tripwireoperating
WARNING: translation string unused: tripwirewarningdatabase
WARNING: translation string unused: tripwirewarningkeys
WARNING: translation string unused: tripwirewarningpolicy
WARNING: translation string unused: umount
WARNING: translation string unused: umount removable media before to unplug
WARNING: translation string unused: unencrypted
WARNING: translation string unused: unix charset
WARNING: translation string unused: unix group
WARNING: translation string unused: unix password sync
WARNING: translation string unused: unix shell
WARNING: translation string unused: update ruleset
WARNING: translation string unused: update transcript
WARNING: translation string unused: updatedatabase
WARNING: translation string unused: updates
WARNING: translation string unused: updates installed
WARNING: translation string unused: updates is old1
WARNING: translation string unused: updates is old2
WARNING: translation string unused: updxlrtr children
WARNING: translation string unused: updxlrtr invalid num of children
WARNING: translation string unused: updxlrtr sources
WARNING: translation string unused: updxlrtr standard view
WARNING: translation string unused: updxlrtr unknown
WARNING: translation string unused: updxlrtr update information
WARNING: translation string unused: updxlrtr update notification
WARNING: translation string unused: updxlrtr used by
WARNING: translation string unused: upgrade
WARNING: translation string unused: upload fcdsl.o
WARNING: translation string unused: upload file
WARNING: translation string unused: upload new ruleset
WARNING: translation string unused: upload static key
WARNING: translation string unused: upload successful
WARNING: translation string unused: upload synch.bin
WARNING: translation string unused: upload update file
WARNING: translation string unused: upstream password
WARNING: translation string unused: upstream proxy host:port
WARNING: translation string unused: upstream username
WARNING: translation string unused: uptime
WARNING: translation string unused: uptime and users
WARNING: translation string unused: uptime load average
WARNING: translation string unused: urlfilter background image
WARNING: translation string unused: urlfilter background text
WARNING: translation string unused: urlfilter enable jpeg
WARNING: translation string unused: urlfilter safesearch
WARNING: translation string unused: urlfilter update information
WARNING: translation string unused: urlfilter update notification
WARNING: translation string unused: urlfilter update results
WARNING: translation string unused: urlfilter upload background
WARNING: translation string unused: use
WARNING: translation string unused: use dov
WARNING: translation string unused: use ibod
WARNING: translation string unused: view log
WARNING: translation string unused: visible in browselist
WARNING: translation string unused: voldown10
WARNING: translation string unused: voldown5
WARNING: translation string unused: volup10
WARNING: translation string unused: volup5
WARNING: translation string unused: vpn aggrmode
WARNING: translation string unused: vpn configuration main
WARNING: translation string unused: vpn delayed start
WARNING: translation string unused: vpn delayed start help
WARNING: translation string unused: vpn incompatible use of defaultroute
WARNING: translation string unused: vpn mtu invalid
WARNING: translation string unused: vpn on blue
WARNING: translation string unused: vpn on green
WARNING: translation string unused: vpn on orange
WARNING: translation string unused: vpn red name
WARNING: translation string unused: vpn watch
WARNING: translation string unused: warn when traffic reaches
WARNING: translation string unused: web proxy configuration
WARNING: translation string unused: webradio playlist
WARNING: translation string unused: week
WARNING: translation string unused: week-graph
WARNING: translation string unused: weekly firewallhits
WARNING: translation string unused: wg
WARNING: translation string unused: wg client configuration file
WARNING: translation string unused: wg create peer
WARNING: translation string unused: wg download configuration
WARNING: translation string unused: wg edit peer
WARNING: translation string unused: wg missing port
WARNING: translation string unused: wg pre-shared key (optional)
WARNING: translation string unused: wg show configuration qrcode
WARNING: translation string unused: wildcards
WARNING: translation string unused: wins server
WARNING: translation string unused: wins support
WARNING: translation string unused: wlan clients
WARNING: translation string unused: wlanap debugging
WARNING: translation string unused: wlanap del interface
WARNING: translation string unused: wlanap informations
WARNING: translation string unused: wlanap link dhcp
WARNING: translation string unused: wlanap link wireless
WARNING: translation string unused: wlanap no interface
WARNING: translation string unused: wlanap notifications
WARNING: translation string unused: wlanap select interface
WARNING: translation string unused: wlanap verbose
WARNING: translation string unused: wlanap warnings
WARNING: translation string unused: wlanap wlan card
WARNING: translation string unused: wlanap wlan clients
WARNING: translation string unused: wlanap wlan services
WARNING: translation string unused: wlanap wlan settings
WARNING: translation string unused: xtaccess all error
WARNING: translation string unused: xtaccess bad transfert
WARNING: translation string unused: year-graph
WARNING: translation string unused: yearly firewallhits
WARNING: translation string unused: zoneconf access native
WARNING: translation string unused: zoneconf access none
WARNING: translation string unused: zoneconf access vlan
WARNING: translation string unused: zoneconf nic assignment
WARNING: translation string unused: zoneconf nicmode bridge
WARNING: translation string unused: zoneconf nicmode default
WARNING: translation string unused: zoneconf nicmode macvtap
WARNING: translation string unused: zoneconf stp enable
WARNING: translation string unused: zoneconf stp priority
WARNING: translation string unused: zoneconf val native assignment error
WARNING: translation string unused: zoneconf val ppp assignment error
WARNING: translation string unused: zoneconf val stp priority range error
WARNING: translation string unused: zoneconf val stp zone mode error
WARNING: translation string unused: zoneconf val vlan amount assignment error
WARNING: translation string unused: zoneconf val vlan tag assignment error
WARNING: translation string unused: zoneconf val vlan tag range error
WARNING: translation string unused: zoneconf val zoneslave amount error
WARNING: untranslated string: AES-128-CBC = AES - CBC Mode - 128 Bit
WARNING: untranslated string: AES-128-GCM = AES - GCM Mode - 128 Bit
WARNING: untranslated string: AES-256-CBC = AES - CBC Mode - 256 Bit
WARNING: untranslated string: AES-256-GCM = AES - GCM Mode - 256 Bit
WARNING: untranslated string: CHACHA20-POLY1305 = ChaCha20-Poly1305
WARNING: untranslated string: Captive ACTIVATE = unknown string
WARNING: untranslated string: Captive clients = unknown string
WARNING: untranslated string: ca name must only contain characters and spaces = unknown string
WARNING: untranslated string: dns servers = DNS Servers
WARNING: untranslated string: download report = Download Report
WARNING: untranslated string: enable disable client = unknown string
WARNING: untranslated string: enable disable dyndns = unknown string
WARNING: untranslated string: error message = unknown string
WARNING: untranslated string: extrahd because it is outside the allowed mount path = unknown string
WARNING: untranslated string: fwhost cust locationgrp = unknown string
WARNING: untranslated string: fwhost err hostip = unknown string
WARNING: untranslated string: fwhost invalid country code = Invalid Country Code
<<<<<<< HEAD
=======
WARNING: untranslated string: generate report = unknown string
>>>>>>> 1081a699
WARNING: untranslated string: guardian block a host = unknown string
WARNING: untranslated string: guardian block httpd brute-force = unknown string
WARNING: untranslated string: guardian block ssh brute-force = unknown string
WARNING: untranslated string: guardian blockcount = unknown string
WARNING: untranslated string: guardian blocked hosts = unknown string
WARNING: untranslated string: guardian blocking of this address is not allowed = unknown string
WARNING: untranslated string: guardian blocktime = unknown string
WARNING: untranslated string: guardian common settings = unknown string
WARNING: untranslated string: guardian configuration = unknown string
WARNING: untranslated string: guardian empty input = unknown string
WARNING: untranslated string: guardian enabled = unknown string
WARNING: untranslated string: guardian firewallaction = unknown string
WARNING: untranslated string: guardian ignored hosts = unknown string
WARNING: untranslated string: guardian invalid address or subnet = unknown string
WARNING: untranslated string: guardian invalid blockcount = unknown string
WARNING: untranslated string: guardian invalid blocktime = unknown string
WARNING: untranslated string: guardian invalid logfile = unknown string
WARNING: untranslated string: guardian logfacility = unknown string
WARNING: untranslated string: guardian logfile = unknown string
WARNING: untranslated string: guardian loglevel = unknown string
WARNING: untranslated string: guardian loglevel_debug = unknown string
WARNING: untranslated string: guardian loglevel_info = unknown string
WARNING: untranslated string: guardian loglevel_off = unknown string
WARNING: untranslated string: guardian logtarget_console = unknown string
WARNING: untranslated string: guardian logtarget_file = unknown string
WARNING: untranslated string: guardian logtarget_syslog = unknown string
WARNING: untranslated string: guardian no entries = unknown string
WARNING: untranslated string: guardian service = unknown string
WARNING: untranslated string: ids all including informational = All, Including Informational Alerts
WARNING: untranslated string: ids email alert severity = Severity
WARNING: untranslated string: ids email alerts = Email Alerts
WARNING: untranslated string: ids email recipients = Recipients
WARNING: untranslated string: ids email sender = Sender Address
WARNING: untranslated string: ids high and medium severity = High and Medium Severity
WARNING: untranslated string: ids high severity only = High Severity Only
WARNING: untranslated string: ids high, medium and low severity = High, Medium, and Low Severity
WARNING: untranslated string: ids invalid mail address = Is or contains an invalid mail address.
WARNING: untranslated string: ids no email recipients = No email recipients given
WARNING: untranslated string: ids no email sender = No sender email address specified
WARNING: untranslated string: ids provider eol = (EOL)
WARNING: untranslated string: ids reports daily = Send a daily report
WARNING: untranslated string: ids reports monthly = Send a monthly report
WARNING: untranslated string: ids reports weekly = Send a weekly report
WARNING: untranslated string: ids send email on alert = Send email on alert
WARNING: untranslated string: indirect target selection = Indirect target selection
WARNING: untranslated string: info messages = unknown string
WARNING: untranslated string: mdstat = Mdstat
WARNING: untranslated string: no data = unknown string
WARNING: untranslated string: offloaded = Offloaded
WARNING: untranslated string: online = Online
WARNING: untranslated string: ovpn ciphers = Ciphers
WARNING: untranslated string: ovpn crypto settings = Cryptographic Settings
WARNING: untranslated string: ovpn dhcp settings = DHCP Settings
WARNING: untranslated string: ovpn dynamic client subnet = Dynamic Client Subnet
WARNING: untranslated string: ovpn errmsg invalid route = Invalid route
WARNING: untranslated string: ovpn fallback cipher = Fallback Cipher
WARNING: untranslated string: ovpn fallback cipher help = This cipher is being used by clients that do not support cipher negotiation.
WARNING: untranslated string: ovpn fqdn = FQDN
WARNING: untranslated string: ovpn misc settings = Miscellaneous Settings
WARNING: untranslated string: ovpn no cipher selected = No cipher selected
WARNING: untranslated string: ovpn protocol settings = Protocol Settings
WARNING: untranslated string: ovpn push default route = Push Default Route
WARNING: untranslated string: ovpn roadwarrior settings = Roadwarrior Settings
WARNING: untranslated string: ovpn routing settings = Routing Settings
WARNING: untranslated string: ovpn transport protocol = Transport Protocol
WARNING: untranslated string: ovpn unsupported cipher selected = Unknown cipher selected
WARNING: untranslated string: pakfire ago = ago.
WARNING: untranslated string: quality of service = Quality of Service
WARNING: untranslated string: route config changed = unknown string
WARNING: untranslated string: routing config added = unknown string
WARNING: untranslated string: routing config changed = unknown string
WARNING: untranslated string: routing table = unknown string
WARNING: untranslated string: rss = RSS
WARNING: untranslated string: rss long = Resident Set Size
WARNING: untranslated string: smt not implemented = Not Implemented
WARNING: untranslated string: transient sheduler attacks = Transient sheduler attacks
WARNING: untranslated string: wio = unknown string
WARNING: untranslated string: wio checked = unknown string
WARNING: untranslated string: wio cron = unknown string
WARNING: untranslated string: wio down = unknown string
WARNING: untranslated string: wio enabled = unknown string
WARNING: untranslated string: wio image = unknown string
WARNING: untranslated string: wio ipadress = unknown string
WARNING: untranslated string: wio min = unknown string
WARNING: untranslated string: wio name = unknown string
WARNING: untranslated string: wio network = unknown string
WARNING: untranslated string: wio sec = unknown string
WARNING: untranslated string: wio settings = unknown string
WARNING: untranslated string: wio stat = unknown string
WARNING: untranslated string: wio timeout = unknown string
WARNING: untranslated string: wio up = unknown string
WARNING: untranslated string: wio_activ = unknown string
WARNING: untranslated string: wio_add = unknown string
WARNING: untranslated string: wio_already_running = unknown string
WARNING: untranslated string: wio_arp_table_entries = unknown string
WARNING: untranslated string: wio_back = unknown string
WARNING: untranslated string: wio_check = unknown string
WARNING: untranslated string: wio_client_add = unknown string
WARNING: untranslated string: wio_client_enable = unknown string
WARNING: untranslated string: wio_client_off = unknown string
WARNING: untranslated string: wio_client_on = unknown string
WARNING: untranslated string: wio_clientremark = unknown string
WARNING: untranslated string: wio_clients = unknown string
WARNING: untranslated string: wio_common_name = unknown string
WARNING: untranslated string: wio_connected = unknown string
WARNING: untranslated string: wio_disable_hint = unknown string
WARNING: untranslated string: wio_dyndns = unknown string
WARNING: untranslated string: wio_dyndns_hosts = unknown string
WARNING: untranslated string: wio_dyndns_off = unknown string
WARNING: untranslated string: wio_dyndns_on = unknown string
WARNING: untranslated string: wio_dyndns_refresh = unknown string
WARNING: untranslated string: wio_edit_client = unknown string
WARNING: untranslated string: wio_edit_set = unknown string
WARNING: untranslated string: wio_edit_settings = unknown string
WARNING: untranslated string: wio_error = unknown string
WARNING: untranslated string: wio_error_function = unknown string
WARNING: untranslated string: wio_fqdn_error = unknown string
WARNING: untranslated string: wio_fqdn_on = unknown string
WARNING: untranslated string: wio_graphs = unknown string
WARNING: untranslated string: wio_graphs_stat = unknown string
WARNING: untranslated string: wio_host_empty = unknown string
WARNING: untranslated string: wio_host_error = unknown string
WARNING: untranslated string: wio_hwaddress = unknown string
WARNING: untranslated string: wio_id = unknown string
WARNING: untranslated string: wio_iface = unknown string
WARNING: untranslated string: wio_import = unknown string
WARNING: untranslated string: wio_import_csv = unknown string
WARNING: untranslated string: wio_import_data = unknown string
WARNING: untranslated string: wio_import_data1 = unknown string
WARNING: untranslated string: wio_import_data2 = unknown string
WARNING: untranslated string: wio_import_file = unknown string
WARNING: untranslated string: wio_import_fixleases = unknown string
WARNING: untranslated string: wio_import_hosts = unknown string
WARNING: untranslated string: wio_import_info_csv = unknown string
WARNING: untranslated string: wio_import_infos = unknown string
WARNING: untranslated string: wio_import_infos_csv = unknown string
WARNING: untranslated string: wio_import_leases = unknown string
WARNING: untranslated string: wio_info = unknown string
WARNING: untranslated string: wio_ip_empty = unknown string
WARNING: untranslated string: wio_ip_error = unknown string
WARNING: untranslated string: wio_ip_on = unknown string
WARNING: untranslated string: wio_lanname = unknown string
WARNING: untranslated string: wio_link_open = unknown string
WARNING: untranslated string: wio_logging = unknown string
WARNING: untranslated string: wio_mail_email = unknown string
WARNING: untranslated string: wio_mail_offline = unknown string
WARNING: untranslated string: wio_mail_offline_off = unknown string
WARNING: untranslated string: wio_mail_offline_on = unknown string
WARNING: untranslated string: wio_mail_online = unknown string
WARNING: untranslated string: wio_mail_online_off = unknown string
WARNING: untranslated string: wio_mail_online_on = unknown string
WARNING: untranslated string: wio_mail_ovpnrw = unknown string
WARNING: untranslated string: wio_mail_smail = unknown string
WARNING: untranslated string: wio_mail_style = unknown string
WARNING: untranslated string: wio_mailremark_enabled = unknown string
WARNING: untranslated string: wio_msg = unknown string
WARNING: untranslated string: wio_msg_blue = unknown string
WARNING: untranslated string: wio_msg_center = unknown string
WARNING: untranslated string: wio_msg_green = unknown string
WARNING: untranslated string: wio_msg_hint = unknown string
WARNING: untranslated string: wio_msg_left = unknown string
WARNING: untranslated string: wio_msg_orange = unknown string
WARNING: untranslated string: wio_msg_red = unknown string
WARNING: untranslated string: wio_msg_right = unknown string
WARNING: untranslated string: wio_n2n = unknown string
WARNING: untranslated string: wio_net_scan = unknown string
WARNING: untranslated string: wio_net_scan_blue = unknown string
WARNING: untranslated string: wio_net_scan_green = unknown string
WARNING: untranslated string: wio_net_scan_l = unknown string
WARNING: untranslated string: wio_net_scan_orange = unknown string
WARNING: untranslated string: wio_net_scan_r = unknown string
WARNING: untranslated string: wio_net_scan_red = unknown string
WARNING: untranslated string: wio_net_scan_run = unknown string
WARNING: untranslated string: wio_no_add = unknown string
WARNING: untranslated string: wio_no_csv = unknown string
WARNING: untranslated string: wio_no_csv_error = unknown string
WARNING: untranslated string: wio_no_file_selected = unknown string
WARNING: untranslated string: wio_no_graphs = unknown string
WARNING: untranslated string: wio_no_image = unknown string
WARNING: untranslated string: wio_offline = unknown string
WARNING: untranslated string: wio_online = unknown string
WARNING: untranslated string: wio_ovpn_con = unknown string
WARNING: untranslated string: wio_ovpn_cron = unknown string
WARNING: untranslated string: wio_ping_send = unknown string
WARNING: untranslated string: wio_red_lan = unknown string
WARNING: untranslated string: wio_refresh = unknown string
WARNING: untranslated string: wio_remove_all = unknown string
WARNING: untranslated string: wio_remove_all_hint = unknown string
WARNING: untranslated string: wio_remove_client = unknown string
WARNING: untranslated string: wio_remove_client_hint = unknown string
WARNING: untranslated string: wio_rw = unknown string
WARNING: untranslated string: wio_save = unknown string
WARNING: untranslated string: wio_sc_refresh = unknown string
WARNING: untranslated string: wio_sendemail = unknown string
WARNING: untranslated string: wio_service = unknown string
WARNING: untranslated string: wio_settings_msg_hint = unknown string
WARNING: untranslated string: wio_show_table_off = unknown string
WARNING: untranslated string: wio_show_table_on = unknown string
WARNING: untranslated string: wio_unknown_lan = unknown string
WARNING: untranslated string: wio_use = unknown string
WARNING: untranslated string: wio_vpn_con = unknown string
WARNING: untranslated string: wio_wan_con = unknown string
WARNING: untranslated string: wio_wan_down = unknown string
WARNING: untranslated string: wio_wan_up = unknown string
WARNING: untranslated string: wio_wanname = unknown string
WARNING: untranslated string: wio_webinterface = unknown string
WARNING: untranslated string: wio_webinterface_link = unknown string
WARNING: untranslated string: wlanap 802.11ac = IEEE 802.11ac
WARNING: untranslated string: wlanap 802.11ac 160mhz = IEEE 802.11ac @ 160 MHz
WARNING: untranslated string: wlanap 802.11ac 20mhz = IEEE 802.11ac @ 20 MHz
WARNING: untranslated string: wlanap 802.11ac 40mhz = IEEE 802.11ac @ 40 MHz
WARNING: untranslated string: wlanap 802.11ac 80mhz = IEEE 802.11ac @ 80 MHz
WARNING: untranslated string: wlanap 802.11agn = IEEE 802.11an/gn
WARNING: untranslated string: wlanap 802.11agn 20mhz = IEEE 802.11an/gn @ 20 MHz
WARNING: untranslated string: wlanap 802.11agn 40mhz = IEEE 802.11an/gn @ 40 MHz
WARNING: untranslated string: wlanap 802.11ax = IEEE 802.11ax
WARNING: untranslated string: wlanap 802.11ax 160mhz = IEEE 802.11ax @ 160 MHz
WARNING: untranslated string: wlanap 802.11ax 20mhz = IEEE 802.11ax @ 20 MHz
WARNING: untranslated string: wlanap 802.11ax 40mhz = IEEE 802.11ax @ 40 MHz
WARNING: untranslated string: wlanap 802.11ax 80mhz = IEEE 802.11ax @ 80 MHz
WARNING: untranslated string: wlanap 802.11be = IEEE 802.11be
WARNING: untranslated string: wlanap 802.11be 160mhz = IEEE 802.11be @ 160 MHz
WARNING: untranslated string: wlanap 802.11be 20mhz = IEEE 802.11be @ 20 MHz
WARNING: untranslated string: wlanap 802.11be 320mhz = IEEE 802.11be @ 320 MHz
WARNING: untranslated string: wlanap 802.11be 40mhz = IEEE 802.11be @ 40 MHz
WARNING: untranslated string: wlanap 802.11be 80mhz = IEEE 802.11be @ 80 MHz
WARNING: untranslated string: wlanap band = Band
WARNING: untranslated string: wlanap band 2.4ghz = 2.4 GHz
WARNING: untranslated string: wlanap band 5ghz = 5 GHz
WARNING: untranslated string: wlanap clients = unknown string
WARNING: untranslated string: wlanap invalid band = Invalid band
WARNING: untranslated string: wlanap invalid mode = Invalid mode<|MERGE_RESOLUTION|>--- conflicted
+++ resolved
@@ -1029,10 +1029,6 @@
 WARNING: untranslated string: fwhost cust locationgrp = unknown string
 WARNING: untranslated string: fwhost err hostip = unknown string
 WARNING: untranslated string: fwhost invalid country code = Invalid Country Code
-<<<<<<< HEAD
-=======
-WARNING: untranslated string: generate report = unknown string
->>>>>>> 1081a699
 WARNING: untranslated string: guardian block a host = unknown string
 WARNING: untranslated string: guardian block httpd brute-force = unknown string
 WARNING: untranslated string: guardian block ssh brute-force = unknown string
