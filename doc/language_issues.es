WARNING: translation string unused: Async logging enabled
WARNING: translation string unused: Captive 1day
WARNING: translation string unused: Captive 1month
WARNING: translation string unused: Captive 1week
WARNING: translation string unused: Captive activate
WARNING: translation string unused: Captive auth_lic
WARNING: translation string unused: Captive auth_vou
WARNING: translation string unused: Captive err doublevoucher
WARNING: translation string unused: Captive expire
WARNING: translation string unused: Captive heading terms
WARNING: translation string unused: Captive heading voucher
WARNING: translation string unused: Captive invalid coupon
WARNING: translation string unused: Captive invalid logosize
WARNING: translation string unused: Captive invalid_voucher
WARNING: translation string unused: Captive ip
WARNING: translation string unused: Captive logo_set
WARNING: translation string unused: Captive noexpiretime
WARNING: translation string unused: Captive nr
WARNING: translation string unused: Captive please enter a coupon code
WARNING: translation string unused: Captive time
WARNING: translation string unused: Captive voactive
WARNING: translation string unused: Captive voucher
WARNING: translation string unused: Captive vout
WARNING: translation string unused: ConnSched scheduler
WARNING: translation string unused: ConnSched select profile
WARNING: translation string unused: Daily
WARNING: translation string unused: Disabled
WARNING: translation string unused: Existing Files
WARNING: translation string unused: HDD temperature
WARNING: translation string unused: Level7 rule
WARNING: translation string unused: Local VPN IP
WARNING: translation string unused: Pages
WARNING: translation string unused: Ping
WARNING: translation string unused: Queuelenght
WARNING: translation string unused: Remote IP
WARNING: translation string unused: Remote VPN IP
WARNING: translation string unused: Resolv
WARNING: translation string unused: Scan for Files
WARNING: translation string unused: Scan from Directory
WARNING: translation string unused: Subclass
WARNING: translation string unused: TOS Bits
WARNING: translation string unused: Utilization on
WARNING: translation string unused: Verbose
WARNING: translation string unused: Weekly
WARNING: translation string unused: access allowed
WARNING: translation string unused: access refused with this oinkcode
WARNING: translation string unused: accounting
WARNING: translation string unused: accounting user nonpdc
WARNING: translation string unused: accounting user pdc
WARNING: translation string unused: acpitemp
WARNING: translation string unused: activate user
WARNING: translation string unused: add a new rule
WARNING: translation string unused: add cron
WARNING: translation string unused: add network
WARNING: translation string unused: add new ovpn
WARNING: translation string unused: add printer
WARNING: translation string unused: add service
WARNING: translation string unused: add subclass
WARNING: translation string unused: add xtaccess
WARNING: translation string unused: add-route
WARNING: translation string unused: addon
WARNING: translation string unused: admin user password has been changed
WARNING: translation string unused: admin users
WARNING: translation string unused: administrator user password
WARNING: translation string unused: adsl settings
WARNING: translation string unused: advproxy AUTH method ntlm
WARNING: translation string unused: advproxy LDAP auth
WARNING: translation string unused: advproxy NTLM BDC hostname
WARNING: translation string unused: advproxy NTLM PDC hostname
WARNING: translation string unused: advproxy NTLM auth
WARNING: translation string unused: advproxy NTLM auth mode
WARNING: translation string unused: advproxy NTLM authorized users
WARNING: translation string unused: advproxy NTLM domain
WARNING: translation string unused: advproxy NTLM domain settings
WARNING: translation string unused: advproxy NTLM unauthorized users
WARNING: translation string unused: advproxy NTLM use integrated auth
WARNING: translation string unused: advproxy NTLM use negative access list
WARNING: translation string unused: advproxy NTLM use positive access list
WARNING: translation string unused: advproxy NTLM user based access restrictions
WARNING: translation string unused: advproxy UA enable filter
WARNING: translation string unused: advproxy advanced proxy
WARNING: translation string unused: advproxy allowed web browsers
WARNING: translation string unused: advproxy chgwebpwd ERROR
WARNING: translation string unused: advproxy chgwebpwd SUCCESS
WARNING: translation string unused: advproxy chgwebpwd change password
WARNING: translation string unused: advproxy chgwebpwd change web password
WARNING: translation string unused: advproxy chgwebpwd new password
WARNING: translation string unused: advproxy chgwebpwd new password confirm
WARNING: translation string unused: advproxy chgwebpwd old password
WARNING: translation string unused: advproxy chgwebpwd username
WARNING: translation string unused: advproxy content based throttling
WARNING: translation string unused: advproxy errmsg change fail
WARNING: translation string unused: advproxy errmsg change success
WARNING: translation string unused: advproxy errmsg invalid bdc
WARNING: translation string unused: advproxy errmsg invalid pdc
WARNING: translation string unused: advproxy errmsg invalid user/password
WARNING: translation string unused: advproxy errmsg no browser
WARNING: translation string unused: advproxy errmsg no password
WARNING: translation string unused: advproxy errmsg ntlm domain
WARNING: translation string unused: advproxy errmsg ntlm pdc
WARNING: translation string unused: advproxy invalid num of children
WARNING: translation string unused: advproxy no clients defined
WARNING: translation string unused: advproxy redirector children
WARNING: translation string unused: advproxy squid version
WARNING: translation string unused: advproxy ssadvanced proxy
WARNING: translation string unused: advproxy suppress version
WARNING: translation string unused: advproxy throttle binary
WARNING: translation string unused: advproxy throttle dskimg
WARNING: translation string unused: advproxy throttle mmedia
WARNING: translation string unused: advproxy update information
WARNING: translation string unused: advproxy update notification
WARNING: translation string unused: advproxy web browser
WARNING: translation string unused: again
WARNING: translation string unused: age seconds
WARNING: translation string unused: age shour
WARNING: translation string unused: age sminute
WARNING: translation string unused: age ssecond
WARNING: translation string unused: album
WARNING: translation string unused: alcatelusb help
WARNING: translation string unused: alcatelusb upload
WARNING: translation string unused: all interfaces
WARNING: translation string unused: all services
WARNING: translation string unused: all updates installed
WARNING: translation string unused: allmsg
WARNING: translation string unused: alt information
WARNING: translation string unused: alt ovpn
WARNING: translation string unused: alt vpn
WARNING: translation string unused: and
WARNING: translation string unused: ansi t1.483
WARNING: translation string unused: apply
WARNING: translation string unused: archive not exist
WARNING: translation string unused: artist
WARNING: translation string unused: attemps
WARNING: translation string unused: avoid dod
WARNING: translation string unused: backup archive
WARNING: translation string unused: backup clear archive
WARNING: translation string unused: backup config floppy
WARNING: translation string unused: backup configuration
WARNING: translation string unused: backup erase key
WARNING: translation string unused: backup explain key
WARNING: translation string unused: backup explain key li1
WARNING: translation string unused: backup explain key li2
WARNING: translation string unused: backup explain key li3
WARNING: translation string unused: backup explain key no1
WARNING: translation string unused: backup explain key no2
WARNING: translation string unused: backup export key
WARNING: translation string unused: backup extract key
WARNING: translation string unused: backup generate key
WARNING: translation string unused: backup import dat file
WARNING: translation string unused: backup import key
WARNING: translation string unused: backup key
WARNING: translation string unused: backup key file
WARNING: translation string unused: backup key info
WARNING: translation string unused: backup media info
WARNING: translation string unused: backup missing key
WARNING: translation string unused: backup password
WARNING: translation string unused: backup protect key password
WARNING: translation string unused: backup sets
WARNING: translation string unused: backup to floppy
WARNING: translation string unused: bad characters in
WARNING: translation string unused: bandwidth usage
WARNING: translation string unused: behind a proxy
WARNING: translation string unused: bewan adsl pci st
WARNING: translation string unused: bewan adsl usb
WARNING: translation string unused: bitrate
WARNING: translation string unused: bleeding rules
WARNING: translation string unused: blue access use hint
WARNING: translation string unused: blue interface
WARNING: translation string unused: ca name must only contain characters or spaces
WARNING: translation string unused: cache management
WARNING: translation string unused: cache size
WARNING: translation string unused: calamaris report interval (in minutes)
WARNING: translation string unused: calc traffic all x minutes
WARNING: translation string unused: cannot enable both nat traversal and compression
WARNING: translation string unused: cant enable xtaccess
WARNING: translation string unused: capsinactive
WARNING: translation string unused: ccd err iroute
WARNING: translation string unused: ccd err netadr
WARNING: translation string unused: cfg restart
WARNING: translation string unused: change share
WARNING: translation string unused: check for net traffic update
WARNING: translation string unused: choose config
WARNING: translation string unused: choose media
WARNING: translation string unused: class in use
WARNING: translation string unused: clear cache
WARNING: translation string unused: clear playlist
WARNING: translation string unused: client
WARNING: translation string unused: comment
WARNING: translation string unused: community rules
WARNING: translation string unused: compression
WARNING: translation string unused: connect
WARNING: translation string unused: connect the modem
WARNING: translation string unused: could not connect to
WARNING: translation string unused: could not connect to www ipcop org
WARNING: translation string unused: could not connect to www ipfire org
WARNING: translation string unused: could not create directory
WARNING: translation string unused: could not download latest patch list
WARNING: translation string unused: could not download the available updates list
WARNING: translation string unused: could not open available updates file
WARNING: translation string unused: could not open installed updates file
WARNING: translation string unused: could not open update information file
WARNING: translation string unused: cpu frequency per
WARNING: translation string unused: cpu usage per
WARNING: translation string unused: create mask
WARNING: translation string unused: create new backup
WARNING: translation string unused: cryptographic settings
WARNING: translation string unused: current media
WARNING: translation string unused: current ovpn
WARNING: translation string unused: current playlist
WARNING: translation string unused: current profile
WARNING: translation string unused: custom networks
WARNING: translation string unused: custom services
WARNING: translation string unused: daily firewallhits
WARNING: translation string unused: dat without key
WARNING: translation string unused: day-graph
WARNING: translation string unused: dbfile
WARNING: translation string unused: ddns help dnsmadeeasy
WARNING: translation string unused: ddns help freedns
WARNING: translation string unused: ddns help plus
WARNING: translation string unused: ddns minimize updates
WARNING: translation string unused: ddns noip prefix
WARNING: translation string unused: deactivate user
WARNING: translation string unused: debugme
WARNING: translation string unused: deep scan directories
WARNING: translation string unused: default ip
WARNING: translation string unused: default networks
WARNING: translation string unused: default services
WARNING: translation string unused: defaultwarning
WARNING: translation string unused: delete cron
WARNING: translation string unused: delete pc
WARNING: translation string unused: delete share
WARNING: translation string unused: delete user
WARNING: translation string unused: deprecated fs warn
WARNING: translation string unused: description
WARNING: translation string unused: destination ip bad
WARNING: translation string unused: destination ip or net
WARNING: translation string unused: destination net
WARNING: translation string unused: destination port overlaps
WARNING: translation string unused: dhcp base ip fixed lease
WARNING: translation string unused: dhcp create fixed leases
WARNING: translation string unused: dhcp fixed lease err1
WARNING: translation string unused: dhcp fixed lease help1
WARNING: translation string unused: dhcp mode
WARNING: translation string unused: dhcp server disabled on blue interface
WARNING: translation string unused: dhcp server enabled on blue interface
WARNING: translation string unused: dial user password
WARNING: translation string unused: dial user password has been changed
WARNING: translation string unused: dialup settings
WARNING: translation string unused: directory mask
WARNING: translation string unused: directory writeable
WARNING: translation string unused: disconnect
WARNING: translation string unused: disconnects
WARNING: translation string unused: disk access
WARNING: translation string unused: display charset
WARNING: translation string unused: display traffic at home
WARNING: translation string unused: display webinterface effects
WARNING: translation string unused: dmz pinhole configuration
WARNING: translation string unused: dmz pinhole rule added
WARNING: translation string unused: dmz pinhole rule removed
WARNING: translation string unused: dmzpinholes for same net not necessary
WARNING: translation string unused: dns address deleted
WARNING: translation string unused: dns address deleted txt
WARNING: translation string unused: dns address done
WARNING: translation string unused: dns address recon
WARNING: translation string unused: dns could not add server
WARNING: translation string unused: dns desc
WARNING: translation string unused: dns error 0
WARNING: translation string unused: dns error 01
WARNING: translation string unused: dns error 1
WARNING: translation string unused: dns header
WARNING: translation string unused: dns list
WARNING: translation string unused: dns menu
WARNING: translation string unused: dns new 0
WARNING: translation string unused: dns new 1
WARNING: translation string unused: dns saved
WARNING: translation string unused: dns saved txt
WARNING: translation string unused: dns server
WARNING: translation string unused: dnssec disabled warning
WARNING: translation string unused: dnssec information
WARNING: translation string unused: do not log this port list
WARNING: translation string unused: domain master
WARNING: translation string unused: domain not set
WARNING: translation string unused: donation-link
WARNING: translation string unused: dos charset
WARNING: translation string unused: download new ruleset
WARNING: translation string unused: driver
WARNING: translation string unused: dstprt range overlaps
WARNING: translation string unused: dstprt within existing
WARNING: translation string unused: dynamic dns client
WARNING: translation string unused: eciadsl help
WARNING: translation string unused: eciadsl upload
WARNING: translation string unused: edit a rule
WARNING: translation string unused: edit network
WARNING: translation string unused: edit printer
WARNING: translation string unused: edit service
WARNING: translation string unused: editor
WARNING: translation string unused: eg
WARNING: translation string unused: email error
WARNING: translation string unused: email server can not be empty
WARNING: translation string unused: email subject
WARNING: translation string unused: email success
WARNING: translation string unused: email text
WARNING: translation string unused: emailreportlevel
WARNING: translation string unused: emerging pro rules
WARNING: translation string unused: emerging rules
WARNING: translation string unused: enable javascript
WARNING: translation string unused: enable wildcards
WARNING: translation string unused: enabledtitle
WARNING: translation string unused: encrypted
WARNING: translation string unused: enter ack class
WARNING: translation string unused: entropy
WARNING: translation string unused: entropy graphs
WARNING: translation string unused: eol architecture warning
WARNING: translation string unused: err bk 1
WARNING: translation string unused: err bk 10 password
WARNING: translation string unused: err bk 2 key
WARNING: translation string unused: err bk 3 tar
WARNING: translation string unused: err bk 4 gz
WARNING: translation string unused: err bk 5 encrypt
WARNING: translation string unused: err rs 1
WARNING: translation string unused: err rs 6 decrypt
WARNING: translation string unused: err rs 7 untartst
WARNING: translation string unused: err rs 8 untar
WARNING: translation string unused: error config
WARNING: translation string unused: error external access
WARNING: translation string unused: esp encryption
WARNING: translation string unused: esp grouptype
WARNING: translation string unused: esp integrity
WARNING: translation string unused: esp keylife
WARNING: translation string unused: exampel
WARNING: translation string unused: expected
WARNING: translation string unused: expertoptions
WARNING: translation string unused: exportkey
WARNING: translation string unused: external access
WARNING: translation string unused: external access configuration
WARNING: translation string unused: external access rule added
WARNING: translation string unused: external access rule changed
WARNING: translation string unused: external access rule removed
WARNING: translation string unused: extrahd
WARNING: translation string unused: extrahd because it it outside the allowed mount path
WARNING: translation string unused: extrahd to root
WARNING: translation string unused: extrahd unable to read
WARNING: translation string unused: extrahd unable to write
WARNING: translation string unused: filename
WARNING: translation string unused: firewall hits per
WARNING: translation string unused: firmware
WARNING: translation string unused: firmware upload
WARNING: translation string unused: force update
WARNING: translation string unused: force user
WARNING: translation string unused: forward firewall
WARNING: translation string unused: forwarding rule added
WARNING: translation string unused: forwarding rule removed
WARNING: translation string unused: forwarding rule updated
WARNING: translation string unused: frequency
WARNING: translation string unused: fritzdsl help
WARNING: translation string unused: fritzdsl upload
WARNING: translation string unused: from email adr
WARNING: translation string unused: from email pw
WARNING: translation string unused: from email server
WARNING: translation string unused: from email user
WARNING: translation string unused: from warn email bad
WARNING: translation string unused: fwdfw MODE1
WARNING: translation string unused: fwdfw MODE2
WARNING: translation string unused: fwdfw addrule
WARNING: translation string unused: fwdfw err nosrcip
WARNING: translation string unused: fwdfw err notgtip
WARNING: translation string unused: fwdfw err prot_port1
WARNING: translation string unused: fwdfw final_rule
WARNING: translation string unused: fwdfw from
WARNING: translation string unused: fwdfw ipsec network
WARNING: translation string unused: fwdfw man port
WARNING: translation string unused: fwdfw menu
WARNING: translation string unused: fwdfw natport used
WARNING: translation string unused: fwdfw rule action
WARNING: translation string unused: fwdfw rules
WARNING: translation string unused: fwdfw std network
WARNING: translation string unused: fwdfw till
WARNING: translation string unused: fwdfw time
WARNING: translation string unused: fwdfw useless rule
WARNING: translation string unused: fwdfw xt access
WARNING: translation string unused: fwhost Custom Host
WARNING: translation string unused: fwhost Custom Network
WARNING: translation string unused: fwhost IpSec Host
WARNING: translation string unused: fwhost IpSec Network
WARNING: translation string unused: fwhost OpenVPN static host
WARNING: translation string unused: fwhost OpenVPN static network
WARNING: translation string unused: fwhost Standard Network
WARNING: translation string unused: fwhost attention
WARNING: translation string unused: fwhost blue
WARNING: translation string unused: fwhost changeremark
WARNING: translation string unused: fwhost cust locationlocation
WARNING: translation string unused: fwhost err addrgrp
WARNING: translation string unused: fwhost err hostorip
WARNING: translation string unused: fwhost err mac
WARNING: translation string unused: fwhost err partofnet
WARNING: translation string unused: fwhost green
WARNING: translation string unused: fwhost hosts
WARNING: translation string unused: fwhost ipadr
WARNING: translation string unused: fwhost ipsec host
WARNING: translation string unused: fwhost orange
WARNING: translation string unused: fwhost reread
WARNING: translation string unused: fwhost reset
WARNING: translation string unused: fwhost wo subnet
WARNING: translation string unused: g.dtm
WARNING: translation string unused: g.lite
WARNING: translation string unused: gen static key
WARNING: translation string unused: generate
WARNING: translation string unused: generate tripwire keys and init
WARNING: translation string unused: generatekeys
WARNING: translation string unused: generatepolicy
WARNING: translation string unused: generatereport
WARNING: translation string unused: genkey
WARNING: translation string unused: genre
WARNING: translation string unused: gpl i accept these terms and conditions
WARNING: translation string unused: gpl license agreement
WARNING: translation string unused: gpl please read carefully the general public license and accept it below
WARNING: translation string unused: gpl unofficial translation of the general public license v3
WARNING: translation string unused: graph per
WARNING: translation string unused: green interface
WARNING: translation string unused: guest ok
WARNING: translation string unused: gz with key
WARNING: translation string unused: harddisk temperature
WARNING: translation string unused: harddisk temperature graphs
WARNING: translation string unused: high memory usage
WARNING: translation string unused: hint
WARNING: translation string unused: host
WARNING: translation string unused: host allow
WARNING: translation string unused: host configuration
WARNING: translation string unused: host deny
WARNING: translation string unused: hostname and domain already in use
WARNING: translation string unused: hour-graph
WARNING: translation string unused: hours2
WARNING: translation string unused: icmp selected but no type
WARNING: translation string unused: icmp type
WARNING: translation string unused: id
WARNING: translation string unused: ids automatic rules update
WARNING: translation string unused: ids preprocessor
WARNING: translation string unused: ids rules update
WARNING: translation string unused: ids ruleset settings
WARNING: translation string unused: ids unsupported provider
WARNING: translation string unused: ike encryption
WARNING: translation string unused: ike grouptype
WARNING: translation string unused: ike integrity
WARNING: translation string unused: ike lifetime
WARNING: translation string unused: importkey
WARNING: translation string unused: in
WARNING: translation string unused: inactive
WARNING: translation string unused: incoming
WARNING: translation string unused: incorrect password
WARNING: translation string unused: info
WARNING: translation string unused: insert floppy
WARNING: translation string unused: insert removable device
WARNING: translation string unused: install
WARNING: translation string unused: install new update
WARNING: translation string unused: installed
WARNING: translation string unused: installed updates
WARNING: translation string unused: interfaces
WARNING: translation string unused: intrusion detection system log viewer
WARNING: translation string unused: intrusion detection system2
WARNING: translation string unused: invalid cache size
WARNING: translation string unused: invalid date entered
WARNING: translation string unused: invalid downlink speed
WARNING: translation string unused: invalid loaded file
WARNING: translation string unused: invalid md5sum
WARNING: translation string unused: invalid port list
WARNING: translation string unused: invalid time entered
WARNING: translation string unused: invalid uplink speed
WARNING: translation string unused: invalid upstream proxy username or password setting
WARNING: translation string unused: invalid users
WARNING: translation string unused: invert
WARNING: translation string unused: ip address in use
WARNING: translation string unused: ipblocklist category application
WARNING: translation string unused: ipblocklist category attacker
WARNING: translation string unused: ipblocklist category c and c
WARNING: translation string unused: ipblocklist category composite
WARNING: translation string unused: ipblocklist category invalid
WARNING: translation string unused: ipblocklist category reputation
WARNING: translation string unused: ipblocklist category scanner
WARNING: translation string unused: ipfire side
WARNING: translation string unused: ipsec no connections
WARNING: translation string unused: iptable rules
WARNING: translation string unused: javascript menu error1
WARNING: translation string unused: javascript menu error2
WARNING: translation string unused: kernel version
WARNING: translation string unused: key stuff
WARNING: translation string unused: keyreset
WARNING: translation string unused: keys
WARNING: translation string unused: lang
WARNING: translation string unused: lateprompting
WARNING: translation string unused: legacy architecture warning
WARNING: translation string unused: length
WARNING: translation string unused: line
WARNING: translation string unused: linkq
WARNING: translation string unused: load printer
WARNING: translation string unused: loaded modules
WARNING: translation string unused: local hard disk
WARNING: translation string unused: local master
WARNING: translation string unused: localkey
WARNING: translation string unused: localkeyfile
WARNING: translation string unused: locationblock country code
WARNING: translation string unused: locationblock country name
WARNING: translation string unused: locationblock flag
WARNING: translation string unused: log enabled
WARNING: translation string unused: log level
WARNING: translation string unused: log var messages
WARNING: translation string unused: log view
WARNING: translation string unused: log viewer
WARNING: translation string unused: logging
WARNING: translation string unused: loosedirectorychecking
WARNING: translation string unused: ls_dhcpd
WARNING: translation string unused: ls_disk space
WARNING: translation string unused: ls_free/swan
WARNING: translation string unused: ls_httpd
WARNING: translation string unused: ls_init
WARNING: translation string unused: ls_kernel
WARNING: translation string unused: ls_modprobe
WARNING: translation string unused: ls_pam_unix
WARNING: translation string unused: ls_sshd
WARNING: translation string unused: ls_syslogd
WARNING: translation string unused: mac address error not 00
WARNING: translation string unused: mac filter
WARNING: translation string unused: mailmethod
WARNING: translation string unused: mailprogramm
WARNING: translation string unused: manage ovpn
WARNING: translation string unused: manage printers
WARNING: translation string unused: manual
WARNING: translation string unused: manual control and status
WARNING: translation string unused: marked
WARNING: translation string unused: max incoming size
WARNING: translation string unused: max outgoing size
WARNING: translation string unused: max size
WARNING: translation string unused: mbmon fan
WARNING: translation string unused: mbmon fan in
WARNING: translation string unused: mbmon graphs
WARNING: translation string unused: mbmon temp
WARNING: translation string unused: mbmon temp in
WARNING: translation string unused: mbmon value
WARNING: translation string unused: mbmon volt
WARNING: translation string unused: meaning
WARNING: translation string unused: memory usage per
WARNING: translation string unused: messages logging
WARNING: translation string unused: min size
WARNING: translation string unused: missing dat
WARNING: translation string unused: missing gz
WARNING: translation string unused: modem on com1
WARNING: translation string unused: modem on com2
WARNING: translation string unused: modem on com3
WARNING: translation string unused: modem on com4
WARNING: translation string unused: modem on com5
WARNING: translation string unused: modulation
WARNING: translation string unused: month-graph
WARNING: translation string unused: monthly firewallhits
WARNING: translation string unused: monthly start day bad
WARNING: translation string unused: monthly traffic bad
WARNING: translation string unused: monthly volume
WARNING: translation string unused: monthly volume start day
WARNING: translation string unused: monthly volume start day short
WARNING: translation string unused: more
WARNING: translation string unused: mount
WARNING: translation string unused: mtu QoS
WARNING: translation string unused: my new share
WARNING: translation string unused: nat-traversal
WARNING: translation string unused: net
WARNING: translation string unused: net address
WARNING: translation string unused: net config type
WARNING: translation string unused: net config type help
WARNING: translation string unused: net traffic newversion
WARNING: translation string unused: net-traffic configuration
WARNING: translation string unused: netbios name
WARNING: translation string unused: network added
WARNING: translation string unused: network configuration
WARNING: translation string unused: network removed
WARNING: translation string unused: network status information
WARNING: translation string unused: network time
WARNING: translation string unused: network traffic graphs
WARNING: translation string unused: network updated
WARNING: translation string unused: networks settings
WARNING: translation string unused: new optionsfw must boot
WARNING: translation string unused: next
WARNING: translation string unused: no alcatelusb firmware
WARNING: translation string unused: no cfg upload
WARNING: translation string unused: no eciadsl synch.bin file
WARNING: translation string unused: no fritzdsl driver
WARNING: translation string unused: no hardware random number generator
WARNING: translation string unused: no information available
WARNING: translation string unused: no log selected
WARNING: translation string unused: no modem selected
WARNING: translation string unused: no set selected
WARNING: translation string unused: nonetworkname
WARNING: translation string unused: noservicename
WARNING: translation string unused: not set
WARNING: translation string unused: notes
WARNING: translation string unused: o-no
WARNING: translation string unused: o-yes
WARNING: translation string unused: okay
WARNING: translation string unused: only red
WARNING: translation string unused: open to all
WARNING: translation string unused: openvpn disabled
WARNING: translation string unused: openvpn enabled
WARNING: translation string unused: optional data
WARNING: translation string unused: options
WARNING: translation string unused: optionsfw portlist hint
WARNING: translation string unused: optionsfw warning
WARNING: translation string unused: or
WARNING: translation string unused: original
WARNING: translation string unused: os level
WARNING: translation string unused: other
WARNING: translation string unused: our donors
WARNING: translation string unused: out
WARNING: translation string unused: outgoing
WARNING: translation string unused: outgoing firewall
WARNING: translation string unused: outgoing firewall add ip group
WARNING: translation string unused: outgoing firewall add mac group
WARNING: translation string unused: outgoing firewall edit ip group
WARNING: translation string unused: outgoing firewall edit mac group
WARNING: translation string unused: outgoing firewall group error
WARNING: translation string unused: outgoing firewall groups
WARNING: translation string unused: outgoing firewall ip groups
WARNING: translation string unused: outgoing firewall mac groups
WARNING: translation string unused: outgoing firewall mode0
WARNING: translation string unused: outgoing firewall mode1
WARNING: translation string unused: outgoing firewall mode2
WARNING: translation string unused: outgoing firewall outgoing firewall reserved groupname
WARNING: translation string unused: outgoing firewall reset
WARNING: translation string unused: outgoing firewall view group
WARNING: translation string unused: outgoing firewall warning
WARNING: translation string unused: override mtu
WARNING: translation string unused: ovpn config
WARNING: translation string unused: ovpn device
WARNING: translation string unused: ovpn dl
WARNING: translation string unused: ovpn engines
WARNING: translation string unused: ovpn generating the root and host certificates
WARNING: translation string unused: ovpn log
WARNING: translation string unused: ovpn mtu-disc
WARNING: translation string unused: ovpn mtu-disc and mtu not 1500
WARNING: translation string unused: ovpn mtu-disc maybe
WARNING: translation string unused: ovpn mtu-disc no
WARNING: translation string unused: ovpn mtu-disc off
WARNING: translation string unused: ovpn mtu-disc with mssfix or fragment
WARNING: translation string unused: ovpn mtu-disc yes
WARNING: translation string unused: ovpn reneg sec
WARNING: translation string unused: ovpn_fastio
WARNING: translation string unused: ovpn_mssfix
WARNING: translation string unused: ovpn_mtudisc
WARNING: translation string unused: ovpn_processprio
WARNING: translation string unused: ovpn_processprioD
WARNING: translation string unused: ovpn_processprioED
WARNING: translation string unused: ovpn_processprioEH
WARNING: translation string unused: ovpn_processprioEN
WARNING: translation string unused: ovpn_processprioH
WARNING: translation string unused: ovpn_processprioLN
WARNING: translation string unused: ovpn_processprioN
WARNING: translation string unused: ovpn_processprioVD
WARNING: translation string unused: ovpn_processprioVH
WARNING: translation string unused: ovpnstatus log
WARNING: translation string unused: ovpnsys log
WARNING: translation string unused: package failed to install
WARNING: translation string unused: password contains illegal characters
WARNING: translation string unused: password crypting key
WARNING: translation string unused: passwords must be at least 6 characters in length
WARNING: translation string unused: path to directory
WARNING: translation string unused: pc
WARNING: translation string unused: pc add
WARNING: translation string unused: pdc options
WARNING: translation string unused: phase1 group
WARNING: translation string unused: phonebook entry
WARNING: translation string unused: ping disabled
WARNING: translation string unused: play
WARNING: translation string unused: polfile
WARNING: translation string unused: port forwarding configuration
WARNING: translation string unused: ports
WARNING: translation string unused: pots
WARNING: translation string unused: pppoe
WARNING: translation string unused: prefered master
WARNING: translation string unused: present
WARNING: translation string unused: prev
WARNING: translation string unused: printcap name
WARNING: translation string unused: printer
WARNING: translation string unused: printername
WARNING: translation string unused: printing
WARNING: translation string unused: printing options
WARNING: translation string unused: profiles
WARNING: translation string unused: proxy
WARNING: translation string unused: proxy access graphs
WARNING: translation string unused: proxy no proxy extend
WARNING: translation string unused: proxy no proxy local
WARNING: translation string unused: proxy port
WARNING: translation string unused: psk
WARNING: translation string unused: qos add subclass
WARNING: translation string unused: quick control
WARNING: translation string unused: quick playlist
WARNING: translation string unused: random number generator daemon
WARNING: translation string unused: read list
WARNING: translation string unused: reboot ask
WARNING: translation string unused: reboot question
WARNING: translation string unused: reboot schedule
WARNING: translation string unused: reboot sure
WARNING: translation string unused: refresh update list
WARNING: translation string unused: registered user rules
WARNING: translation string unused: released
WARNING: translation string unused: reload
WARNING: translation string unused: removable device advice
WARNING: translation string unused: repeat
WARNING: translation string unused: reportfile
WARNING: translation string unused: reportlevel
WARNING: translation string unused: requested data
WARNING: translation string unused: reserved dst port
WARNING: translation string unused: reserved src port
WARNING: translation string unused: reset shares
WARNING: translation string unused: resetglobals
WARNING: translation string unused: resetpolicy
WARNING: translation string unused: resetshares
WARNING: translation string unused: restore hardware settings
WARNING: translation string unused: restore settings
WARNING: translation string unused: root
WARNING: translation string unused: root path
WARNING: translation string unused: root user password
WARNING: translation string unused: route subnet is invalid
WARNING: translation string unused: router ip
WARNING: translation string unused: rsvd dst port overlap
WARNING: translation string unused: rsvd src port overlap
WARNING: translation string unused: rules already up to date
WARNING: translation string unused: runmode
WARNING: translation string unused: safe removal of umounted device
WARNING: translation string unused: samba status
WARNING: translation string unused: save config
WARNING: translation string unused: save error
WARNING: translation string unused: save settings
WARNING: translation string unused: select dest net
WARNING: translation string unused: select media
WARNING: translation string unused: select source net
WARNING: translation string unused: selecttraffic
WARNING: translation string unused: send email notification
WARNING: translation string unused: send test mail
WARNING: translation string unused: server reserved
WARNING: translation string unused: server string
WARNING: translation string unused: service added
WARNING: translation string unused: service removed
WARNING: translation string unused: service updated
WARNING: translation string unused: servicename
WARNING: translation string unused: services settings
WARNING: translation string unused: set
WARNING: translation string unused: shaping add options
WARNING: translation string unused: shaping list options
WARNING: translation string unused: show areas
WARNING: translation string unused: show last x lines
WARNING: translation string unused: show lines
WARNING: translation string unused: show share options
WARNING: translation string unused: shuffle
WARNING: translation string unused: shutdown ask
WARNING: translation string unused: shutdown sure
WARNING: translation string unused: shutdown2
WARNING: translation string unused: sitekey
WARNING: translation string unused: sitekeyfile
WARNING: translation string unused: smbreload
WARNING: translation string unused: smbrestart
WARNING: translation string unused: smbstart
WARNING: translation string unused: smbstop
WARNING: translation string unused: smtphost
WARNING: translation string unused: smtpport
WARNING: translation string unused: socket options
WARNING: translation string unused: sort ascending
WARNING: translation string unused: sort descending
WARNING: translation string unused: source ip bad
WARNING: translation string unused: source ip in use
WARNING: translation string unused: source ip or net
WARNING: translation string unused: source net
WARNING: translation string unused: source network
WARNING: translation string unused: source port in use
WARNING: translation string unused: source port overlaps
WARNING: translation string unused: squid extension methods
WARNING: translation string unused: squid extension methods invalid
WARNING: translation string unused: squid fix cache
WARNING: translation string unused: srcprt range overlaps
WARNING: translation string unused: srcprt within existing
WARNING: translation string unused: ssdmz pinholes
WARNING: translation string unused: ssh access tip
WARNING: translation string unused: ssh1 disabled
WARNING: translation string unused: ssh1 enabled
WARNING: translation string unused: ssh1 support
WARNING: translation string unused: ssnetwork status
WARNING: translation string unused: sspasswords
WARNING: translation string unused: ssport forwarding
WARNING: translation string unused: ssproxy graphs
WARNING: translation string unused: sssystem status
WARNING: translation string unused: sstraffic graphs
WARNING: translation string unused: subject test
WARNING: translation string unused: subject warn
WARNING: translation string unused: subnet
WARNING: translation string unused: subnet is invalid
WARNING: translation string unused: subscripted user rules
WARNING: translation string unused: successfully refreshed updates list
WARNING: translation string unused: swap usage per
WARNING: translation string unused: system graphs
WARNING: translation string unused: system log viewer
WARNING: translation string unused: system status information
WARNING: translation string unused: teovpn_fragment
WARNING: translation string unused: test
WARNING: translation string unused: test email could not be sent
WARNING: translation string unused: test email was sent
WARNING: translation string unused: the following update was successfully installed
WARNING: translation string unused: theme
WARNING: translation string unused: there are updates
WARNING: translation string unused: there are updates available
WARNING: translation string unused: this feature has been sponsored by
WARNING: translation string unused: this is not a valid archive
WARNING: translation string unused: this is not an authorised update
WARNING: translation string unused: this months volume
WARNING: translation string unused: this update is already installed
WARNING: translation string unused: this weeks volume
WARNING: translation string unused: time date manually reset
WARNING: translation string unused: title
WARNING: translation string unused: to email adr
WARNING: translation string unused: to install an update
WARNING: translation string unused: to warn email bad
WARNING: translation string unused: toggle
WARNING: translation string unused: too long 80 char max
WARNING: translation string unused: tor 0 = disabled
WARNING: translation string unused: tor accounting period daily
WARNING: translation string unused: tor accounting period monthly
WARNING: translation string unused: tor accounting period weekly
WARNING: translation string unused: tor bridge enabled
WARNING: translation string unused: tor errmsg invalid node id
WARNING: translation string unused: tor exit country
WARNING: translation string unused: tor guard country
WARNING: translation string unused: traffic back
WARNING: translation string unused: traffic calc time
WARNING: translation string unused: traffic calc time bad
WARNING: translation string unused: traffic info messages
WARNING: translation string unused: traffic monitor
WARNING: translation string unused: traffic on
WARNING: translation string unused: traffic shaping
WARNING: translation string unused: traffic shaping settings
WARNING: translation string unused: traffic warn level bad
WARNING: translation string unused: trafficblue
WARNING: translation string unused: trafficdate
WARNING: translation string unused: trafficfrom
WARNING: translation string unused: trafficgreen
WARNING: translation string unused: trafficin
WARNING: translation string unused: trafficorange
WARNING: translation string unused: trafficout
WARNING: translation string unused: trafficred
WARNING: translation string unused: trafficsum
WARNING: translation string unused: trafficto
WARNING: translation string unused: transfer limits
WARNING: translation string unused: transparent on
WARNING: translation string unused: tripwire
WARNING: translation string unused: tripwire cronjob
WARNING: translation string unused: tripwire functions
WARNING: translation string unused: tripwire reports
WARNING: translation string unused: tripwireoperating
WARNING: translation string unused: tripwirewarningdatabase
WARNING: translation string unused: tripwirewarningkeys
WARNING: translation string unused: tripwirewarningpolicy
WARNING: translation string unused: umount
WARNING: translation string unused: umount removable media before to unplug
WARNING: translation string unused: unencrypted
WARNING: translation string unused: unix charset
WARNING: translation string unused: unix group
WARNING: translation string unused: unix password sync
WARNING: translation string unused: unix shell
WARNING: translation string unused: update ruleset
WARNING: translation string unused: update transcript
WARNING: translation string unused: updatedatabase
WARNING: translation string unused: updates
WARNING: translation string unused: updates installed
WARNING: translation string unused: updates is old1
WARNING: translation string unused: updates is old2
WARNING: translation string unused: updxlrtr children
WARNING: translation string unused: updxlrtr invalid num of children
WARNING: translation string unused: updxlrtr sources
WARNING: translation string unused: updxlrtr standard view
WARNING: translation string unused: updxlrtr unknown
WARNING: translation string unused: updxlrtr update information
WARNING: translation string unused: updxlrtr update notification
WARNING: translation string unused: updxlrtr used by
<<<<<<< HEAD
WARNING: translation string unused: upload dh key
=======
WARNING: translation string unused: upgrade
>>>>>>> 333174d1
WARNING: translation string unused: upload fcdsl.o
WARNING: translation string unused: upload file
WARNING: translation string unused: upload new ruleset
WARNING: translation string unused: upload static key
WARNING: translation string unused: upload successful
WARNING: translation string unused: upload synch.bin
WARNING: translation string unused: upload update file
WARNING: translation string unused: upstream password
WARNING: translation string unused: upstream proxy host:port
WARNING: translation string unused: upstream username
WARNING: translation string unused: uptime
WARNING: translation string unused: uptime and users
WARNING: translation string unused: uptime load average
WARNING: translation string unused: urlfilter background image
WARNING: translation string unused: urlfilter background text
WARNING: translation string unused: urlfilter enable jpeg
WARNING: translation string unused: urlfilter safesearch
WARNING: translation string unused: urlfilter update information
WARNING: translation string unused: urlfilter update notification
WARNING: translation string unused: urlfilter update results
WARNING: translation string unused: urlfilter upload background
WARNING: translation string unused: use
WARNING: translation string unused: use dov
WARNING: translation string unused: use ibod
WARNING: translation string unused: view log
WARNING: translation string unused: visible in browselist
WARNING: translation string unused: voldown10
WARNING: translation string unused: voldown5
WARNING: translation string unused: volup10
WARNING: translation string unused: volup5
WARNING: translation string unused: vpn aggrmode
WARNING: translation string unused: vpn configuration main
WARNING: translation string unused: vpn delayed start
WARNING: translation string unused: vpn delayed start help
WARNING: translation string unused: vpn incompatible use of defaultroute
WARNING: translation string unused: vpn mtu invalid
WARNING: translation string unused: vpn on blue
WARNING: translation string unused: vpn on green
WARNING: translation string unused: vpn on orange
WARNING: translation string unused: vpn red name
WARNING: translation string unused: vpn watch
WARNING: translation string unused: warn when traffic reaches
WARNING: translation string unused: web proxy configuration
WARNING: translation string unused: webradio playlist
WARNING: translation string unused: week
WARNING: translation string unused: week-graph
WARNING: translation string unused: weekly firewallhits
WARNING: translation string unused: wg
WARNING: translation string unused: wg client configuration file
WARNING: translation string unused: wg create peer
WARNING: translation string unused: wg download configuration
WARNING: translation string unused: wg edit peer
WARNING: translation string unused: wg missing port
WARNING: translation string unused: wg pre-shared key (optional)
WARNING: translation string unused: wg show configuration qrcode
WARNING: translation string unused: wildcards
WARNING: translation string unused: wins server
WARNING: translation string unused: wins support
WARNING: translation string unused: wlan clients
WARNING: translation string unused: wlanap debugging
WARNING: translation string unused: wlanap del interface
WARNING: translation string unused: wlanap informations
WARNING: translation string unused: wlanap link dhcp
WARNING: translation string unused: wlanap link wireless
WARNING: translation string unused: wlanap no interface
WARNING: translation string unused: wlanap notifications
WARNING: translation string unused: wlanap select interface
WARNING: translation string unused: wlanap verbose
WARNING: translation string unused: wlanap warnings
WARNING: translation string unused: wlanap wlan card
WARNING: translation string unused: wlanap wlan clients
WARNING: translation string unused: wlanap wlan services
WARNING: translation string unused: wlanap wlan settings
WARNING: translation string unused: xtaccess all error
WARNING: translation string unused: xtaccess bad transfert
WARNING: translation string unused: year-graph
WARNING: translation string unused: yearly firewallhits
WARNING: translation string unused: zoneconf access native
WARNING: translation string unused: zoneconf access none
WARNING: translation string unused: zoneconf access vlan
WARNING: translation string unused: zoneconf nic assignment
WARNING: translation string unused: zoneconf nicmode bridge
WARNING: translation string unused: zoneconf nicmode default
WARNING: translation string unused: zoneconf nicmode macvtap
WARNING: translation string unused: zoneconf stp enable
WARNING: translation string unused: zoneconf stp priority
WARNING: translation string unused: zoneconf val native assignment error
WARNING: translation string unused: zoneconf val ppp assignment error
WARNING: translation string unused: zoneconf val stp priority range error
WARNING: translation string unused: zoneconf val stp zone mode error
WARNING: translation string unused: zoneconf val vlan amount assignment error
WARNING: translation string unused: zoneconf val vlan tag assignment error
WARNING: translation string unused: zoneconf val vlan tag range error
WARNING: translation string unused: zoneconf val zoneslave amount error
WARNING: untranslated string: Captive ACTIVATE = unknown string
WARNING: untranslated string: Captive clients = unknown string
WARNING: untranslated string: ca name must only contain characters and spaces = unknown string
WARNING: untranslated string: dns servers = DNS Servers
WARNING: untranslated string: enable disable client = unknown string
WARNING: untranslated string: enable disable dyndns = unknown string
WARNING: untranslated string: error message = unknown string
WARNING: untranslated string: extrahd because it is outside the allowed mount path = unknown string
WARNING: untranslated string: fwhost cust locationgrp = unknown string
WARNING: untranslated string: fwhost err hostip = unknown string
WARNING: untranslated string: guardian block a host = unknown string
WARNING: untranslated string: guardian block httpd brute-force = unknown string
WARNING: untranslated string: guardian block ssh brute-force = unknown string
WARNING: untranslated string: guardian blockcount = unknown string
WARNING: untranslated string: guardian blocked hosts = unknown string
WARNING: untranslated string: guardian blocking of this address is not allowed = unknown string
WARNING: untranslated string: guardian blocktime = unknown string
WARNING: untranslated string: guardian common settings = unknown string
WARNING: untranslated string: guardian configuration = unknown string
WARNING: untranslated string: guardian empty input = unknown string
WARNING: untranslated string: guardian enabled = unknown string
WARNING: untranslated string: guardian firewallaction = unknown string
WARNING: untranslated string: guardian ignored hosts = unknown string
WARNING: untranslated string: guardian invalid address or subnet = unknown string
WARNING: untranslated string: guardian invalid blockcount = unknown string
WARNING: untranslated string: guardian invalid blocktime = unknown string
WARNING: untranslated string: guardian invalid logfile = unknown string
WARNING: untranslated string: guardian logfacility = unknown string
WARNING: untranslated string: guardian logfile = unknown string
WARNING: untranslated string: guardian loglevel = unknown string
WARNING: untranslated string: guardian loglevel_debug = unknown string
WARNING: untranslated string: guardian loglevel_info = unknown string
WARNING: untranslated string: guardian loglevel_off = unknown string
WARNING: untranslated string: guardian logtarget_console = unknown string
WARNING: untranslated string: guardian logtarget_file = unknown string
WARNING: untranslated string: guardian logtarget_syslog = unknown string
WARNING: untranslated string: guardian no entries = unknown string
WARNING: untranslated string: guardian service = unknown string
WARNING: untranslated string: ids provider eol = (EOL)
WARNING: untranslated string: info messages = unknown string
WARNING: untranslated string: no data = unknown string
<<<<<<< HEAD
WARNING: untranslated string: online = Online
WARNING: untranslated string: oops something went wrong = Oops, something went wrong...
WARNING: untranslated string: openvpn cert expires soon = Expires Soon
WARNING: untranslated string: openvpn cert has expired = Expired
WARNING: untranslated string: ovpn roadwarrior server = OpenVPN Roadwarrior Server
=======
>>>>>>> 333174d1
WARNING: untranslated string: pakfire ago = ago.
WARNING: untranslated string: route config changed = unknown string
WARNING: untranslated string: routing config added = unknown string
WARNING: untranslated string: routing config changed = unknown string
WARNING: untranslated string: routing table = unknown string
WARNING: untranslated string: wio = unknown string
WARNING: untranslated string: wio checked = unknown string
WARNING: untranslated string: wio cron = unknown string
WARNING: untranslated string: wio down = unknown string
WARNING: untranslated string: wio enabled = unknown string
WARNING: untranslated string: wio image = unknown string
WARNING: untranslated string: wio ipadress = unknown string
WARNING: untranslated string: wio min = unknown string
WARNING: untranslated string: wio name = unknown string
WARNING: untranslated string: wio network = unknown string
WARNING: untranslated string: wio sec = unknown string
WARNING: untranslated string: wio settings = unknown string
WARNING: untranslated string: wio stat = unknown string
WARNING: untranslated string: wio timeout = unknown string
WARNING: untranslated string: wio up = unknown string
WARNING: untranslated string: wio_activ = unknown string
WARNING: untranslated string: wio_add = unknown string
WARNING: untranslated string: wio_already_running = unknown string
WARNING: untranslated string: wio_arp_table_entries = unknown string
WARNING: untranslated string: wio_back = unknown string
WARNING: untranslated string: wio_check = unknown string
WARNING: untranslated string: wio_client_add = unknown string
WARNING: untranslated string: wio_client_enable = unknown string
WARNING: untranslated string: wio_client_off = unknown string
WARNING: untranslated string: wio_client_on = unknown string
WARNING: untranslated string: wio_clientremark = unknown string
WARNING: untranslated string: wio_clients = unknown string
WARNING: untranslated string: wio_common_name = unknown string
WARNING: untranslated string: wio_connected = unknown string
WARNING: untranslated string: wio_disable_hint = unknown string
WARNING: untranslated string: wio_dyndns = unknown string
WARNING: untranslated string: wio_dyndns_hosts = unknown string
WARNING: untranslated string: wio_dyndns_off = unknown string
WARNING: untranslated string: wio_dyndns_on = unknown string
WARNING: untranslated string: wio_dyndns_refresh = unknown string
WARNING: untranslated string: wio_edit_client = unknown string
WARNING: untranslated string: wio_edit_set = unknown string
WARNING: untranslated string: wio_edit_settings = unknown string
WARNING: untranslated string: wio_error = unknown string
WARNING: untranslated string: wio_error_function = unknown string
WARNING: untranslated string: wio_fqdn_error = unknown string
WARNING: untranslated string: wio_fqdn_on = unknown string
WARNING: untranslated string: wio_graphs = unknown string
WARNING: untranslated string: wio_graphs_stat = unknown string
WARNING: untranslated string: wio_host_empty = unknown string
WARNING: untranslated string: wio_host_error = unknown string
WARNING: untranslated string: wio_hwaddress = unknown string
WARNING: untranslated string: wio_id = unknown string
WARNING: untranslated string: wio_iface = unknown string
WARNING: untranslated string: wio_import = unknown string
WARNING: untranslated string: wio_import_csv = unknown string
WARNING: untranslated string: wio_import_data = unknown string
WARNING: untranslated string: wio_import_data1 = unknown string
WARNING: untranslated string: wio_import_data2 = unknown string
WARNING: untranslated string: wio_import_file = unknown string
WARNING: untranslated string: wio_import_fixleases = unknown string
WARNING: untranslated string: wio_import_hosts = unknown string
WARNING: untranslated string: wio_import_info_csv = unknown string
WARNING: untranslated string: wio_import_infos = unknown string
WARNING: untranslated string: wio_import_infos_csv = unknown string
WARNING: untranslated string: wio_import_leases = unknown string
WARNING: untranslated string: wio_info = unknown string
WARNING: untranslated string: wio_ip_empty = unknown string
WARNING: untranslated string: wio_ip_error = unknown string
WARNING: untranslated string: wio_ip_on = unknown string
WARNING: untranslated string: wio_lanname = unknown string
WARNING: untranslated string: wio_link_open = unknown string
WARNING: untranslated string: wio_logging = unknown string
WARNING: untranslated string: wio_mail_email = unknown string
WARNING: untranslated string: wio_mail_offline = unknown string
WARNING: untranslated string: wio_mail_offline_off = unknown string
WARNING: untranslated string: wio_mail_offline_on = unknown string
WARNING: untranslated string: wio_mail_online = unknown string
WARNING: untranslated string: wio_mail_online_off = unknown string
WARNING: untranslated string: wio_mail_online_on = unknown string
WARNING: untranslated string: wio_mail_ovpnrw = unknown string
WARNING: untranslated string: wio_mail_smail = unknown string
WARNING: untranslated string: wio_mail_style = unknown string
WARNING: untranslated string: wio_mailremark_enabled = unknown string
WARNING: untranslated string: wio_msg = unknown string
WARNING: untranslated string: wio_msg_blue = unknown string
WARNING: untranslated string: wio_msg_center = unknown string
WARNING: untranslated string: wio_msg_green = unknown string
WARNING: untranslated string: wio_msg_hint = unknown string
WARNING: untranslated string: wio_msg_left = unknown string
WARNING: untranslated string: wio_msg_orange = unknown string
WARNING: untranslated string: wio_msg_red = unknown string
WARNING: untranslated string: wio_msg_right = unknown string
WARNING: untranslated string: wio_n2n = unknown string
WARNING: untranslated string: wio_net_scan = unknown string
WARNING: untranslated string: wio_net_scan_blue = unknown string
WARNING: untranslated string: wio_net_scan_green = unknown string
WARNING: untranslated string: wio_net_scan_l = unknown string
WARNING: untranslated string: wio_net_scan_orange = unknown string
WARNING: untranslated string: wio_net_scan_r = unknown string
WARNING: untranslated string: wio_net_scan_red = unknown string
WARNING: untranslated string: wio_net_scan_run = unknown string
WARNING: untranslated string: wio_no_add = unknown string
WARNING: untranslated string: wio_no_csv = unknown string
WARNING: untranslated string: wio_no_csv_error = unknown string
WARNING: untranslated string: wio_no_file_selected = unknown string
WARNING: untranslated string: wio_no_graphs = unknown string
WARNING: untranslated string: wio_no_image = unknown string
WARNING: untranslated string: wio_offline = unknown string
WARNING: untranslated string: wio_online = unknown string
WARNING: untranslated string: wio_ovpn_con = unknown string
WARNING: untranslated string: wio_ovpn_cron = unknown string
WARNING: untranslated string: wio_ping_send = unknown string
WARNING: untranslated string: wio_red_lan = unknown string
WARNING: untranslated string: wio_refresh = unknown string
WARNING: untranslated string: wio_remove_all = unknown string
WARNING: untranslated string: wio_remove_all_hint = unknown string
WARNING: untranslated string: wio_remove_client = unknown string
WARNING: untranslated string: wio_remove_client_hint = unknown string
WARNING: untranslated string: wio_rw = unknown string
WARNING: untranslated string: wio_save = unknown string
WARNING: untranslated string: wio_sc_refresh = unknown string
WARNING: untranslated string: wio_sendemail = unknown string
WARNING: untranslated string: wio_service = unknown string
WARNING: untranslated string: wio_settings_msg_hint = unknown string
WARNING: untranslated string: wio_show_table_off = unknown string
WARNING: untranslated string: wio_show_table_on = unknown string
WARNING: untranslated string: wio_unknown_lan = unknown string
WARNING: untranslated string: wio_use = unknown string
WARNING: untranslated string: wio_vpn_con = unknown string
WARNING: untranslated string: wio_wan_con = unknown string
WARNING: untranslated string: wio_wan_down = unknown string
WARNING: untranslated string: wio_wan_up = unknown string
WARNING: untranslated string: wio_wanname = unknown string
WARNING: untranslated string: wio_webinterface = unknown string
WARNING: untranslated string: wio_webinterface_link = unknown string
WARNING: untranslated string: wlanap clients = unknown string<|MERGE_RESOLUTION|>--- conflicted
+++ resolved
@@ -42,6 +42,7 @@
 WARNING: translation string unused: Utilization on
 WARNING: translation string unused: Verbose
 WARNING: translation string unused: Weekly
+WARNING: translation string unused: abort
 WARNING: translation string unused: access allowed
 WARNING: translation string unused: access refused with this oinkcode
 WARNING: translation string unused: accounting
@@ -655,6 +656,13 @@
 WARNING: translation string unused: ovpnstatus log
 WARNING: translation string unused: ovpnsys log
 WARNING: translation string unused: package failed to install
+WARNING: translation string unused: pakfire core update auto
+WARNING: translation string unused: pakfire dependencies found
+WARNING: translation string unused: pakfire no dependencies found
+WARNING: translation string unused: pakfire possible dependency
+WARNING: translation string unused: pakfire uninstall all
+WARNING: translation string unused: pakfire uninstall package
+WARNING: translation string unused: pakfire update daily
 WARNING: translation string unused: password contains illegal characters
 WARNING: translation string unused: password crypting key
 WARNING: translation string unused: passwords must be at least 6 characters in length
@@ -703,6 +711,7 @@
 WARNING: translation string unused: repeat
 WARNING: translation string unused: reportfile
 WARNING: translation string unused: reportlevel
+WARNING: translation string unused: request
 WARNING: translation string unused: requested data
 WARNING: translation string unused: reserved dst port
 WARNING: translation string unused: reserved src port
@@ -874,11 +883,7 @@
 WARNING: translation string unused: updxlrtr update information
 WARNING: translation string unused: updxlrtr update notification
 WARNING: translation string unused: updxlrtr used by
-<<<<<<< HEAD
-WARNING: translation string unused: upload dh key
-=======
 WARNING: translation string unused: upgrade
->>>>>>> 333174d1
 WARNING: translation string unused: upload fcdsl.o
 WARNING: translation string unused: upload file
 WARNING: translation string unused: upload new ruleset
@@ -1014,14 +1019,7 @@
 WARNING: untranslated string: ids provider eol = (EOL)
 WARNING: untranslated string: info messages = unknown string
 WARNING: untranslated string: no data = unknown string
-<<<<<<< HEAD
 WARNING: untranslated string: online = Online
-WARNING: untranslated string: oops something went wrong = Oops, something went wrong...
-WARNING: untranslated string: openvpn cert expires soon = Expires Soon
-WARNING: untranslated string: openvpn cert has expired = Expired
-WARNING: untranslated string: ovpn roadwarrior server = OpenVPN Roadwarrior Server
-=======
->>>>>>> 333174d1
 WARNING: untranslated string: pakfire ago = ago.
 WARNING: untranslated string: route config changed = unknown string
 WARNING: untranslated string: routing config added = unknown string
