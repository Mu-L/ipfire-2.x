--- conflicted
+++ resolved
@@ -622,7 +622,6 @@
 WARNING: untranslated string: fireinfo why enable
 WARNING: untranslated string: fireinfo why read more
 WARNING: untranslated string: fireinfo your profile id
-<<<<<<< HEAD
 WARNING: untranslated string: fw default drop
 WARNING: untranslated string: fw settings
 WARNING: untranslated string: fw settings color
@@ -759,9 +758,7 @@
 WARNING: untranslated string: fwhost type
 WARNING: untranslated string: fwhost used
 WARNING: untranslated string: fwhost welcome
-=======
 WARNING: untranslated string: least preferred
->>>>>>> 2d685e1d
 WARNING: untranslated string: minute
 WARNING: untranslated string: most preferred
 WARNING: untranslated string: new
