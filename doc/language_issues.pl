--- conflicted
+++ resolved
@@ -578,11 +578,8 @@
 WARNING: untranslated string: ConnSched reboot
 WARNING: untranslated string: ConnSched shutdown
 WARNING: untranslated string: MB read
-<<<<<<< HEAD
+WARNING: untranslated string: MB written
 WARNING: untranslated string: Number of Countries for the pie chart
-=======
-WARNING: untranslated string: MB written
->>>>>>> c5e3d520
 WARNING: untranslated string: Scan for Songs
 WARNING: untranslated string: Set time on boot
 WARNING: untranslated string: addons
@@ -914,11 +911,8 @@
 WARNING: untranslated string: server restart
 WARNING: untranslated string: show dh
 WARNING: untranslated string: snat new source ip address
-<<<<<<< HEAD
+WARNING: untranslated string: software version
 WARNING: untranslated string: source ip country
-=======
-WARNING: untranslated string: software version
->>>>>>> c5e3d520
 WARNING: untranslated string: ssh
 WARNING: untranslated string: static routes
 WARNING: untranslated string: support donation
